--- conflicted
+++ resolved
@@ -56,11 +56,7 @@
             }
           },
           {
-<<<<<<< HEAD
-            "gtfsId": "F:REPLACEMENT_TRIP",
-=======
             "gtfsId": "F:321Canceled",
->>>>>>> e130997f
             "stoptimes": [
               {
                 "stop": {
@@ -72,15 +68,9 @@
                 "scheduledDeparture": 41400,
                 "stopPosition": 10,
                 "stopPositionInPattern": 0,
-<<<<<<< HEAD
-                "realtimeState": "SCHEDULED",
-                "pickupType": "SCHEDULED",
-                "dropoffType": "SCHEDULED"
-=======
                 "realtimeState": "CANCELED",
                 "pickupType": null,
                 "dropoffType": null
->>>>>>> e130997f
               },
               {
                 "stop": {
@@ -92,15 +82,9 @@
                 "scheduledDeparture": 41700,
                 "stopPosition": 20,
                 "stopPositionInPattern": 1,
-<<<<<<< HEAD
-                "realtimeState": "SCHEDULED",
-                "pickupType": "SCHEDULED",
-                "dropoffType": "SCHEDULED"
-=======
                 "realtimeState": "CANCELED",
                 "pickupType": null,
                 "dropoffType": null
->>>>>>> e130997f
               },
               {
                 "stop": {
@@ -112,15 +96,59 @@
                 "scheduledDeparture": 42000,
                 "stopPosition": 30,
                 "stopPositionInPattern": 2,
-<<<<<<< HEAD
+                "realtimeState": "CANCELED",
+                "pickupType": null,
+                "dropoffType": null
+              }
+            ],
+            "occupancy": {
+              "occupancyStatus": "NO_DATA_AVAILABLE"
+            }
+          },
+          {
+            "gtfsId": "F:REPLACEMENT_TRIP",
+            "stoptimes": [
+              {
+                "stop": {
+                  "gtfsId": "F:Stop_0",
+                  "name": "Stop_0"
+                },
+                "headsign": "Stop headsign at stop 10",
+                "scheduledArrival": 41400,
+                "scheduledDeparture": 41400,
+                "stopPosition": 10,
+                "stopPositionInPattern": 0,
                 "realtimeState": "SCHEDULED",
                 "pickupType": "SCHEDULED",
                 "dropoffType": "SCHEDULED"
-=======
-                "realtimeState": "CANCELED",
-                "pickupType": null,
-                "dropoffType": null
->>>>>>> e130997f
+              },
+              {
+                "stop": {
+                  "gtfsId": "F:Stop_1",
+                  "name": "Stop_1"
+                },
+                "headsign": "Stop headsign at stop 20",
+                "scheduledArrival": 41700,
+                "scheduledDeparture": 41700,
+                "stopPosition": 20,
+                "stopPositionInPattern": 1,
+                "realtimeState": "SCHEDULED",
+                "pickupType": "SCHEDULED",
+                "dropoffType": "SCHEDULED"
+              },
+              {
+                "stop": {
+                  "gtfsId": "F:Stop_2",
+                  "name": "Stop_2"
+                },
+                "headsign": "Stop headsign at stop 30",
+                "scheduledArrival": 42000,
+                "scheduledDeparture": 42000,
+                "stopPosition": 30,
+                "stopPositionInPattern": 2,
+                "realtimeState": "SCHEDULED",
+                "pickupType": "SCHEDULED",
+                "dropoffType": "SCHEDULED"
               }
             ],
             "occupancy": {
