--- conflicted
+++ resolved
@@ -13,72 +13,42 @@
                   "gtfsId": "F:Stop_0",
                   "name": "Stop_0"
                 },
-<<<<<<< HEAD
                 "headsign": "Stop headsign at stop 10",
                 "scheduledArrival": 39600,
                 "scheduledDeparture": 39600,
                 "stopPosition": 10,
+                "stopPositionInPattern": 0,
                 "realtimeState": "SCHEDULED",
                 "pickupType": "SCHEDULED",
                 "dropoffType": "SCHEDULED"
-=======
-                "headsign" : "Stop headsign at stop 10",
-                "scheduledArrival" : 39600,
-                "scheduledDeparture" : 39600,
-                "stopPosition" : 10,
-                "stopPositionInPattern" : 0,
-                "realtimeState" : "SCHEDULED",
-                "pickupType" : "SCHEDULED",
-                "dropoffType" : "SCHEDULED"
->>>>>>> 46be4113
               },
               {
                 "stop": {
                   "gtfsId": "F:Stop_1",
                   "name": "Stop_1"
                 },
-<<<<<<< HEAD
                 "headsign": "Stop headsign at stop 20",
                 "scheduledArrival": 39900,
                 "scheduledDeparture": 39900,
                 "stopPosition": 20,
+                "stopPositionInPattern": 1,
                 "realtimeState": "SCHEDULED",
                 "pickupType": "SCHEDULED",
                 "dropoffType": "SCHEDULED"
-=======
-                "headsign" : "Stop headsign at stop 20",
-                "scheduledArrival" : 39900,
-                "scheduledDeparture" : 39900,
-                "stopPosition" : 20,
-                "stopPositionInPattern" : 1,
-                "realtimeState" : "SCHEDULED",
-                "pickupType" : "SCHEDULED",
-                "dropoffType" : "SCHEDULED"
->>>>>>> 46be4113
               },
               {
                 "stop": {
                   "gtfsId": "F:Stop_2",
                   "name": "Stop_2"
                 },
-<<<<<<< HEAD
                 "headsign": "Stop headsign at stop 30",
                 "scheduledArrival": 40200,
                 "scheduledDeparture": 40200,
                 "stopPosition": 30,
+                "stopPositionInPattern": 2,
                 "realtimeState": "SCHEDULED",
                 "pickupType": "SCHEDULED",
                 "dropoffType": "SCHEDULED"
-=======
-                "headsign" : "Stop headsign at stop 30",
-                "scheduledArrival" : 40200,
-                "scheduledDeparture" : 40200,
-                "stopPosition" : 30,
-                "stopPositionInPattern" : 2,
-                "realtimeState" : "SCHEDULED",
-                "pickupType" : "SCHEDULED",
-                "dropoffType" : "SCHEDULED"
->>>>>>> 46be4113
               }
             ],
             "occupancy": {
@@ -97,6 +67,7 @@
                 "scheduledArrival": 41400,
                 "scheduledDeparture": 41400,
                 "stopPosition": 10,
+                "stopPositionInPattern": 0,
                 "realtimeState": "CANCELED",
                 "pickupType": null,
                 "dropoffType": null
@@ -110,6 +81,7 @@
                 "scheduledArrival": 41700,
                 "scheduledDeparture": 41700,
                 "stopPosition": 20,
+                "stopPositionInPattern": 1,
                 "realtimeState": "CANCELED",
                 "pickupType": null,
                 "dropoffType": null
@@ -123,6 +95,7 @@
                 "scheduledArrival": 42000,
                 "scheduledDeparture": 42000,
                 "stopPosition": 30,
+                "stopPositionInPattern": 2,
                 "realtimeState": "CANCELED",
                 "pickupType": null,
                 "dropoffType": null
