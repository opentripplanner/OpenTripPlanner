package org.opentripplanner.model.plan.paging.cursor;

import static org.junit.jupiter.api.Assertions.assertEquals;
import static org.junit.jupiter.api.Assertions.assertFalse;
import static org.junit.jupiter.api.Assertions.assertNull;
import static org.junit.jupiter.api.Assertions.assertTrue;
import static org.opentripplanner.model.plan.SortOrder.STREET_AND_DEPARTURE_TIME;
import static org.opentripplanner.model.plan.paging.cursor.PageType.PREVIOUS_PAGE;

import java.time.Duration;
import java.time.Instant;
import org.junit.jupiter.api.Test;
import org.opentripplanner.framework.model.Cost;
import org.opentripplanner.model.plan.ItinerarySortKey;
import org.opentripplanner.utils.time.DurationUtils;

class PageCursorSerializerTest {

  private static final Instant EDT = Instant.parse("2023-12-31T23:59:59Z");
  private static final Instant LAT = Instant.parse("2024-01-15T00:00:01Z");
  private static final Duration SW = DurationUtils.duration("5h");
  private static final Instant DT = Instant.parse("2024-01-10T10:00:00Z");
  private static final Instant AT = Instant.parse("2024-01-10T12:00:00Z");
<<<<<<< HEAD
  private static final Cost GCML = Cost.costOfSeconds(123);
=======
  private static final Cost GENERALIZED_COST_MAX_LIMIT = Cost.costOfSeconds(177);
>>>>>>> ed6c34d7

  private static final String TOKEN_V1 = "MX";
  private static final String TOKEN_V2 = "Mn";
  private static final String TOKEN_BODY =
    "xQUkVWSU9VU19QQUdFfDIwMjMtMTItMzFUMjM6NTk6NTlafDIwMjQtMDEtMTVUMDA6MDA6MDFafDVofFNUUkVFVF" +
    "9BTkRfREVQQVJUVVJFX1RJTUV8dHJ1ZXwyMDI0LTAxLTEwVDEwOjAwOjAwWnwyMDI0LTAxLTEwVDEyOjAwOjAwWn" +
    "wzfDEyMDB8";

  private static final String TOKEN_W_NULLS_BODY =
    "xQUkVWSU9VU19QQUdFfDIwMjMtMTItMzFUMjM6NTk6NTlafHw1aHxTVFJFRVRfQU5EX0RFUEFSVFVSRV9USU1FfH" +
    "x8fHx8";
  public static final String TOKEN_V2 =
    "MnxQUkVWSU9VU19QQUdFfDIwMjMtMTItMzFUMjM6NTk6NTlafDIwMjQtMDEtMTVUMDA6MDA6MDFafDVofFNUUkVFVF" +
    "9BTkRfREVQQVJUVVJFX1RJTUV8dHJ1ZXwyMDI0LTAxLTEwVDEwOjAwOjAwWnwyMDI0LTAxLTEwVDEyOjAwOjAwWnwz" +
    "fDEyMDB8MTIzfA==";
  public static final String TOKEN_V2_W_NULLS =
    "MnxQUkVWSU9VU19QQUdFfDIwMjMtMTItMzFUMjM6NTk6NTlafHw1aHxTVFJFRVRfQU5EX0RFUEFSVFVSRV9USU1FfH" +
    "x8fHx8fA==";

  private static final String PREV_TOKEN = TOKEN_V1 + TOKEN_BODY;
  private static final String CURR_TOKEN = TOKEN_V2 + TOKEN_BODY + "MTc3fA==";
  private static final String PREV_TOKEN_W_NULLS = TOKEN_V1 + TOKEN_W_NULLS_BODY + "";
  private static final String CURR_TOKEN_W_NULLS = TOKEN_V2 + TOKEN_W_NULLS_BODY + "fA==";

  private static final ItinerarySortKey CUT = new DeduplicationPageCut(
    DT,
    AT,
    Cost.costOfSeconds(1200),
    3,
    true
  );

<<<<<<< HEAD
  private static final PageCursor PAGE_CURSOR_V2 = new PageCursor(
=======
  private static final PageCursor PAGE_CURSOR = new PageCursor(
>>>>>>> ed6c34d7
    PREVIOUS_PAGE,
    STREET_AND_DEPARTURE_TIME,
    EDT,
    LAT,
    SW,
    CUT,
<<<<<<< HEAD
    GCML
  );

  private final PageCursor pageCursorV2withNulls = new PageCursor(
=======
    GENERALIZED_COST_MAX_LIMIT
  );

  private static final PageCursor PAGE_CURSOR_WITH_NULLS = new PageCursor(
>>>>>>> ed6c34d7
    PREVIOUS_PAGE,
    STREET_AND_DEPARTURE_TIME,
    EDT,
    null,
    SW,
    null,
    null
  );

  @Test
  void encode() {
<<<<<<< HEAD
    assertEquals(TOKEN_V2, PageCursorSerializer.encode(PAGE_CURSOR_V2));
    assertEquals(TOKEN_V2_W_NULLS, PageCursorSerializer.encode(pageCursorV2withNulls));
=======
    String resultOne = PageCursorSerializer.encode(PAGE_CURSOR);

    assertEquals(CURR_TOKEN, resultOne);
    String resultTwo = PageCursorSerializer.encode(PAGE_CURSOR_WITH_NULLS);
    assertEquals(CURR_TOKEN_W_NULLS, resultTwo);

    System.out.println(resultOne);
    System.out.println(resultTwo);
  }

  @Test
  void decodeTokenCurrentVersion() {
    var token = PageCursorSerializer.decode(CURR_TOKEN);
    assertEquals(PREVIOUS_PAGE, token.type());
    assertEquals(STREET_AND_DEPARTURE_TIME, token.originalSortOrder());
    assertEquals(EDT, token.earliestDepartureTime());
    assertEquals(LAT, token.latestArrivalTime());
    assertEquals(SW, token.searchWindow());
    assertTrue(token.containsItineraryPageCut());
    assertEquals(CUT, token.itineraryPageCut());
    assertTrue(token.containsGeneralizedCostMaxLimit());
    assertEquals(GENERALIZED_COST_MAX_LIMIT, token.generalizedCostMaxLimit());
  }

  @Test
  void decodeTokenPreviousVersion() {
    var token = PageCursorSerializer.decode(PREV_TOKEN);
    assertEquals(PREVIOUS_PAGE, token.type());
    assertEquals(STREET_AND_DEPARTURE_TIME, token.originalSortOrder());
    assertEquals(EDT, token.earliestDepartureTime());
    assertEquals(LAT, token.latestArrivalTime());
    assertEquals(SW, token.searchWindow());
    assertTrue(token.containsItineraryPageCut());
    assertEquals(CUT, token.itineraryPageCut());
    assertFalse(token.containsGeneralizedCostMaxLimit());
    assertNull(token.generalizedCostMaxLimit());
>>>>>>> ed6c34d7
  }

  @Test
  void decodeTokenCurrentVersionWithNulls() {
    var token = PageCursorSerializer.decode(CURR_TOKEN_W_NULLS);
    assertEquals(PREVIOUS_PAGE, token.type());
    assertEquals(STREET_AND_DEPARTURE_TIME, token.originalSortOrder());
    assertEquals(EDT, token.earliestDepartureTime());
    assertNull(token.latestArrivalTime());
    assertEquals(SW, token.searchWindow());
    assertFalse(token.containsItineraryPageCut());
    assertNull(token.itineraryPageCut());
    assertFalse(token.containsGeneralizedCostMaxLimit());
    assertNull(token.generalizedCostMaxLimit());
  }

  @Test
  void decodeTokenPreviousVersionWithNulls() {
    var token = PageCursorSerializer.decode(PREV_TOKEN_W_NULLS);
    assertEquals(PREVIOUS_PAGE, token.type());
    assertEquals(STREET_AND_DEPARTURE_TIME, token.originalSortOrder());
    assertEquals(EDT, token.earliestDepartureTime());
    assertNull(token.latestArrivalTime());
    assertEquals(SW, token.searchWindow());
    assertFalse(token.containsItineraryPageCut());
    assertNull(token.itineraryPageCut());
    assertFalse(token.containsGeneralizedCostMaxLimit());
    assertNull(token.generalizedCostMaxLimit());
  }

  @Test
  void decodeTokenV2() {
    PageCursor tokenV2 = PageCursorSerializer.decode(TOKEN_V2);
    assertEquals(PREVIOUS_PAGE, tokenV2.type());
    assertEquals(STREET_AND_DEPARTURE_TIME, tokenV2.originalSortOrder());
    assertEquals(EDT, tokenV2.earliestDepartureTime());
    assertEquals(LAT, tokenV2.latestArrivalTime());
    assertEquals(SW, tokenV2.searchWindow());
    assertEquals(CUT, tokenV2.itineraryPageCut());
    assertEquals(GCML, tokenV2.generalizedCostMaxLimit());
  }

  @Test
  void decodeTokenV2_W_NULLS() {
    PageCursor tokenV2 = PageCursorSerializer.decode(TOKEN_V2_W_NULLS);
    assertEquals(PREVIOUS_PAGE, tokenV2.type());
    assertEquals(STREET_AND_DEPARTURE_TIME, tokenV2.originalSortOrder());
    assertEquals(EDT, tokenV2.earliestDepartureTime());
    assertNull(tokenV2.latestArrivalTime());
    assertEquals(SW, tokenV2.searchWindow());
    assertNull(tokenV2.itineraryPageCut());
    assertEquals(null, tokenV2.generalizedCostMaxLimit());
  }
}<|MERGE_RESOLUTION|>--- conflicted
+++ resolved
@@ -21,11 +21,7 @@
   private static final Duration SW = DurationUtils.duration("5h");
   private static final Instant DT = Instant.parse("2024-01-10T10:00:00Z");
   private static final Instant AT = Instant.parse("2024-01-10T12:00:00Z");
-<<<<<<< HEAD
-  private static final Cost GCML = Cost.costOfSeconds(123);
-=======
   private static final Cost GENERALIZED_COST_MAX_LIMIT = Cost.costOfSeconds(177);
->>>>>>> ed6c34d7
 
   private static final String TOKEN_V1 = "MX";
   private static final String TOKEN_V2 = "Mn";
@@ -37,13 +33,6 @@
   private static final String TOKEN_W_NULLS_BODY =
     "xQUkVWSU9VU19QQUdFfDIwMjMtMTItMzFUMjM6NTk6NTlafHw1aHxTVFJFRVRfQU5EX0RFUEFSVFVSRV9USU1FfH" +
     "x8fHx8";
-  public static final String TOKEN_V2 =
-    "MnxQUkVWSU9VU19QQUdFfDIwMjMtMTItMzFUMjM6NTk6NTlafDIwMjQtMDEtMTVUMDA6MDA6MDFafDVofFNUUkVFVF" +
-    "9BTkRfREVQQVJUVVJFX1RJTUV8dHJ1ZXwyMDI0LTAxLTEwVDEwOjAwOjAwWnwyMDI0LTAxLTEwVDEyOjAwOjAwWnwz" +
-    "fDEyMDB8MTIzfA==";
-  public static final String TOKEN_V2_W_NULLS =
-    "MnxQUkVWSU9VU19QQUdFfDIwMjMtMTItMzFUMjM6NTk6NTlafHw1aHxTVFJFRVRfQU5EX0RFUEFSVFVSRV9USU1FfH" +
-    "x8fHx8fA==";
 
   private static final String PREV_TOKEN = TOKEN_V1 + TOKEN_BODY;
   private static final String CURR_TOKEN = TOKEN_V2 + TOKEN_BODY + "MTc3fA==";
@@ -58,28 +47,17 @@
     true
   );
 
-<<<<<<< HEAD
-  private static final PageCursor PAGE_CURSOR_V2 = new PageCursor(
-=======
   private static final PageCursor PAGE_CURSOR = new PageCursor(
->>>>>>> ed6c34d7
     PREVIOUS_PAGE,
     STREET_AND_DEPARTURE_TIME,
     EDT,
     LAT,
     SW,
     CUT,
-<<<<<<< HEAD
-    GCML
-  );
-
-  private final PageCursor pageCursorV2withNulls = new PageCursor(
-=======
     GENERALIZED_COST_MAX_LIMIT
   );
 
   private static final PageCursor PAGE_CURSOR_WITH_NULLS = new PageCursor(
->>>>>>> ed6c34d7
     PREVIOUS_PAGE,
     STREET_AND_DEPARTURE_TIME,
     EDT,
@@ -91,10 +69,6 @@
 
   @Test
   void encode() {
-<<<<<<< HEAD
-    assertEquals(TOKEN_V2, PageCursorSerializer.encode(PAGE_CURSOR_V2));
-    assertEquals(TOKEN_V2_W_NULLS, PageCursorSerializer.encode(pageCursorV2withNulls));
-=======
     String resultOne = PageCursorSerializer.encode(PAGE_CURSOR);
 
     assertEquals(CURR_TOKEN, resultOne);
@@ -131,7 +105,6 @@
     assertEquals(CUT, token.itineraryPageCut());
     assertFalse(token.containsGeneralizedCostMaxLimit());
     assertNull(token.generalizedCostMaxLimit());
->>>>>>> ed6c34d7
   }
 
   @Test
@@ -161,28 +134,4 @@
     assertFalse(token.containsGeneralizedCostMaxLimit());
     assertNull(token.generalizedCostMaxLimit());
   }
-
-  @Test
-  void decodeTokenV2() {
-    PageCursor tokenV2 = PageCursorSerializer.decode(TOKEN_V2);
-    assertEquals(PREVIOUS_PAGE, tokenV2.type());
-    assertEquals(STREET_AND_DEPARTURE_TIME, tokenV2.originalSortOrder());
-    assertEquals(EDT, tokenV2.earliestDepartureTime());
-    assertEquals(LAT, tokenV2.latestArrivalTime());
-    assertEquals(SW, tokenV2.searchWindow());
-    assertEquals(CUT, tokenV2.itineraryPageCut());
-    assertEquals(GCML, tokenV2.generalizedCostMaxLimit());
-  }
-
-  @Test
-  void decodeTokenV2_W_NULLS() {
-    PageCursor tokenV2 = PageCursorSerializer.decode(TOKEN_V2_W_NULLS);
-    assertEquals(PREVIOUS_PAGE, tokenV2.type());
-    assertEquals(STREET_AND_DEPARTURE_TIME, tokenV2.originalSortOrder());
-    assertEquals(EDT, tokenV2.earliestDepartureTime());
-    assertNull(tokenV2.latestArrivalTime());
-    assertEquals(SW, tokenV2.searchWindow());
-    assertNull(tokenV2.itineraryPageCut());
-    assertEquals(null, tokenV2.generalizedCostMaxLimit());
-  }
 }