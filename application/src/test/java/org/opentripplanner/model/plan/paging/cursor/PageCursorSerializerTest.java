--- conflicted
+++ resolved
@@ -34,7 +34,11 @@
     "xQUkVWSU9VU19QQUdFfDIwMjMtMTItMzFUMjM6NTk6NTlafHw1aHxTVFJFRVRfQU5EX0RFUEFSVFVSRV9USU1FfH" +
     "x8fHx8";
 
-<<<<<<< HEAD
+  private static final String PREV_TOKEN = TOKEN_V1 + TOKEN_BODY;
+  private static final String CURR_TOKEN = TOKEN_V2 + TOKEN_BODY + "MTc3fA==";
+  private static final String PREV_TOKEN_W_NULLS = TOKEN_V1 + TOKEN_W_NULLS_BODY + "";
+  private static final String CURR_TOKEN_W_NULLS = TOKEN_V2 + TOKEN_W_NULLS_BODY + "fA==";
+
   private static final ItinerarySortKey CUT = new DeduplicationPageCut(
     DT,
     AT,
@@ -42,14 +46,6 @@
     3,
     true
   );
-=======
-  private static final String PREV_TOKEN = TOKEN_V1 + TOKEN_BODY;
-  private static final String CURR_TOKEN = TOKEN_V2 + TOKEN_BODY + "MTc3fA==";
-  private static final String PREV_TOKEN_W_NULLS = TOKEN_V1 + TOKEN_W_NULLS_BODY + "";
-  private static final String CURR_TOKEN_W_NULLS = TOKEN_V2 + TOKEN_W_NULLS_BODY + "fA==";
-
-  private static final ItinerarySortKey CUT = new DeduplicationPageCut(DT, AT, 1200, 3, true);
->>>>>>> 8a7a6856
 
   private static final PageCursor PAGE_CURSOR = new PageCursor(
     PREVIOUS_PAGE,
