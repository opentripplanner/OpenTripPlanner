--- conflicted
+++ resolved
@@ -9,7 +9,6 @@
 
 import java.time.Duration;
 import java.time.Instant;
-import java.util.List;
 import org.junit.jupiter.api.Test;
 import org.opentripplanner.framework.model.Cost;
 import org.opentripplanner.model.plan.Itinerary;
@@ -29,26 +28,15 @@
   private static final Instant T11_01 = time("11:01");
   private static final Instant T12_00 = time("12:00");
   private static final Instant T12_01 = time("12:01");
-  private static final Instant T12_10 = time("12:10");
   private static final Instant T12_30 = time("12:30");
   private static final Instant T13_00 = time("13:00");
   private static final Instant T13_30 = time("13:30");
 
   @Test
   public void sortArrivalAscending() {
-<<<<<<< HEAD
-    var factory = new PageCursorFactory(STREET_AND_ARRIVAL_TIME, D90M).withOriginalSearch(
-      null,
-      null,
-      T12_00,
-      null,
-      D1H
-    );
-=======
-    var factory = new PageCursorFactory(STREET_AND_ARRIVAL_TIME, D90M)
-      .withOriginalSearch(null, T12_00, null, D1H)
-      .withPageCursorInput(new TestPageCursorInput());
->>>>>>> 0f02ee24
+    var factory = new PageCursorFactory(STREET_AND_ARRIVAL_TIME, D90M)
+      .withOriginalSearch(null, null, T12_00, null, D1H)
+      .withPageCursorInput(new TestPageCursorInput());
 
     var nextPage = factory.nextPageCursor();
     assertPageCursor(nextPage, T13_00, null, D90M, NEXT_PAGE, false, false);
@@ -60,13 +48,8 @@
   @Test
   public void sortArrivalAscendingCropSearchWindow() {
     var factory = new PageCursorFactory(STREET_AND_ARRIVAL_TIME, D90M)
-<<<<<<< HEAD
       .withOriginalSearch(NEXT_PAGE, null, T12_00, null, D1H)
-      .withRemovedItineraries(
-=======
-      .withOriginalSearch(NEXT_PAGE, T12_00, null, D1H)
-      .withPageCursorInput(
->>>>>>> 0f02ee24
+      .withPageCursorInput(
         new TestPageCursorInput(
           newItinerary(A).bus(65, timeAsSeconds(T12_30), timeAsSeconds(T13_30), B).build(),
           null
@@ -82,19 +65,9 @@
 
   @Test
   public void sortArrivalAscendingPreviousPage() {
-<<<<<<< HEAD
-    var factory = new PageCursorFactory(STREET_AND_ARRIVAL_TIME, D90M).withOriginalSearch(
-      PREVIOUS_PAGE,
-      null,
-      T12_00,
-      null,
-      D1H
-    );
-=======
-    var factory = new PageCursorFactory(STREET_AND_ARRIVAL_TIME, D90M)
-      .withOriginalSearch(PREVIOUS_PAGE, T12_00, null, D1H)
-      .withPageCursorInput(new TestPageCursorInput());
->>>>>>> 0f02ee24
+    var factory = new PageCursorFactory(STREET_AND_ARRIVAL_TIME, D90M)
+      .withOriginalSearch(PREVIOUS_PAGE, null, T12_00, null, D1H)
+      .withPageCursorInput(new TestPageCursorInput());
 
     var nextPage = factory.nextPageCursor();
     assertPageCursor(nextPage, T13_00, null, D90M, NEXT_PAGE, false, false);
@@ -106,13 +79,8 @@
   @Test
   public void sortArrivalAscendingCropSearchWindowPreviousPage() {
     var factory = new PageCursorFactory(STREET_AND_ARRIVAL_TIME, D90M)
-<<<<<<< HEAD
       .withOriginalSearch(PREVIOUS_PAGE, null, T12_00, null, D1H)
-      .withRemovedItineraries(
-=======
-      .withOriginalSearch(PREVIOUS_PAGE, T12_00, null, D1H)
-      .withPageCursorInput(
->>>>>>> 0f02ee24
+      .withPageCursorInput(
         new TestPageCursorInput(
           newItinerary(A).bus(65, timeAsSeconds(T12_30), timeAsSeconds(T13_30), B).build(),
           null
@@ -128,40 +96,53 @@
 
   @Test
   public void sortDepartureDescending() {
-<<<<<<< HEAD
-    var factory = new PageCursorFactory(STREET_AND_DEPARTURE_TIME, D90M).withOriginalSearch(
-      null,
-      null,
-      T12_00,
-      T13_30,
-      D1H
-    );
-
-    var nextPage = factory.nextPageCursor();
-    assertPageCursor(nextPage, T12_01, null, D90M, NEXT_PAGE, false);
-=======
-    var factory = new PageCursorFactory(STREET_AND_DEPARTURE_TIME, D90M)
-      .withOriginalSearch(null, T12_00, T13_30, D1H)
+    var factory = new PageCursorFactory(STREET_AND_DEPARTURE_TIME, D90M)
+      .withOriginalSearch(null, null, T12_00, T13_30, D1H)
+      .withPageCursorInput(new TestPageCursorInput());
+
+    var nextPage = factory.nextPageCursor();
+    assertPageCursor(nextPage, T12_01, null, D90M, NEXT_PAGE, false, false);
+
+    var prevPage = factory.previousPageCursor();
+    assertPageCursor(prevPage, T10_30, T13_30, D90M, PREVIOUS_PAGE, false, false);
+  }
+
+  @Test
+  public void sortDepartureDescendingCropSearchWindow() {
+    var factory = new PageCursorFactory(STREET_AND_DEPARTURE_TIME, D90M)
+      .withOriginalSearch(PREVIOUS_PAGE, null, T12_00, T13_30, D1H)
+      .withPageCursorInput(
+        new TestPageCursorInput(
+          newItinerary(A).bus(65, timeAsSeconds(T12_30), timeAsSeconds(T13_00), B).build(),
+          null
+        )
+      );
+
+    var nextPage = factory.nextPageCursor();
+    assertPageCursor(nextPage, T13_00, null, D90M, NEXT_PAGE, true, false);
+
+    var prevPage = factory.previousPageCursor();
+    assertPageCursor(prevPage, T11_01, T13_30, D90M, PREVIOUS_PAGE, true, false);
+  }
+
+  @Test
+  public void sortDepartureDescendingNextPage() {
+    var factory = new PageCursorFactory(STREET_AND_DEPARTURE_TIME, D90M)
+      .withOriginalSearch(NEXT_PAGE, null, T12_00, T13_30, D1H)
       .withPageCursorInput(new TestPageCursorInput());
 
     var nextPage = factory.nextPageCursor();
     assertPageCursor(nextPage, T13_00, null, D90M, NEXT_PAGE, false, false);
->>>>>>> 0f02ee24
 
     var prevPage = factory.previousPageCursor();
     assertPageCursor(prevPage, T10_30, T13_30, D90M, PREVIOUS_PAGE, false, false);
   }
 
   @Test
-  public void sortDepartureDescendingCropSearchWindow() {
-    var factory = new PageCursorFactory(STREET_AND_DEPARTURE_TIME, D90M)
-<<<<<<< HEAD
-      .withOriginalSearch(PREVIOUS_PAGE, null, T12_00, T13_30, D1H)
-      .withRemovedItineraries(
-=======
-      .withOriginalSearch(PREVIOUS_PAGE, T12_00, T13_30, D1H)
-      .withPageCursorInput(
->>>>>>> 0f02ee24
+  public void sortDepartureDescendingCropSearchWindowNextPage() {
+    var factory = new PageCursorFactory(STREET_AND_DEPARTURE_TIME, D90M)
+      .withOriginalSearch(NEXT_PAGE, null, T12_00, T13_30, D1H)
+      .withPageCursorInput(
         new TestPageCursorInput(
           newItinerary(A).bus(65, timeAsSeconds(T12_30), timeAsSeconds(T13_00), B).build(),
           null
@@ -169,62 +150,16 @@
       );
 
     var nextPage = factory.nextPageCursor();
-    assertPageCursor(nextPage, T13_00, null, D90M, NEXT_PAGE, true, false);
-
-    var prevPage = factory.previousPageCursor();
-    assertPageCursor(prevPage, T11_01, T13_30, D90M, PREVIOUS_PAGE, true, false);
-  }
-
-  @Test
-  public void sortDepartureDescendingNextPage() {
-<<<<<<< HEAD
-    var factory = new PageCursorFactory(STREET_AND_DEPARTURE_TIME, D90M).withOriginalSearch(
-      NEXT_PAGE,
-      null,
-      T12_00,
-      T13_30,
-      D1H
-    );
-=======
-    var factory = new PageCursorFactory(STREET_AND_DEPARTURE_TIME, D90M)
-      .withOriginalSearch(NEXT_PAGE, T12_00, T13_30, D1H)
-      .withPageCursorInput(new TestPageCursorInput());
->>>>>>> 0f02ee24
-
-    var nextPage = factory.nextPageCursor();
-    assertPageCursor(nextPage, T13_00, null, D90M, NEXT_PAGE, false, false);
-
-    var prevPage = factory.previousPageCursor();
-    assertPageCursor(prevPage, T10_30, T13_30, D90M, PREVIOUS_PAGE, false, false);
-  }
-
-  @Test
-  public void sortDepartureDescendingCropSearchWindowNextPage() {
-    var factory = new PageCursorFactory(STREET_AND_DEPARTURE_TIME, D90M)
-<<<<<<< HEAD
+    assertPageCursor(nextPage, T12_30, null, D90M, NEXT_PAGE, true, false);
+
+    var prevPage = factory.previousPageCursor();
+    assertPageCursor(prevPage, T10_30, T13_30, D90M, PREVIOUS_PAGE, true, false);
+  }
+
+  @Test
+  public void testGeneralizedCostMaxLimit() {
+    var factory = new PageCursorFactory(STREET_AND_DEPARTURE_TIME, D90M)
       .withOriginalSearch(NEXT_PAGE, null, T12_00, T13_30, D1H)
-      .withRemovedItineraries(
-=======
-      .withOriginalSearch(NEXT_PAGE, T12_00, T13_30, D1H)
-      .withPageCursorInput(
->>>>>>> 0f02ee24
-        new TestPageCursorInput(
-          newItinerary(A).bus(65, timeAsSeconds(T12_30), timeAsSeconds(T13_00), B).build(),
-          null
-        )
-      );
-
-    var nextPage = factory.nextPageCursor();
-    assertPageCursor(nextPage, T12_30, null, D90M, NEXT_PAGE, true, false);
-
-    var prevPage = factory.previousPageCursor();
-    assertPageCursor(prevPage, T10_30, T13_30, D90M, PREVIOUS_PAGE, true, false);
-  }
-
-  @Test
-  public void testGeneralizedCostMaxLimit() {
-    var factory = new PageCursorFactory(STREET_AND_DEPARTURE_TIME, D90M)
-      .withOriginalSearch(NEXT_PAGE, T12_00, T13_30, D1H)
       .withPageCursorInput(
         new TestPageCursorInput(
           newItinerary(A).bus(65, timeAsSeconds(T12_30), timeAsSeconds(T13_00), B).build(),
