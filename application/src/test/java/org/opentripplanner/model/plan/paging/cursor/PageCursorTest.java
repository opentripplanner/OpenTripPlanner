package org.opentripplanner.model.plan.paging.cursor;

import static org.junit.jupiter.api.Assertions.assertEquals;
import static org.junit.jupiter.api.Assertions.assertFalse;
import static org.junit.jupiter.api.Assertions.assertNull;
import static org.junit.jupiter.api.Assertions.assertThrows;
import static org.junit.jupiter.api.Assertions.assertTrue;
import static org.opentripplanner.model.plan.SortOrder.STREET_AND_ARRIVAL_TIME;
import static org.opentripplanner.model.plan.SortOrder.STREET_AND_DEPARTURE_TIME;
import static org.opentripplanner.model.plan.paging.cursor.PageType.NEXT_PAGE;
import static org.opentripplanner.model.plan.paging.cursor.PageType.PREVIOUS_PAGE;
import static org.opentripplanner.utils.collection.ListSection.HEAD;
import static org.opentripplanner.utils.collection.ListSection.TAIL;

import java.time.Duration;
import java.time.Instant;
import java.time.ZoneId;
import java.util.List;
import java.util.TimeZone;
import org.junit.jupiter.api.AfterEach;
import org.junit.jupiter.api.BeforeEach;
import org.junit.jupiter.api.Test;
import org.junit.jupiter.params.ParameterizedTest;
import org.junit.jupiter.params.provider.Arguments;
import org.junit.jupiter.params.provider.MethodSource;
import org.opentripplanner._support.time.ZoneIds;
import org.opentripplanner.framework.model.Cost;
import org.opentripplanner.model.plan.Itinerary;
import org.opentripplanner.model.plan.Place;
import org.opentripplanner.model.plan.PlanTestConstants;
import org.opentripplanner.model.plan.SortOrder;
import org.opentripplanner.model.plan.TestItineraryBuilder;
import org.opentripplanner.transit.model._data.TimetableRepositoryForTest;
import org.opentripplanner.utils.collection.ListSection;

class PageCursorTest implements PlanTestConstants {

  public static final TimetableRepositoryForTest TEST_MODEL = TimetableRepositoryForTest.of();
  public static final Place A = Place.forStop(
    TEST_MODEL.stop("A").withCoordinate(5.0, 8.0).build()
  );
  public static final Place B = Place.forStop(
    TEST_MODEL.stop("B").withCoordinate(6.0, 8.5).build()
  );

  private static final ZoneId ZONE_ID = ZoneIds.GMT;
  private static final String EDT_STR = "2021-01-31T12:20:00Z";
  private static final String LAT_STR = "2021-01-31T15:00:00Z";
  private static final Instant EDT = Instant.parse(EDT_STR);
  private static final Instant LAT = Instant.parse(LAT_STR);
  private static final Duration SEARCH_WINDOW = Duration.parse("PT2h");
  private static final Itinerary PAGE_CUT = TestItineraryBuilder.newItinerary(A, 0)
    .walk(20, Place.forStop(TEST_MODEL.stop("1:stop", 1d, 1d).build()))
    .bus(23, 0, 50, B)
    .build();
<<<<<<< HEAD
  private static final Cost GCML = Cost.costOfSeconds(123);
=======
  private static final Cost GENERALIZED_COST_MAX_LIMIT = Cost.costOfSeconds(200);
>>>>>>> ed6c34d7

  private TimeZone originalTimeZone;
  private PageCursor subjectDepartAfter;
  private PageCursor subjectArriveBy;

  @BeforeEach
  public void setup() {
    originalTimeZone = TimeZone.getDefault();
    TimeZone.setDefault(TimeZone.getTimeZone(ZONE_ID));

<<<<<<< HEAD
    subjectDepartAfter =
      new PageCursor(NEXT_PAGE, STREET_AND_ARRIVAL_TIME, EDT, null, SEARCH_WINDOW, null, GCML);
    subjectArriveBy =
      new PageCursor(
        PREVIOUS_PAGE,
        STREET_AND_DEPARTURE_TIME,
        EDT,
        LAT,
        SEARCH_WINDOW,
        PAGE_CUT,
        GCML
      );
=======
    subjectDepartAfter = new PageCursor(
      NEXT_PAGE,
      STREET_AND_ARRIVAL_TIME,
      EDT,
      null,
      SEARCH_WINDOW,
      null,
      null
    );
    subjectArriveBy = new PageCursor(
      PREVIOUS_PAGE,
      STREET_AND_DEPARTURE_TIME,
      EDT,
      LAT,
      SEARCH_WINDOW,
      PAGE_CUT,
      GENERALIZED_COST_MAX_LIMIT
    );
>>>>>>> ed6c34d7
  }

  @AfterEach
  public void teardown() {
    TimeZone.setDefault(originalTimeZone);
  }

  @Test
  void containsItineraryPageCut() {
    assertTrue(subjectArriveBy.containsItineraryPageCut());
    assertFalse(subjectDepartAfter.containsItineraryPageCut());
  }

  void containsGeneralizedCostMaxLimit() {
    assertTrue(subjectArriveBy.containsGeneralizedCostMaxLimit());
    assertFalse(subjectDepartAfter.containsGeneralizedCostMaxLimit());
  }

  @Test
  public void testToString() {
    assertEquals(
      "PageCursor{type: NEXT_PAGE, sortOrder: STREET_AND_ARRIVAL_TIME, " +
      "edt: " +
      EDT_STR +
      ", searchWindow: 2h" +
      ", generalizedCostMaxLimit: $123}",
      subjectDepartAfter.toString()
    );
    assertEquals(
      "PageCursor{type: PREVIOUS_PAGE, sortOrder: STREET_AND_DEPARTURE_TIME, " +
      "edt: " +
      EDT_STR +
      ", lat: " +
      LAT_STR +
<<<<<<< HEAD
      ", searchWindow: 2h, " +
      "itineraryPageCut: [2020-02-02T00:00:00Z, 2020-02-02T00:00:50Z, $194, Tx0, transit]" +
      ", generalizedCostMaxLimit: $123}",
=======
      ", searchWindow: 2h, generalizedCostMaxLimit: $200, " +
      "itineraryPageCut: [2020-02-02T00:00:00Z, 2020-02-02T00:00:50Z, $194, Tx0, transit]}",
>>>>>>> ed6c34d7
      subjectArriveBy.toString()
    );
  }

  static List<Arguments> cropItinerariesAtTestCase() {
    return List.of(
      Arguments.of(NEXT_PAGE, STREET_AND_ARRIVAL_TIME, TAIL),
      Arguments.of(NEXT_PAGE, STREET_AND_DEPARTURE_TIME, HEAD),
      Arguments.of(PREVIOUS_PAGE, STREET_AND_ARRIVAL_TIME, HEAD),
      Arguments.of(PREVIOUS_PAGE, STREET_AND_DEPARTURE_TIME, TAIL)
    );
  }

  @ParameterizedTest
  @MethodSource("cropItinerariesAtTestCase")
  public void cropItinerariesAt(PageType page, SortOrder order, ListSection expSection) {
    assertEquals(
      expSection,
<<<<<<< HEAD
      new PageCursor(page, order, EDT, null, SEARCH_WINDOW, null, GCML).cropItinerariesAt()
=======
      new PageCursor(page, order, EDT, null, SEARCH_WINDOW, null, null).cropItinerariesAt()
>>>>>>> ed6c34d7
    );
  }

  @Test
  @SuppressWarnings("ConstantConditions")
  public void encodeAndDecode() {
    // depart after
    String buf = subjectDepartAfter.encode();
    var before = PageCursor.decode(buf);
    assertEquals(subjectDepartAfter.toString(), before.toString());

    // Arrive by
    buf = subjectArriveBy.encode();
    before = PageCursor.decode(buf);
    assertEquals(subjectArriveBy.toString(), before.toString());
  }

  @Test
  public void testDecodeEmptyCursor() {
    assertNull(PageCursor.decode(null));
    assertNull(PageCursor.decode(""));
    assertNull(PageCursor.decode(" "));
    var ex = assertThrows(IllegalArgumentException.class, () -> PageCursor.decode("null"));
    assertEquals(
      "Unable to decode page cursor: 'null'. Details: Token is not valid. Unable to parse token: 'null'.",
      ex.getMessage()
    );
    ex = assertThrows(IllegalArgumentException.class, () -> PageCursor.decode("09#$%+1~^§€"));
    assertEquals(
      "Unable to decode page cursor: '09#$%+1~^§€'. Details: Illegal base64 character 23",
      ex.getMessage()
    );
  }
}<|MERGE_RESOLUTION|>--- conflicted
+++ resolved
@@ -53,11 +53,7 @@
     .walk(20, Place.forStop(TEST_MODEL.stop("1:stop", 1d, 1d).build()))
     .bus(23, 0, 50, B)
     .build();
-<<<<<<< HEAD
-  private static final Cost GCML = Cost.costOfSeconds(123);
-=======
   private static final Cost GENERALIZED_COST_MAX_LIMIT = Cost.costOfSeconds(200);
->>>>>>> ed6c34d7
 
   private TimeZone originalTimeZone;
   private PageCursor subjectDepartAfter;
@@ -68,20 +64,6 @@
     originalTimeZone = TimeZone.getDefault();
     TimeZone.setDefault(TimeZone.getTimeZone(ZONE_ID));
 
-<<<<<<< HEAD
-    subjectDepartAfter =
-      new PageCursor(NEXT_PAGE, STREET_AND_ARRIVAL_TIME, EDT, null, SEARCH_WINDOW, null, GCML);
-    subjectArriveBy =
-      new PageCursor(
-        PREVIOUS_PAGE,
-        STREET_AND_DEPARTURE_TIME,
-        EDT,
-        LAT,
-        SEARCH_WINDOW,
-        PAGE_CUT,
-        GCML
-      );
-=======
     subjectDepartAfter = new PageCursor(
       NEXT_PAGE,
       STREET_AND_ARRIVAL_TIME,
@@ -100,7 +82,6 @@
       PAGE_CUT,
       GENERALIZED_COST_MAX_LIMIT
     );
->>>>>>> ed6c34d7
   }
 
   @AfterEach
@@ -125,8 +106,7 @@
       "PageCursor{type: NEXT_PAGE, sortOrder: STREET_AND_ARRIVAL_TIME, " +
       "edt: " +
       EDT_STR +
-      ", searchWindow: 2h" +
-      ", generalizedCostMaxLimit: $123}",
+      ", searchWindow: 2h}",
       subjectDepartAfter.toString()
     );
     assertEquals(
@@ -135,14 +115,8 @@
       EDT_STR +
       ", lat: " +
       LAT_STR +
-<<<<<<< HEAD
-      ", searchWindow: 2h, " +
-      "itineraryPageCut: [2020-02-02T00:00:00Z, 2020-02-02T00:00:50Z, $194, Tx0, transit]" +
-      ", generalizedCostMaxLimit: $123}",
-=======
       ", searchWindow: 2h, generalizedCostMaxLimit: $200, " +
       "itineraryPageCut: [2020-02-02T00:00:00Z, 2020-02-02T00:00:50Z, $194, Tx0, transit]}",
->>>>>>> ed6c34d7
       subjectArriveBy.toString()
     );
   }
@@ -161,11 +135,7 @@
   public void cropItinerariesAt(PageType page, SortOrder order, ListSection expSection) {
     assertEquals(
       expSection,
-<<<<<<< HEAD
-      new PageCursor(page, order, EDT, null, SEARCH_WINDOW, null, GCML).cropItinerariesAt()
-=======
       new PageCursor(page, order, EDT, null, SEARCH_WINDOW, null, null).cropItinerariesAt()
->>>>>>> ed6c34d7
     );
   }
 
