--- conflicted
+++ resolved
@@ -63,26 +63,13 @@
     originalTimeZone = TimeZone.getDefault();
     TimeZone.setDefault(TimeZone.getTimeZone(ZONE_ID));
 
-<<<<<<< HEAD
-    subjectDepartAfter =
-      new PageCursor(NEXT_PAGE, STREET_AND_ARRIVAL_TIME, EDT, null, SEARCH_WINDOW, null, null);
-    subjectArriveBy =
-      new PageCursor(
-        PREVIOUS_PAGE,
-        STREET_AND_DEPARTURE_TIME,
-        EDT,
-        LAT,
-        SEARCH_WINDOW,
-        PAGE_CUT,
-        GENERALIZED_COST_MAX_LIMEIT
-      );
-=======
     subjectDepartAfter = new PageCursor(
       NEXT_PAGE,
       STREET_AND_ARRIVAL_TIME,
       EDT,
       null,
       SEARCH_WINDOW,
+      null,
       null
     );
     subjectArriveBy = new PageCursor(
@@ -91,16 +78,15 @@
       EDT,
       LAT,
       SEARCH_WINDOW,
-      PAGE_CUT
+      PAGE_CUT,
+      GENERALIZED_COST_MAX_LIMEIT
     );
->>>>>>> a85a3e9a
   }
 
   @AfterEach
   public void teardown() {
     TimeZone.setDefault(originalTimeZone);
   }
-
 
   @Test
   void containsItineraryPageCut() {
