package org.opentripplanner.transit.speed_test;

import static org.opentripplanner.model.projectinfo.OtpProjectInfo.projectInfo;
import static org.opentripplanner.standalone.configure.ConstructApplication.createTransitLayerForRaptor;
import static org.opentripplanner.standalone.configure.ConstructApplication.initializeTransferCache;
import static org.opentripplanner.transit.speed_test.support.AssertSpeedTestSetup.assertTestDateHasData;

import java.lang.ref.WeakReference;
import java.time.LocalDate;
import java.util.ArrayList;
import java.util.HashMap;
import java.util.List;
import java.util.Map;
import java.util.function.Predicate;
import org.opentripplanner.TestServerContext;
import org.opentripplanner.framework.application.OtpAppException;
import org.opentripplanner.model.plan.Itinerary;
import org.opentripplanner.raptor.configure.RaptorConfig;
import org.opentripplanner.routing.algorithm.raptoradapter.transit.TripSchedule;
import org.opentripplanner.routing.api.response.RoutingResponse;
import org.opentripplanner.routing.framework.DebugTimingAggregator;
import org.opentripplanner.routing.graph.Graph;
import org.opentripplanner.service.realtimevehicles.internal.DefaultRealtimeVehicleService;
import org.opentripplanner.service.vehicleparking.internal.DefaultVehicleParkingRepository;
import org.opentripplanner.service.vehiclerental.internal.DefaultVehicleRentalService;
import org.opentripplanner.standalone.OtpStartupInfo;
import org.opentripplanner.standalone.api.OtpServerRequestContext;
import org.opentripplanner.standalone.config.DebugUiConfig;
import org.opentripplanner.standalone.config.routerconfig.RaptorEnvironmentFactory;
import org.opentripplanner.standalone.config.routerconfig.VectorTileConfig;
import org.opentripplanner.standalone.server.DefaultServerRequestContext;
import org.opentripplanner.transit.service.DefaultTransitService;
import org.opentripplanner.transit.service.TimetableRepository;
import org.opentripplanner.transit.speed_test.model.SpeedTestProfile;
import org.opentripplanner.transit.speed_test.model.testcase.CsvFileSupport;
import org.opentripplanner.transit.speed_test.model.testcase.ExpectedResults;
import org.opentripplanner.transit.speed_test.model.testcase.TestCase;
import org.opentripplanner.transit.speed_test.model.testcase.TestCaseDefinition;
import org.opentripplanner.transit.speed_test.model.testcase.TestCases;
import org.opentripplanner.transit.speed_test.model.testcase.TestStatus;
import org.opentripplanner.transit.speed_test.model.timer.SpeedTestTimer;
import org.opentripplanner.transit.speed_test.options.SpeedTestCmdLineOpts;
import org.opentripplanner.transit.speed_test.options.SpeedTestConfig;
import org.opentripplanner.updater.TimetableSnapshotSourceParameters;
import org.opentripplanner.updater.configure.UpdaterConfigurator;
import org.opentripplanner.updater.trip.TimetableSnapshotManager;

/**
 * Test response times for a large batch of origin/destination points. Also demonstrates how to run
 * basic searches without using the graphQL profile routing API.
 */
public class SpeedTest {

  private static final String TRAVEL_SEARCH_FILENAME = "travelSearch";

  private final TimetableRepository timetableRepository;

  private final SpeedTestTimer timer = new SpeedTestTimer();

  private final SpeedTestCmdLineOpts opts;
  private final SpeedTestConfig config;
  private final List<TestCaseDefinition> testCaseDefinitions;
  private final Map<String, ExpectedResults> expectedResultsByTcId;
  private final Map<SpeedTestProfile, TestCases> lastSampleResult = new HashMap<>();
  private final OtpServerRequestContext serverContext;
  private final Map<SpeedTestProfile, List<Integer>> workerResults = new HashMap<>();
  private final Map<SpeedTestProfile, List<Integer>> totalResults = new HashMap<>();
  private final CsvFileSupport tcIO;
  private SpeedTestProfile profile;
  private TestStatus status = TestStatus.OK;

  public SpeedTest(
    SpeedTestCmdLineOpts opts,
    SpeedTestConfig config,
    Graph graph,
    TimetableRepository timetableRepository
  ) {
    this.opts = opts;
    this.config = config;
    this.timetableRepository = timetableRepository;

    this.tcIO =
      new CsvFileSupport(
        opts.rootDir(),
        TRAVEL_SEARCH_FILENAME,
        config.feedId,
        opts.replaceExpectedResultsFiles()
      );

    // Read Test-case definitions and expected results from file
    this.testCaseDefinitions = tcIO.readTestCaseDefinitions();
    this.expectedResultsByTcId = tcIO.readExpectedResults();

    var transitService = new DefaultTransitService(timetableRepository);

    UpdaterConfigurator.configure(
      graph,
      new DefaultRealtimeVehicleService(transitService),
      new DefaultVehicleRentalService(),
      new DefaultVehicleParkingRepository(),
      timetableRepository,
      new TimetableSnapshotManager(null, TimetableSnapshotSourceParameters.DEFAULT, LocalDate::now),
      config.updatersConfig
    );
    if (timetableRepository.getUpdaterManager() != null) {
      timetableRepository.getUpdaterManager().startUpdaters();
    }

    var raptorConfig = new RaptorConfig<TripSchedule>(
      config.transitRoutingParams,
      RaptorEnvironmentFactory.create(config.transitRoutingParams.searchThreadPoolSize())
    );

    this.serverContext =
      new DefaultServerRequestContext(
        DebugUiConfig.DEFAULT,
        config.flexConfig,
        graph,
        timer.getRegistry(),
        raptorConfig,
        TestServerContext.createRealtimeVehicleService(transitService),
        List.of(),
        config.request,
        TestServerContext.createStreetLimitationParametersService(),
        config.transitRoutingParams,
        new DefaultTransitService(timetableRepository),
        VectorTileConfig.DEFAULT,
        TestServerContext.createVehicleParkingService(),
        TestServerContext.createVehicleRentalService(),
        TestServerContext.createWorldEnvelopeService(),
        TestServerContext.createEmissionsService(),
        null,
<<<<<<< HEAD
        null,
        config.flexConfig,
        List.of(),
=======
>>>>>>> 14c5e45f
        null,
        null,
        null,
        null
      );
    // Creating transitLayerForRaptor should be integrated into the TimetableRepository, but for now
    // we do it manually here
    createTransitLayerForRaptor(timetableRepository, config.transitRoutingParams);

    initializeTransferCache(config.transitRoutingParams, timetableRepository);

    timer.setUp(opts.groupResultsByCategory());
  }

  public TestStatus status() {
    return status;
  }

  public static void main(String[] args) {
    try {
      OtpStartupInfo.logInfo("Run Speed Test");
      // Given the following setup
      SpeedTestCmdLineOpts opts = new SpeedTestCmdLineOpts(args);
      var config = SpeedTestConfig.config(opts.rootDir());
      SetupHelper.loadOtpFeatures(opts);
      var model = SetupHelper.loadGraph(opts.rootDir(), config.graph);
      var timetableRepository = model.timetableRepository();
      var buildConfig = model.buildConfig();
      var graph = model.graph();

      // create a new test
      var speedTest = new SpeedTest(opts, config, graph, timetableRepository);

      assertTestDateHasData(timetableRepository, config, buildConfig);

      // and run it
      speedTest.runTest();

      if (speedTest.timetableRepository.getUpdaterManager() != null) {
        speedTest.timetableRepository.getUpdaterManager().stop();
      }
    } catch (OtpAppException ae) {
      System.err.println(ae.getMessage());
      System.exit(1);
    } catch (Exception e) {
      System.err.println(e.getMessage());
      e.printStackTrace(System.err);
      System.exit(1);
    }
  }

  public void runTest() {
    final int nSamples = opts.numberOfTestsSamplesToRun();
    System.err.println("Run Speed Test [" + nSamples + " samples]");
    initProfileStatistics();

    for (int i = 1; i <= nSamples; ++i) {
      for (var profile : opts.profiles()) {
        runSampleTest(profile, i, nSamples);
      }
    }

    updateTimersWithGlobalCounters();

    timer.finishUp();

    printProfileStatistics();
    saveTestCasesToResultFile();
    System.err.println("\nSpeedTest done! " + projectInfo().getVersionString());
  }

  /**
   * Run a single sample with all selected testcases for the given profile
   */
  private void runSampleTest(SpeedTestProfile profile, int sample, int nSamples) {
    this.profile = profile;
    var testCases = createTestCases();
    lastSampleResult.put(profile, testCases);

    // Force GC to avoid GC during the test
    forceGCToAvoidGCLater();

    // We assume we are debugging and not measuring performance if we only run 1 test-case
    // one time; Hence skip JIT compiler warm-up.
    if (testCases.runJitWarmUp() || opts.profiles().length > 1) {
      performRouting(testCases.getJitWarmUpCase());
    }

    ResultPrinter.logSingleTestHeader(profile);

    timer.startTest();

    for (TestCase testCase : testCases.iterable()) {
      runSingleTestCase(testCase);
    }

    workerResults.get(profile).add(timer.totalTimerMean(DebugTimingAggregator.ROUTING_RAPTOR));
    totalResults.get(profile).add(timer.totalTimerMean(DebugTimingAggregator.ROUTING_TOTAL));
    timer.lapTest();

    ResultPrinter.logSingleTestResult(profile, testCases, sample, nSamples, timer);
  }

  private void runSingleTestCase(TestCase testCase) {
    try {
      System.err.println(ResultPrinter.headerLine("#" + testCase.definition().idAndDescription()));

      RoutingResponse routingResponse = performRouting(testCase);

      var times = routingResponse.getDebugTimingAggregator().finishedRendering();

      int totalTime = SpeedTestTimer.nanosToMillisecond(times.totalTime);
      int transitTime = SpeedTestTimer.nanosToMillisecond(times.transitRouterTime);

      var itineraries = trimItineraries(routingResponse);

      // assert throws Exception on failure
      testCase.assertResult(profile, itineraries, transitTime, totalTime);
      // Report success
      ResultPrinter.printResultOk(testCase, opts.verbose());
    } catch (Exception e) {
      ResultPrinter.printResultFailed(testCase, e);
    } finally {
      status = status.highestSeverity(testCase.status());
    }
  }

  private RoutingResponse performRouting(TestCase testCase) {
    var speedTestRequest = new SpeedTestRequest(
      testCase,
      opts,
      config,
      profile,
      timetableRepository.getTimeZone()
    );
    var routingRequest = speedTestRequest.toRouteRequest();
    return serverContext.routingService().route(routingRequest);
  }

  /* setup helper methods */

  private void initProfileStatistics() {
    for (SpeedTestProfile key : opts.profiles()) {
      workerResults.put(key, new ArrayList<>());
      totalResults.put(key, new ArrayList<>());
    }
  }

  private TestCases createTestCases() {
    return TestCases
      .of()
      .withSkipCost(opts.skipCost())
      .withIncludeIds(opts.testCaseIds())
      .withIncludeCategories(opts.includeCategories())
      .withDefinitions(testCaseDefinitions)
      .withExpectedResultsById(expectedResultsByTcId)
      .build();
  }

  private void forceGCToAvoidGCLater() {
    WeakReference<?> ref = new WeakReference<>(new Object());
    while (ref.get() != null) {
      System.gc();
    }
  }

  /* report helper methods */

  private void printProfileStatistics() {
    ResultPrinter.printProfileResults("Worker: ", opts.profiles(), workerResults);
    ResultPrinter.printProfileResults("Total:  ", opts.profiles(), totalResults);
  }

  /**
   * Save the result for the last sample run for each profile. Nothing happens if not all test-cases
   * are run. This prevents the excluded tests-cases in the result file to be deleted, and the result
   * to be copied to the expected-results file by mistake.
   */
  private void saveTestCasesToResultFile() {
    var currentTestCases = lastSampleResult.get(profile);
    if (currentTestCases.isFiltered()) {
      return;
    }
    for (var p : opts.profiles()) {
      tcIO.writeResultsToFile(p, currentTestCases);
    }
  }

  /**
   * Add "static" transit statistics and JVM memory usages to the "timers" logging.
   */
  private void updateTimersWithGlobalCounters() {
    final var transitService = serverContext.transitService();
    timer.globalCount("transitdata_stops", transitService.listStopLocations().size());
    timer.globalCount("transitdata_patterns", transitService.listTripPatterns().size());
    timer.globalCount("transitdata_trips", transitService.listTrips().size());

    // we want to get the numbers after the garbage collection
    forceGCToAvoidGCLater();

    final var runtime = Runtime.getRuntime();
    timer.globalCount("jvm_free_memory", runtime.freeMemory());
    timer.globalCount("jvm_max_memory", runtime.maxMemory());
    timer.globalCount("jvm_total_memory", runtime.totalMemory());
    timer.globalCount("jvm_used_memory", runtime.totalMemory() - runtime.freeMemory());
  }

  /**
   * Trim itineraries down to requested size ({@link SpeedTestCmdLineOpts#numOfItineraries()}). This
   * is also done by the itinerary filter, but if the itinerary filter is not run/in debug mode -
   * then this is needed.
   */
  private List<Itinerary> trimItineraries(RoutingResponse routingResponse) {
    var stream = routingResponse.getTripPlan().itineraries.stream();

    if (config.ignoreStreetResults) {
      stream = stream.filter(Predicate.not(Itinerary::isStreetOnly));
    }
    return stream.limit(opts.numOfItineraries()).toList();
  }
}<|MERGE_RESOLUTION|>--- conflicted
+++ resolved
@@ -130,12 +130,7 @@
         TestServerContext.createWorldEnvelopeService(),
         TestServerContext.createEmissionsService(),
         null,
-<<<<<<< HEAD
-        null,
-        config.flexConfig,
-        List.of(),
-=======
->>>>>>> 14c5e45f
+        null,
         null,
         null,
         null,
