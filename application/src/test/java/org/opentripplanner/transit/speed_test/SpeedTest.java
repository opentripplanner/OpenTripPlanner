package org.opentripplanner.transit.speed_test;

import static org.opentripplanner.model.projectinfo.OtpProjectInfo.projectInfo;
import static org.opentripplanner.standalone.configure.ConstructApplication.createRaptorTransitData;
import static org.opentripplanner.standalone.configure.ConstructApplication.initializeTransferCache;
import static org.opentripplanner.transit.speed_test.support.AssertSpeedTestSetup.assertTestDateHasData;

import java.lang.ref.WeakReference;
import java.time.LocalDate;
import java.util.ArrayList;
import java.util.HashMap;
import java.util.List;
import java.util.Map;
import java.util.function.Predicate;
import org.opentripplanner.TestServerContext;
<<<<<<< HEAD
import org.opentripplanner.datastore.OtpDataStore;
import org.opentripplanner.ext.fares.impl.DefaultFareService;
=======
>>>>>>> 62b49822
import org.opentripplanner.framework.application.OtpAppException;
import org.opentripplanner.model.plan.Itinerary;
import org.opentripplanner.raptor.configure.RaptorConfig;
import org.opentripplanner.routing.algorithm.raptoradapter.transit.TripSchedule;
import org.opentripplanner.routing.api.response.RoutingResponse;
import org.opentripplanner.routing.framework.DebugTimingAggregator;
import org.opentripplanner.routing.graph.Graph;
import org.opentripplanner.service.realtimevehicles.internal.DefaultRealtimeVehicleService;
import org.opentripplanner.service.vehicleparking.internal.DefaultVehicleParkingRepository;
import org.opentripplanner.service.vehiclerental.internal.DefaultVehicleRentalService;
import org.opentripplanner.standalone.OtpStartupInfo;
import org.opentripplanner.standalone.api.OtpServerRequestContext;
import org.opentripplanner.standalone.config.DebugUiConfig;
import org.opentripplanner.standalone.config.routerconfig.RaptorEnvironmentFactory;
import org.opentripplanner.standalone.config.routerconfig.VectorTileConfig;
import org.opentripplanner.standalone.server.DefaultServerRequestContext;
import org.opentripplanner.transit.service.DefaultTransitService;
import org.opentripplanner.transit.service.TimetableRepository;
import org.opentripplanner.transit.speed_test.model.SpeedTestProfile;
import org.opentripplanner.transit.speed_test.model.testcase.CsvFileSupport;
import org.opentripplanner.transit.speed_test.model.testcase.ExpectedResults;
import org.opentripplanner.transit.speed_test.model.testcase.TestCase;
import org.opentripplanner.transit.speed_test.model.testcase.TestCaseDefinition;
import org.opentripplanner.transit.speed_test.model.testcase.TestCases;
import org.opentripplanner.transit.speed_test.model.testcase.TestStatus;
import org.opentripplanner.transit.speed_test.model.timer.SpeedTestTimer;
import org.opentripplanner.transit.speed_test.options.SpeedTestCmdLineOpts;
import org.opentripplanner.transit.speed_test.options.SpeedTestConfig;
import org.opentripplanner.updater.TimetableSnapshotParameters;
import org.opentripplanner.updater.configure.UpdaterConfigurator;
import org.opentripplanner.updater.trip.TimetableSnapshotManager;

/**
 * Test response times for a large batch of origin/destination points. Also demonstrates how to run
 * basic searches without using the graphQL profile routing API.
 */
public class SpeedTest {

  private static final String TRAVEL_SEARCH_FILENAME = "travelSearch";

  private final TimetableRepository timetableRepository;

  private final SpeedTestTimer timer = new SpeedTestTimer();

  private final SpeedTestCmdLineOpts opts;
  private final SpeedTestConfig config;
  private final List<TestCaseDefinition> testCaseDefinitions;
  private final Map<String, ExpectedResults> expectedResultsByTcId;
  private final Map<SpeedTestProfile, TestCases> lastSampleResult = new HashMap<>();
  private final OtpServerRequestContext serverContext;
  private final Map<SpeedTestProfile, List<Integer>> workerResults = new HashMap<>();
  private final Map<SpeedTestProfile, List<Integer>> totalResults = new HashMap<>();
  private final CsvFileSupport tcIO;
  private SpeedTestProfile profile;
  private TestStatus status = TestStatus.OK;

  public SpeedTest(
    SpeedTestCmdLineOpts opts,
    SpeedTestConfig config,
    Graph graph,
    TimetableRepository timetableRepository
  ) {
    this.opts = opts;
    this.config = config;
    this.timetableRepository = timetableRepository;

    this.tcIO =
      new CsvFileSupport(
        opts.rootDir(),
        TRAVEL_SEARCH_FILENAME,
        config.feedId,
        opts.replaceExpectedResultsFiles()
      );

    // Read Test-case definitions and expected results from file
    this.testCaseDefinitions = tcIO.readTestCaseDefinitions();
    this.expectedResultsByTcId = tcIO.readExpectedResults();

    var transitService = new DefaultTransitService(timetableRepository);

    UpdaterConfigurator.configure(
      graph,
      new DefaultRealtimeVehicleService(transitService),
      new DefaultVehicleRentalService(),
      new DefaultVehicleParkingRepository(),
      timetableRepository,
      new TimetableSnapshotManager(null, TimetableSnapshotParameters.DEFAULT, LocalDate::now),
      config.updatersConfig
    );
    if (timetableRepository.getUpdaterManager() != null) {
      timetableRepository.getUpdaterManager().startUpdaters();
    }

    var raptorConfig = new RaptorConfig<TripSchedule>(
      config.transitRoutingParams,
      RaptorEnvironmentFactory.create(config.transitRoutingParams.searchThreadPoolSize())
    );

    this.serverContext =
      new DefaultServerRequestContext(
        DebugUiConfig.DEFAULT,
        config.flexConfig,
        graph,
        timer.getRegistry(),
        raptorConfig,
        TestServerContext.createRealtimeVehicleService(transitService),
        List.of(),
        config.request,
        TestServerContext.createStreetLimitationParametersService(),
        config.transitRoutingParams,
        new DefaultTransitService(timetableRepository),
        VectorTileConfig.DEFAULT,
        TestServerContext.createVehicleParkingService(),
        TestServerContext.createVehicleRentalService(),
        TestServerContext.createWorldEnvelopeService(),
        TestServerContext.createEmissionsService(),
        null,
        null,
        null,
<<<<<<< HEAD
        DebugUiConfig.DEFAULT,
        new DefaultFareService()
=======
        null
>>>>>>> 62b49822
      );
    // Creating raptor transit data should be integrated into the TimetableRepository, but for now
    // we do it manually here
    createRaptorTransitData(timetableRepository, config.transitRoutingParams);

    initializeTransferCache(config.transitRoutingParams, timetableRepository);

    timer.setUp(opts.groupResultsByCategory());
  }

  public TestStatus status() {
    return status;
  }

  public static void main(String[] args) {
    try {
      OtpStartupInfo.logInfo("Run Speed Test");
      // Given the following setup
      SpeedTestCmdLineOpts opts = new SpeedTestCmdLineOpts(args);
      var config = SpeedTestConfig.config(opts.rootDir());
      SetupHelper.loadOtpFeatures(opts);
      var model = SetupHelper.loadGraph(opts.rootDir(), config.graph);
      var timetableRepository = model.timetableRepository();
      var buildConfig = model.buildConfig();
      var graph = model.graph();

      // create a new test
      var speedTest = new SpeedTest(opts, config, graph, timetableRepository);

      assertTestDateHasData(timetableRepository, config, buildConfig);

      // and run it
      speedTest.runTest();

      if (speedTest.timetableRepository.getUpdaterManager() != null) {
        speedTest.timetableRepository.getUpdaterManager().stop();
      }
    } catch (OtpAppException ae) {
      System.err.println(ae.getMessage());
      System.exit(1);
    } catch (Exception e) {
      System.err.println(e.getMessage());
      e.printStackTrace(System.err);
      System.exit(1);
    }
  }

  public void runTest() {
    final int nSamples = opts.numberOfTestsSamplesToRun();
    System.err.println("Run Speed Test [" + nSamples + " samples]");
    initProfileStatistics();

    for (int i = 1; i <= nSamples; ++i) {
      for (var profile : opts.profiles()) {
        runSampleTest(profile, i, nSamples);
      }
    }

    updateTimersWithGlobalCounters();

    timer.finishUp();

    printProfileStatistics();
    saveTestCasesToResultFile();
    System.err.println("\nSpeedTest done! " + projectInfo().getVersionString());
  }

  /**
   * Run a single sample with all selected testcases for the given profile
   */
  private void runSampleTest(SpeedTestProfile profile, int sample, int nSamples) {
    this.profile = profile;
    var testCases = createTestCases();
    lastSampleResult.put(profile, testCases);

    // Force GC to avoid GC during the test
    forceGCToAvoidGCLater();

    // We assume we are debugging and not measuring performance if we only run 1 test-case
    // one time; Hence skip JIT compiler warm-up.
    if (testCases.runJitWarmUp() || opts.profiles().length > 1) {
      performRouting(testCases.getJitWarmUpCase());
    }

    ResultPrinter.logSingleTestHeader(profile);

    timer.startTest();

    for (TestCase testCase : testCases.iterable()) {
      runSingleTestCase(testCase);
    }

    workerResults.get(profile).add(timer.totalTimerMean(DebugTimingAggregator.ROUTING_RAPTOR));
    totalResults.get(profile).add(timer.totalTimerMean(DebugTimingAggregator.ROUTING_TOTAL));
    timer.lapTest();

    ResultPrinter.logSingleTestResult(profile, testCases, sample, nSamples, timer);
  }

  private void runSingleTestCase(TestCase testCase) {
    try {
      System.err.println(ResultPrinter.headerLine("#" + testCase.definition().idAndDescription()));

      RoutingResponse routingResponse = performRouting(testCase);

      var times = routingResponse.getDebugTimingAggregator().finishedRendering();

      int totalTime = SpeedTestTimer.nanosToMillisecond(times.totalTime);
      int transitTime = SpeedTestTimer.nanosToMillisecond(times.transitRouterTime);

      var itineraries = trimItineraries(routingResponse);

      // assert throws Exception on failure
      testCase.assertResult(profile, itineraries, transitTime, totalTime);
      // Report success
      ResultPrinter.printResultOk(testCase, opts.verbose());
    } catch (Exception e) {
      ResultPrinter.printResultFailed(testCase, e);
    } finally {
      status = status.highestSeverity(testCase.status());
    }
  }

  private RoutingResponse performRouting(TestCase testCase) {
    var speedTestRequest = new SpeedTestRequest(
      testCase,
      opts,
      config,
      profile,
      timetableRepository.getTimeZone()
    );
    var routingRequest = speedTestRequest.toRouteRequest();
    return serverContext.routingService().route(routingRequest);
  }

  /* setup helper methods */

  private void initProfileStatistics() {
    for (SpeedTestProfile key : opts.profiles()) {
      workerResults.put(key, new ArrayList<>());
      totalResults.put(key, new ArrayList<>());
    }
  }

  private TestCases createTestCases() {
    return TestCases
      .of()
      .withSkipCost(opts.skipCost())
      .withIncludeIds(opts.testCaseIds())
      .withIncludeCategories(opts.includeCategories())
      .withDefinitions(testCaseDefinitions)
      .withExpectedResultsById(expectedResultsByTcId)
      .build();
  }

  private void forceGCToAvoidGCLater() {
    WeakReference<?> ref = new WeakReference<>(new Object());
    while (ref.get() != null) {
      System.gc();
    }
  }

  /* report helper methods */

  private void printProfileStatistics() {
    ResultPrinter.printProfileResults("Worker: ", opts.profiles(), workerResults);
    ResultPrinter.printProfileResults("Total:  ", opts.profiles(), totalResults);
  }

  /**
   * Save the result for the last sample run for each profile. Nothing happens if not all test-cases
   * are run. This prevents the excluded tests-cases in the result file to be deleted, and the result
   * to be copied to the expected-results file by mistake.
   */
  private void saveTestCasesToResultFile() {
    var currentTestCases = lastSampleResult.get(profile);
    if (currentTestCases.isFiltered()) {
      return;
    }
    for (var p : opts.profiles()) {
      tcIO.writeResultsToFile(p, currentTestCases);
    }
  }

  /**
   * Add "static" transit statistics and JVM memory usages to the "timers" logging.
   */
  private void updateTimersWithGlobalCounters() {
    final var transitService = serverContext.transitService();
    timer.globalCount("transitdata_stops", transitService.listStopLocations().size());
    timer.globalCount("transitdata_patterns", transitService.listTripPatterns().size());
    timer.globalCount("transitdata_trips", transitService.listTrips().size());

    // we want to get the numbers after the garbage collection
    forceGCToAvoidGCLater();

    final var runtime = Runtime.getRuntime();
    timer.globalCount("jvm_free_memory", runtime.freeMemory());
    timer.globalCount("jvm_max_memory", runtime.maxMemory());
    timer.globalCount("jvm_total_memory", runtime.totalMemory());
    timer.globalCount("jvm_used_memory", runtime.totalMemory() - runtime.freeMemory());
  }

  /**
   * Trim itineraries down to requested size ({@link SpeedTestCmdLineOpts#numOfItineraries()}). This
   * is also done by the itinerary filter, but if the itinerary filter is not run/in debug mode -
   * then this is needed.
   */
  private List<Itinerary> trimItineraries(RoutingResponse routingResponse) {
    var stream = routingResponse.getTripPlan().itineraries.stream();

    if (config.ignoreStreetResults) {
      stream = stream.filter(Predicate.not(Itinerary::isStreetOnly));
    }
    return stream.limit(opts.numOfItineraries()).toList();
  }
}<|MERGE_RESOLUTION|>--- conflicted
+++ resolved
@@ -13,11 +13,8 @@
 import java.util.Map;
 import java.util.function.Predicate;
 import org.opentripplanner.TestServerContext;
-<<<<<<< HEAD
 import org.opentripplanner.datastore.OtpDataStore;
 import org.opentripplanner.ext.fares.impl.DefaultFareService;
-=======
->>>>>>> 62b49822
 import org.opentripplanner.framework.application.OtpAppException;
 import org.opentripplanner.model.plan.Itinerary;
 import org.opentripplanner.raptor.configure.RaptorConfig;
@@ -119,6 +116,7 @@
     this.serverContext =
       new DefaultServerRequestContext(
         DebugUiConfig.DEFAULT,
+        new DefaultFareService(),
         config.flexConfig,
         graph,
         timer.getRegistry(),
@@ -137,12 +135,7 @@
         null,
         null,
         null,
-<<<<<<< HEAD
-        DebugUiConfig.DEFAULT,
-        new DefaultFareService()
-=======
-        null
->>>>>>> 62b49822
+        null,
       );
     // Creating raptor transit data should be integrated into the TimetableRepository, but for now
     // we do it manually here
