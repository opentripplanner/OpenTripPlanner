--- conflicted
+++ resolved
@@ -132,11 +132,7 @@
         null,
         null,
         null,
-<<<<<<< HEAD
         null,
-        null,
-=======
->>>>>>> 62b49822
         null
       );
     // Creating raptor transit data should be integrated into the TimetableRepository, but for now
