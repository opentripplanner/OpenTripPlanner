--- conflicted
+++ resolved
@@ -133,11 +133,8 @@
         TestServerContext.createStreetLimitationParametersService(),
         null,
         null,
-<<<<<<< HEAD
+        DebugUiConfig.DEFAULT,
         new DefaultFareService()
-=======
-        DebugUiConfig.DEFAULT
->>>>>>> e15f69b6
       );
     // Creating transitLayerForRaptor should be integrated into the TimetableRepository, but for now
     // we do it manually here
