package org.opentripplanner.transit.service;

import static org.junit.jupiter.api.Assertions.assertEquals;
import static org.junit.jupiter.api.Assertions.assertFalse;
import static org.opentripplanner.transit.model.basic.TransitMode.BUS;
import static org.opentripplanner.transit.model.basic.TransitMode.FERRY;
import static org.opentripplanner.transit.model.basic.TransitMode.RAIL;
import static org.opentripplanner.transit.model.basic.TransitMode.TRAM;

import java.time.Instant;
import java.time.LocalDate;
import java.util.Collection;
import java.util.List;
import java.util.Optional;
import java.util.Set;
import org.junit.jupiter.api.BeforeAll;
import org.junit.jupiter.api.Test;
<<<<<<< HEAD
import org.opentripplanner.graph_builder.issue.api.DataImportIssueStore;
import org.opentripplanner.model.RealTimeTripUpdate;
import org.opentripplanner.model.TimetableSnapshot;
import org.opentripplanner.model.TripTimeOnDate;
=======
import org.opentripplanner.framework.i18n.I18NString;
import org.opentripplanner.graph_builder.issue.api.DataImportIssueStore;
import org.opentripplanner.model.RealTimeTripUpdate;
import org.opentripplanner.model.TimetableSnapshot;
>>>>>>> e130997f
import org.opentripplanner.model.calendar.CalendarServiceData;
import org.opentripplanner.transit.model._data.TimetableRepositoryForTest;
import org.opentripplanner.transit.model.framework.Deduplicator;
import org.opentripplanner.transit.model.framework.FeedScopedId;
import org.opentripplanner.transit.model.network.StopPattern;
import org.opentripplanner.transit.model.network.TripPattern;
import org.opentripplanner.transit.model.site.RegularStop;
import org.opentripplanner.transit.model.site.Station;
import org.opentripplanner.transit.model.site.StopLocation;
import org.opentripplanner.transit.model.timetable.RealTimeTripTimes;
import org.opentripplanner.transit.model.timetable.ScheduledTripTimes;
import org.opentripplanner.transit.model.timetable.Trip;
<<<<<<< HEAD
import org.opentripplanner.utils.time.ServiceDateUtils;
=======
import org.opentripplanner.transit.model.timetable.TripTimesFactory;
>>>>>>> e130997f

class DefaultTransitServiceTest {

  private static final TimetableRepositoryForTest TEST_MODEL = TimetableRepositoryForTest.of();

  private static TransitService service;
  private static final Station STATION = TEST_MODEL.station("C").build();
  private static final RegularStop STOP_A = TEST_MODEL
    .stop("A")
    .withVehicleType(TRAM)
    .withParentStation(STATION)
    .build();
  private static final RegularStop STOP_B = TEST_MODEL.stop("B").withParentStation(STATION).build();

  private static final FeedScopedId SERVICE_ID = new FeedScopedId("FEED", "SERVICE");
  private static final int SERVICE_CODE = 0;
  private static final Trip TRIP = TimetableRepositoryForTest.trip("REAL_TIME_TRIP").build();
  private static final Trip ADDED_TRIP = TimetableRepositoryForTest
    .trip("REAL_TIME_ADDED_TRIP")
    .withServiceId(SERVICE_ID)
    .build();
  private static final ScheduledTripTimes SCHEDULED_TRIP_TIMES = ScheduledTripTimes
    .of()
    .withTrip(TRIP)
    .withArrivalTimes(new int[] { 0, 1 })
    .withDepartureTimes(new int[] { 0, 1 })
    .withServiceCode(SERVICE_CODE)
    .build();

  private static final TripPattern RAIL_PATTERN = TEST_MODEL
    .pattern(RAIL)
    .withScheduledTimeTableBuilder(builder -> builder.addTripTimes(SCHEDULED_TRIP_TIMES))
    .build();
  private static final TripPattern FERRY_PATTERN = TEST_MODEL.pattern(FERRY).build();
  private static final TripPattern BUS_PATTERN = TEST_MODEL.pattern(BUS).build();

  private static final StopPattern REAL_TIME_STOP_PATTERN = TimetableRepositoryForTest.stopPattern(
    STOP_A,
    STOP_B
  );
  private static final TripPattern REAL_TIME_PATTERN = TEST_MODEL
    .pattern(BUS)
    .withStopPattern(REAL_TIME_STOP_PATTERN)
    .withCreatedByRealtimeUpdater(true)
    .build();
  private static final int DELAY = 120;
  private static final RealTimeTripTimes REALTIME_TRIP_TIMES = SCHEDULED_TRIP_TIMES.copyScheduledTimes();
  private static final RealTimeTripTimes ADDED_TRIP_TIMES = RealTimeTripTimes.of(
    ScheduledTripTimes
      .of()
      .withTrip(ADDED_TRIP)
      .withArrivalTimes(new int[] { 10, 11 })
      .withDepartureTimes(new int[] { 10, 11 })
      .withServiceCode(SERVICE_CODE)
      .build()
  );

  static {
    for (var i = 0; i < REALTIME_TRIP_TIMES.getNumStops(); ++i) {
      REALTIME_TRIP_TIMES.updateArrivalDelay(i, DefaultTransitServiceTest.DELAY);
      REALTIME_TRIP_TIMES.updateDepartureDelay(i, DefaultTransitServiceTest.DELAY);
    }
  }

  private static final LocalDate SERVICE_DATE = LocalDate.of(2024, 1, 1);
  private static final LocalDate NO_SERVICE_DATE = LocalDate.of(2000, 1, 1);

  static FeedScopedId CALENDAR_ID = TimetableRepositoryForTest.id("CAL_1");
  static Trip TRIP = TimetableRepositoryForTest
    .trip("123")
    .withHeadsign(I18NString.of("Trip Headsign"))
    .withServiceId(CALENDAR_ID)
    .build();

  @BeforeAll
  static void setup() {
    var siteRepository = TEST_MODEL
      .siteRepositoryBuilder()
      .withRegularStop(STOP_A)
      .withRegularStop(STOP_B)
      .withStation(STATION)
      .build();

    var deduplicator = new Deduplicator();
    var transitModel = new TimetableRepository(siteRepository, deduplicator);
    var canceledStopTimes = TEST_MODEL.stopTimesEvery5Minutes(3, TRIP, "11:30");
    var canceledTripTimes = TripTimesFactory.tripTimes(TRIP, canceledStopTimes, deduplicator);
    canceledTripTimes.cancelTrip();
    transitModel.addTripPattern(RAIL_PATTERN.getId(), RAIL_PATTERN);

    // Crate a calendar (needed for testing cancelled trips)
    CalendarServiceData calendarServiceData = new CalendarServiceData();
    var firstDate = LocalDate.of(2024, 8, 8);
    var secondDate = LocalDate.of(2024, 8, 9);
    calendarServiceData.putServiceDatesForServiceId(CALENDAR_ID, List.of(firstDate, secondDate));
    transitModel.getServiceCodes().put(CALENDAR_ID, 0);
    transitModel.updateCalendarServiceData(true, calendarServiceData, DataImportIssueStore.NOOP);

    transitModel.index();
    var timetableRepository = new TimetableRepository(siteRepository, new Deduplicator());
    var calendar = new CalendarServiceData();
    calendar.putServiceDatesForServiceId(SERVICE_ID, List.of(SERVICE_DATE));
    var serviceCodes = timetableRepository.getServiceCodes();
    serviceCodes.put(SERVICE_ID, SERVICE_CODE);
    timetableRepository.updateCalendarServiceData(true, calendar, DataImportIssueStore.NOOP);
    timetableRepository.addTripPattern(RAIL_PATTERN.getId(), RAIL_PATTERN);
    timetableRepository.index();

<<<<<<< HEAD
    timetableRepository.initTimetableSnapshotProvider(() -> {
      TimetableSnapshot timetableSnapshot = new TimetableSnapshot();
      timetableSnapshot.update(
        new RealTimeTripUpdate(REAL_TIME_PATTERN, REALTIME_TRIP_TIMES, SERVICE_DATE)
      );
      timetableSnapshot.update(
        new RealTimeTripUpdate(REAL_TIME_PATTERN, ADDED_TRIP_TIMES, SERVICE_DATE)
      );

      return timetableSnapshot.commit();
    });
=======
    TimetableSnapshot timetableSnapshot = new TimetableSnapshot();
    RealTimeTripTimes tripTimes = RealTimeTripTimes.of(
      ScheduledTripTimes
        .of()
        .withTrip(TimetableRepositoryForTest.trip("REAL_TIME_TRIP").build())
        .withDepartureTimes(new int[] { 0, 1 })
        .build()
    );
    timetableSnapshot.update(new RealTimeTripUpdate(REAL_TIME_PATTERN, tripTimes, firstDate));
    timetableSnapshot.update(new RealTimeTripUpdate(RAIL_PATTERN, canceledTripTimes, firstDate));
    timetableSnapshot.update(new RealTimeTripUpdate(RAIL_PATTERN, canceledTripTimes, secondDate));

    var snapshot = timetableSnapshot.commit();
    timetableRepository.initTimetableSnapshotProvider(() -> snapshot);
>>>>>>> e130997f

    service =
      new DefaultTransitService(timetableRepository) {
        @Override
        public Collection<TripPattern> findPatterns(StopLocation stop) {
          if (stop.equals(STOP_B)) {
            return List.of(FERRY_PATTERN, FERRY_PATTERN, RAIL_PATTERN, RAIL_PATTERN, RAIL_PATTERN);
          } else {
            return List.of(BUS_PATTERN);
          }
        }
      };
  }

  @Test
  void modeFromGtfsVehicleType() {
    var modes = service.findTransitModes(STOP_A);
    assertEquals(List.of(TRAM), modes);
  }

  @Test
  void modeFromPatterns() {
    var modes = service.findTransitModes(STOP_B);
    assertEquals(List.of(RAIL, FERRY), modes);
  }

  @Test
  void stationModes() {
    var modes = service.findTransitModes(STATION);
    assertEquals(List.of(RAIL, FERRY, TRAM), modes);
  }

  @Test
  void getPatternForStopsWithoutRealTime() {
    Collection<TripPattern> patternsForStop = service.findPatterns(STOP_B, false);
    assertEquals(Set.of(FERRY_PATTERN, RAIL_PATTERN), patternsForStop);
  }

  @Test
  void getPatternForStopsWithRealTime() {
    Collection<TripPattern> patternsForStop = service.findPatterns(STOP_B, true);
    assertEquals(Set.of(FERRY_PATTERN, RAIL_PATTERN, REAL_TIME_PATTERN), patternsForStop);
  }

  @Test
  void listCanceledTrips() {
    var canceledTrips = service.listCanceledTrips();
    assertEquals("[TripOnServiceDate{F:123}, TripOnServiceDate{F:123}]", canceledTrips.toString());
  }

  @Test
  void containsTrip() {
    assertFalse(service.containsTrip(new FeedScopedId("x", "x")));
  }

  @Test
  void getScheduledTripTimes() {
    assertEquals(
      Optional.of(
        List.of(
          new TripTimeOnDate(SCHEDULED_TRIP_TIMES, 0, RAIL_PATTERN),
          new TripTimeOnDate(SCHEDULED_TRIP_TIMES, 1, RAIL_PATTERN)
        )
      ),
      service.getScheduledTripTimes(TRIP)
    );
  }

  @Test
  void getRealtimeTripTimes() {
    Instant midnight = ServiceDateUtils
      .asStartOfService(SERVICE_DATE, service.getTimeZone())
      .toInstant();

    assertEquals(
      Optional.of(
        List.of(
          new TripTimeOnDate(REALTIME_TRIP_TIMES, 0, REAL_TIME_PATTERN, SERVICE_DATE, midnight),
          new TripTimeOnDate(REALTIME_TRIP_TIMES, 1, REAL_TIME_PATTERN, SERVICE_DATE, midnight)
        )
      ),
      service.getTripTimeOnDates(TRIP, SERVICE_DATE)
    );
  }

  @Test
  void getTripTimesOnNoServiceDay() {
    assertEquals(Optional.empty(), service.getTripTimeOnDates(TRIP, NO_SERVICE_DATE));
  }

  @Test
  void getScheduledTripTimesForAddedTrip() {
    assertEquals(Optional.empty(), service.getScheduledTripTimes(ADDED_TRIP));
  }

  @Test
  void getRealtimeTripTimesForAddedTrip() {
    Instant midnight = ServiceDateUtils
      .asStartOfService(SERVICE_DATE, service.getTimeZone())
      .toInstant();

    assertEquals(
      Optional.of(
        List.of(
          new TripTimeOnDate(ADDED_TRIP_TIMES, 0, REAL_TIME_PATTERN, SERVICE_DATE, midnight),
          new TripTimeOnDate(ADDED_TRIP_TIMES, 1, REAL_TIME_PATTERN, SERVICE_DATE, midnight)
        )
      ),
      service.getTripTimeOnDates(ADDED_TRIP, SERVICE_DATE)
    );
  }
}<|MERGE_RESOLUTION|>--- conflicted
+++ resolved
@@ -15,17 +15,11 @@
 import java.util.Set;
 import org.junit.jupiter.api.BeforeAll;
 import org.junit.jupiter.api.Test;
-<<<<<<< HEAD
+import org.opentripplanner.framework.i18n.I18NString;
 import org.opentripplanner.graph_builder.issue.api.DataImportIssueStore;
 import org.opentripplanner.model.RealTimeTripUpdate;
 import org.opentripplanner.model.TimetableSnapshot;
 import org.opentripplanner.model.TripTimeOnDate;
-=======
-import org.opentripplanner.framework.i18n.I18NString;
-import org.opentripplanner.graph_builder.issue.api.DataImportIssueStore;
-import org.opentripplanner.model.RealTimeTripUpdate;
-import org.opentripplanner.model.TimetableSnapshot;
->>>>>>> e130997f
 import org.opentripplanner.model.calendar.CalendarServiceData;
 import org.opentripplanner.transit.model._data.TimetableRepositoryForTest;
 import org.opentripplanner.transit.model.framework.Deduplicator;
@@ -38,11 +32,8 @@
 import org.opentripplanner.transit.model.timetable.RealTimeTripTimes;
 import org.opentripplanner.transit.model.timetable.ScheduledTripTimes;
 import org.opentripplanner.transit.model.timetable.Trip;
-<<<<<<< HEAD
+import org.opentripplanner.transit.model.timetable.TripTimesFactory;
 import org.opentripplanner.utils.time.ServiceDateUtils;
-=======
-import org.opentripplanner.transit.model.timetable.TripTimesFactory;
->>>>>>> e130997f
 
 class DefaultTransitServiceTest {
 
@@ -87,6 +78,13 @@
     .pattern(BUS)
     .withStopPattern(REAL_TIME_STOP_PATTERN)
     .withCreatedByRealtimeUpdater(true)
+    .build();
+
+  static FeedScopedId CALENDAR_ID = TimetableRepositoryForTest.id("CAL_1");
+  static Trip TRIP = TimetableRepositoryForTest
+    .trip("123")
+    .withHeadsign(I18NString.of("Trip Headsign"))
+    .withServiceId(CALENDAR_ID)
     .build();
   private static final int DELAY = 120;
   private static final RealTimeTripTimes REALTIME_TRIP_TIMES = SCHEDULED_TRIP_TIMES.copyScheduledTimes();
@@ -110,13 +108,6 @@
   private static final LocalDate SERVICE_DATE = LocalDate.of(2024, 1, 1);
   private static final LocalDate NO_SERVICE_DATE = LocalDate.of(2000, 1, 1);
 
-  static FeedScopedId CALENDAR_ID = TimetableRepositoryForTest.id("CAL_1");
-  static Trip TRIP = TimetableRepositoryForTest
-    .trip("123")
-    .withHeadsign(I18NString.of("Trip Headsign"))
-    .withServiceId(CALENDAR_ID)
-    .build();
-
   @BeforeAll
   static void setup() {
     var siteRepository = TEST_MODEL
@@ -151,19 +142,6 @@
     timetableRepository.addTripPattern(RAIL_PATTERN.getId(), RAIL_PATTERN);
     timetableRepository.index();
 
-<<<<<<< HEAD
-    timetableRepository.initTimetableSnapshotProvider(() -> {
-      TimetableSnapshot timetableSnapshot = new TimetableSnapshot();
-      timetableSnapshot.update(
-        new RealTimeTripUpdate(REAL_TIME_PATTERN, REALTIME_TRIP_TIMES, SERVICE_DATE)
-      );
-      timetableSnapshot.update(
-        new RealTimeTripUpdate(REAL_TIME_PATTERN, ADDED_TRIP_TIMES, SERVICE_DATE)
-      );
-
-      return timetableSnapshot.commit();
-    });
-=======
     TimetableSnapshot timetableSnapshot = new TimetableSnapshot();
     RealTimeTripTimes tripTimes = RealTimeTripTimes.of(
       ScheduledTripTimes
@@ -175,10 +153,15 @@
     timetableSnapshot.update(new RealTimeTripUpdate(REAL_TIME_PATTERN, tripTimes, firstDate));
     timetableSnapshot.update(new RealTimeTripUpdate(RAIL_PATTERN, canceledTripTimes, firstDate));
     timetableSnapshot.update(new RealTimeTripUpdate(RAIL_PATTERN, canceledTripTimes, secondDate));
+    timetableSnapshot.update(
+      new RealTimeTripUpdate(REAL_TIME_PATTERN, REALTIME_TRIP_TIMES, SERVICE_DATE)
+    );
+    timetableSnapshot.update(
+      new RealTimeTripUpdate(REAL_TIME_PATTERN, ADDED_TRIP_TIMES, SERVICE_DATE)
+    );
 
     var snapshot = timetableSnapshot.commit();
     timetableRepository.initTimetableSnapshotProvider(() -> snapshot);
->>>>>>> e130997f
 
     service =
       new DefaultTransitService(timetableRepository) {
