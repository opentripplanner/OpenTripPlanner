package org.opentripplanner.transit.service;

import static org.junit.jupiter.api.Assertions.assertEquals;
import static org.opentripplanner.model.plan.PlanTestConstants.T11_30;
import static org.opentripplanner.transit.model.basic.TransitMode.BUS;
import static org.opentripplanner.transit.model.basic.TransitMode.FERRY;
import static org.opentripplanner.transit.model.basic.TransitMode.RAIL;
import static org.opentripplanner.transit.model.basic.TransitMode.TRAM;

import java.time.LocalDate;
import java.util.Collection;
import java.util.List;
import java.util.Set;
import org.junit.jupiter.api.BeforeAll;
import org.junit.jupiter.api.Test;
import org.opentripplanner.framework.i18n.I18NString;
import org.opentripplanner.graph_builder.issue.api.DataImportIssueStore;
import org.opentripplanner.model.RealTimeTripUpdate;
import org.opentripplanner.model.TimetableSnapshot;
import org.opentripplanner.model.calendar.CalendarServiceData;
import org.opentripplanner.transit.model._data.TimetableRepositoryForTest;
import org.opentripplanner.transit.model.framework.Deduplicator;
import org.opentripplanner.transit.model.framework.FeedScopedId;
import org.opentripplanner.transit.model.network.StopPattern;
import org.opentripplanner.transit.model.network.TripPattern;
import org.opentripplanner.transit.model.site.RegularStop;
import org.opentripplanner.transit.model.site.Station;
import org.opentripplanner.transit.model.site.StopLocation;
import org.opentripplanner.transit.model.timetable.RealTimeTripTimes;
import org.opentripplanner.transit.model.timetable.ScheduledTripTimes;
import org.opentripplanner.transit.model.timetable.Trip;
import org.opentripplanner.transit.model.timetable.TripTimesFactory;

class DefaultTransitServiceTest {

  private static final TimetableRepositoryForTest TEST_MODEL = TimetableRepositoryForTest.of();

  static TransitService service;
  static Station STATION = TEST_MODEL.station("C").build();
  static RegularStop STOP_A = TEST_MODEL
    .stop("A")
    .withVehicleType(TRAM)
    .withParentStation(STATION)
    .build();
  static RegularStop STOP_B = TEST_MODEL.stop("B").withParentStation(STATION).build();
  static TripPattern RAIL_PATTERN = TEST_MODEL.pattern(RAIL).build();
  static TripPattern FERRY_PATTERN = TEST_MODEL.pattern(FERRY).build();
  static TripPattern BUS_PATTERN = TEST_MODEL.pattern(BUS).build();

  static StopPattern REAL_TIME_STOP_PATTERN = TimetableRepositoryForTest.stopPattern(
    STOP_A,
    STOP_B
  );
  static TripPattern REAL_TIME_PATTERN = TEST_MODEL
    .pattern(BUS)
    .withStopPattern(REAL_TIME_STOP_PATTERN)
    .withCreatedByRealtimeUpdater(true)
    .build();

  static FeedScopedId CALENDAR_ID = TimetableRepositoryForTest.id("CAL_1");
  static Trip TRIP = TimetableRepositoryForTest
    .trip("123")
    .withHeadsign(I18NString.of("Trip Headsign"))
    .withServiceId(CALENDAR_ID)
    .build();

  @BeforeAll
  static void setup() {
    var siteRepository = TEST_MODEL
      .siteRepositoryBuilder()
      .withRegularStop(STOP_A)
      .withRegularStop(STOP_B)
      .withStation(STATION)
      .build();

<<<<<<< HEAD
    var deduplicator = new Deduplicator();
    var transitModel = new TimetableRepository(stopModel, deduplicator);
    var canceledStopTimes = TEST_MODEL.stopTimesEvery5Minutes(3, TRIP, T11_30);
    var canceledTripTimes = TripTimesFactory.tripTimes(TRIP, canceledStopTimes, deduplicator);
    canceledTripTimes.cancelTrip();
    transitModel.addTripPattern(RAIL_PATTERN.getId(), RAIL_PATTERN);

    // Crate a calendar (needed for testing cancelled trips)
    CalendarServiceData calendarServiceData = new CalendarServiceData();
    var firstDate = LocalDate.of(2024, 8, 8);
    var secondDate = LocalDate.of(2024, 8, 9);
    calendarServiceData.putServiceDatesForServiceId(CALENDAR_ID, List.of(firstDate, secondDate));
    transitModel.getServiceCodes().put(CALENDAR_ID, 0);
    transitModel.updateCalendarServiceData(true, calendarServiceData, DataImportIssueStore.NOOP);

    transitModel.index();
    var timetableRepository = new TimetableRepository(stopModel, new Deduplicator());
=======
    var timetableRepository = new TimetableRepository(siteRepository, new Deduplicator());
>>>>>>> 25e8c0a0
    timetableRepository.addTripPattern(RAIL_PATTERN.getId(), RAIL_PATTERN);
    timetableRepository.index();

    TimetableSnapshot timetableSnapshot = new TimetableSnapshot();
    RealTimeTripTimes tripTimes = RealTimeTripTimes.of(
      ScheduledTripTimes
        .of()
        .withTrip(TimetableRepositoryForTest.trip("REAL_TIME_TRIP").build())
        .withDepartureTimes(new int[] { 0, 1 })
        .build()
    );
    timetableSnapshot.update(new RealTimeTripUpdate(REAL_TIME_PATTERN, tripTimes, firstDate));
    timetableSnapshot.update(new RealTimeTripUpdate(RAIL_PATTERN, canceledTripTimes, firstDate));
    timetableSnapshot.update(new RealTimeTripUpdate(RAIL_PATTERN, canceledTripTimes, secondDate));

    var snapshot = timetableSnapshot.commit();
    timetableRepository.initTimetableSnapshotProvider(() -> snapshot);

    service =
      new DefaultTransitService(timetableRepository) {
        @Override
        public Collection<TripPattern> getPatternsForStop(StopLocation stop) {
          if (stop.equals(STOP_B)) {
            return List.of(FERRY_PATTERN, FERRY_PATTERN, RAIL_PATTERN, RAIL_PATTERN, RAIL_PATTERN);
          } else {
            return List.of(BUS_PATTERN);
          }
        }
      };
  }

  @Test
  void modeFromGtfsVehicleType() {
    var modes = service.getModesOfStopLocation(STOP_A);
    assertEquals(List.of(TRAM), modes);
  }

  @Test
  void modeFromPatterns() {
    var modes = service.getModesOfStopLocation(STOP_B);
    assertEquals(List.of(RAIL, FERRY), modes);
  }

  @Test
  void stationModes() {
    var modes = service.getModesOfStopLocationsGroup(STATION);
    assertEquals(List.of(RAIL, FERRY, TRAM), modes);
  }

  @Test
  void getPatternForStopsWithoutRealTime() {
    Collection<TripPattern> patternsForStop = service.getPatternsForStop(STOP_B, false);
    assertEquals(Set.of(FERRY_PATTERN, RAIL_PATTERN), patternsForStop);
  }

  @Test
  void getPatternForStopsWithRealTime() {
    Collection<TripPattern> patternsForStop = service.getPatternsForStop(STOP_B, true);
    assertEquals(Set.of(FERRY_PATTERN, RAIL_PATTERN, REAL_TIME_PATTERN), patternsForStop);
  }

  @Test
  void getCanceledTrips() {
    var canceledTrips = service.getCanceledTrips(null);
    assertEquals("[TripOnServiceDate{F:123}, TripOnServiceDate{F:123}]", canceledTrips.toString());
  }
}<|MERGE_RESOLUTION|>--- conflicted
+++ resolved
@@ -73,9 +73,8 @@
       .withStation(STATION)
       .build();
 
-<<<<<<< HEAD
     var deduplicator = new Deduplicator();
-    var transitModel = new TimetableRepository(stopModel, deduplicator);
+    var transitModel = new TimetableRepository(siteRepository, deduplicator);
     var canceledStopTimes = TEST_MODEL.stopTimesEvery5Minutes(3, TRIP, T11_30);
     var canceledTripTimes = TripTimesFactory.tripTimes(TRIP, canceledStopTimes, deduplicator);
     canceledTripTimes.cancelTrip();
@@ -90,10 +89,7 @@
     transitModel.updateCalendarServiceData(true, calendarServiceData, DataImportIssueStore.NOOP);
 
     transitModel.index();
-    var timetableRepository = new TimetableRepository(stopModel, new Deduplicator());
-=======
     var timetableRepository = new TimetableRepository(siteRepository, new Deduplicator());
->>>>>>> 25e8c0a0
     timetableRepository.addTripPattern(RAIL_PATTERN.getId(), RAIL_PATTERN);
     timetableRepository.index();
 
