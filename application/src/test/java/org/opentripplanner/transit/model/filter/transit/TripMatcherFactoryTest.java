--- conflicted
+++ resolved
@@ -30,108 +30,42 @@
 
   @BeforeEach
   void setup() {
-<<<<<<< HEAD
-    tripRut =
-      Trip
-        .of(id("RUT:route:trip:1"))
-        .withRoute(
-          Route
-            .of(RUTER_ROUTE1_ID)
+    tripRut = Trip.of(id("RUT:route:trip:1"))
+      .withRoute(
+        Route.of(RUTER_ROUTE1_ID)
             .withAgency(Agency.of(RUTER1_ID).withName("RUT").withTimezone("Europe/Oslo").build())
-            .withMode(TransitMode.BUS)
-            .withShortName("BUS")
-            .build()
-        )
-        .withServiceId(id("RUT:route:trip:1"))
-        .build();
-    tripRut2 =
-      Trip
-        .of(id("RUT:route:trip:2"))
-        .withRoute(
-          Route
-            .of(id("RUT:route:2"))
-            .withAgency(Agency.of(RUTER2_ID).withName("RUT").withTimezone("Europe/Oslo").build())
-            .withMode(TransitMode.BUS)
-            .withShortName("BUS")
-            .build()
-        )
-        .withServiceId(id("RUT:route:trip:2"))
-        .build();
-    tripAkt =
-      Trip
-        .of(id("AKT:route:trip:1"))
-        .withRoute(
-          Route
-            .of(id("AKT:route:1"))
-            .withAgency(Agency.of(AKT_ID).withName("AKT").withTimezone("Europe/Oslo").build())
-            .withMode(TransitMode.BUS)
-            .withShortName("BUS")
-            .build()
-        )
-        .withServiceId(id("AKT:route:trip:1"))
-        .build();
-  }
-
-  @Test
-  void testMatchIncludeRouteId() {
-    TripRequest request = TripRequest
-      .of()
-      .withIncludedRoutes(FilterValues.ofEmptyIsEverything("routes", List.of(RUTER_ROUTE1_ID)))
-=======
-    tripRut = Trip.of(new FeedScopedId("F", "RUT:route:trip:1"))
-      .withRoute(
-        Route.of(new FeedScopedId("F", "RUT:route:1"))
-          .withAgency(
-            Agency.of(new FeedScopedId("F", "RUT:1"))
-              .withName("RUT")
-              .withTimezone("Europe/Oslo")
-              .build()
-          )
           .withMode(TransitMode.BUS)
           .withShortName("BUS")
           .build()
       )
-      .withServiceId(new FeedScopedId("F", "RUT:route:trip:1"))
-      .build();
-    tripRut2 = Trip.of(new FeedScopedId("F", "RUT:route:trip:2"))
+        .withServiceId(id("RUT:route:trip:1"))
+      .build();
+    tripRut2 = Trip.of(id("RUT:route:trip:2"))
       .withRoute(
-        Route.of(new FeedScopedId("F", "RUT:route:2"))
-          .withAgency(
-            Agency.of(new FeedScopedId("F", "RUT:2"))
-              .withName("RUT")
-              .withTimezone("Europe/Oslo")
-              .build()
-          )
+        Route.of(id("RUT:route:2"))
+            .withAgency(Agency.of(RUTER2_ID).withName("RUT").withTimezone("Europe/Oslo").build())
           .withMode(TransitMode.BUS)
           .withShortName("BUS")
           .build()
       )
-      .withServiceId(new FeedScopedId("F", "RUT:route:trip:2"))
-      .build();
-    tripAkt = Trip.of(new FeedScopedId("F", "AKT:route:trip:1"))
+        .withServiceId(id("RUT:route:trip:2"))
+      .build();
+    tripAkt = Trip.of(id("AKT:route:trip:1"))
       .withRoute(
-        Route.of(new FeedScopedId("F", "AKT:route:1"))
-          .withAgency(
-            Agency.of(new FeedScopedId("F", "AKT"))
-              .withName("AKT")
-              .withTimezone("Europe/Oslo")
-              .build()
-          )
+        Route.of(id("AKT:route:1"))
+            .withAgency(Agency.of(AKT_ID).withName("AKT").withTimezone("Europe/Oslo").build())
           .withMode(TransitMode.BUS)
           .withShortName("BUS")
           .build()
       )
-      .withServiceId(new FeedScopedId("F", "AKT:route:trip:1"))
-      .build();
-  }
-
-  @Test
-  void testMatchRouteId() {
+        .withServiceId(id("AKT:route:trip:1"))
+      .build();
+  }
+
+  @Test
+  void testMatchIncludeRouteId() {
     TripRequest request = TripRequest.of()
-      .withRoutes(
-        FilterValues.ofEmptyIsEverything("routes", List.of(new FeedScopedId("F", "RUT:route:1")))
-      )
->>>>>>> a85a3e9a
+      .withIncludedRoutes(FilterValues.ofEmptyIsEverything("routes", List.of(RUTER_ROUTE1_ID)))
       .build();
 
     Matcher<Trip> matcher = TripMatcherFactory.of(request, feedScopedId -> Set.of());
@@ -167,10 +101,8 @@
   }
 
   @Test
-<<<<<<< HEAD
   void testMatchIncludeAgencyId() {
-    TripRequest request = TripRequest
-      .of()
+    TripRequest request = TripRequest.of()
       .withIncludedAgencies(FilterValues.ofEmptyIsEverything("agencies", List.of(RUTER1_ID)))
       .build();
 
@@ -215,13 +147,6 @@
       .of()
       .withIncludedAgencies(FilterValues.ofEmptyIsNothing("agencies", List.of(RUTER1_ID)))
       .withExcludedAgencies(FilterValues.ofEmptyIsEverything("agencies", List.of(AKT_ID)))
-=======
-  void testMatchAgencyId() {
-    TripRequest request = TripRequest.of()
-      .withAgencies(
-        FilterValues.ofEmptyIsEverything("agencies", List.of(new FeedScopedId("F", "RUT:1")))
-      )
->>>>>>> a85a3e9a
       .build();
 
     Matcher<Trip> matcher = TripMatcherFactory.of(request, feedScopedId -> Set.of());
