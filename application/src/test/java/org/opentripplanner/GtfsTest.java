--- conflicted
+++ resolved
@@ -261,7 +261,6 @@
       );
       alertsUpdateHandler.update(feedMessage, null);
     } catch (FileNotFoundException exception) {}
-<<<<<<< HEAD
     serverContext =
       TestServerContext.createServerContext(
         graph,
@@ -270,13 +269,5 @@
         snapshotManager,
         null
       );
-=======
-    serverContext = TestServerContext.createServerContext(
-      graph,
-      timetableRepository,
-      snapshotManager,
-      null
-    );
->>>>>>> 1cd3e1ff
   }
 }