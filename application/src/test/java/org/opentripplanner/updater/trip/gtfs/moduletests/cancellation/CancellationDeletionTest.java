package org.opentripplanner.updater.trip.gtfs.moduletests.cancellation;

import static org.junit.jupiter.api.Assertions.assertEquals;
import static org.junit.jupiter.api.Assertions.assertNotNull;
import static org.junit.jupiter.api.Assertions.assertNotSame;
import static org.junit.jupiter.api.Assertions.assertNull;
import static org.junit.jupiter.api.Assertions.assertTrue;
import static org.opentripplanner.transit.model._data.TimetableRepositoryForTest.id;
import static org.opentripplanner.updater.spi.UpdateResultAssertions.assertSuccess;
import static org.opentripplanner.updater.trip.UpdateIncrementality.DIFFERENTIAL;

import com.google.transit.realtime.GtfsRealtime.TripDescriptor.ScheduleRelationship;
import java.util.List;
import org.junit.jupiter.params.ParameterizedTest;
import org.junit.jupiter.params.provider.Arguments;
import org.junit.jupiter.params.provider.MethodSource;
import org.opentripplanner.transit.model._data.TransitTestEnvironment;
import org.opentripplanner.transit.model._data.TransitTestEnvironmentBuilder;
import org.opentripplanner.transit.model._data.TripInput;
import org.opentripplanner.transit.model.site.RegularStop;
import org.opentripplanner.transit.model.timetable.RealTimeState;
import org.opentripplanner.updater.trip.GtfsRtTestHelper;
import org.opentripplanner.updater.trip.RealtimeTestConstants;

/**
 * Cancellations and deletions should end up in the internal data model and make trips unavailable
 * for routing.
 */
class CancellationDeletionTest implements RealtimeTestConstants {

<<<<<<< HEAD
  private final TransitTestEnvironmentBuilder ENV_BUILDER = TransitTestEnvironment.of();
  private final RegularStop STOP_A = ENV_BUILDER.stop(STOP_A_ID);
  private final RegularStop STOP_B = ENV_BUILDER.stop(STOP_B_ID);
=======
  private final RealtimeTestEnvironmentBuilder envBuilder = RealtimeTestEnvironment.of();
  private final RegularStop STOP_A = envBuilder.stop(STOP_A_ID);
  private final RegularStop STOP_B = envBuilder.stop(STOP_B_ID);
>>>>>>> 8d33b0e4

  static List<Arguments> cases() {
    return List.of(
      Arguments.of(ScheduleRelationship.CANCELED, RealTimeState.CANCELED),
      Arguments.of(ScheduleRelationship.DELETED, RealTimeState.DELETED)
    );
  }

  @ParameterizedTest
  @MethodSource("cases")
  void cancelledTrip(ScheduleRelationship relationship, RealTimeState state) {
    var env = envBuilder
      .addTrip(
        TripInput.of(TRIP_1_ID)
          .addStop(STOP_A, "0:00:10", "0:00:11")
          .addStop(STOP_B, "0:00:20", "0:00:21")
          .build()
      )
      .build();
    var pattern1 = env.getPatternForTrip(TRIP_1_ID);
    var rt = GtfsRtTestHelper.of(env);

    var update = rt.tripUpdate(TRIP_1_ID, relationship).build();
    assertSuccess(rt.applyTripUpdate(update));

    var snapshot = env.getTimetableSnapshot();
    var forToday = snapshot.resolve(pattern1, env.serviceDate());
    var schedule = snapshot.resolve(pattern1, null);
    assertNotSame(forToday, schedule);
    assertNotSame(forToday.getTripTimes(id(TRIP_1_ID)), schedule.getTripTimes(id(TRIP_1_ID)));

    var tripTimes = forToday.getTripTimes(id(TRIP_1_ID));

    assertEquals(state, tripTimes.getRealTimeState());
    assertTrue(tripTimes.isCanceledOrDeleted());
  }

  /**
   * Test behavior of the realtime system in a case related to #5725 that is discussed at:
   * https://github.com/opentripplanner/OpenTripPlanner/pull/5726#discussion_r1521653840
   * When a trip is added by a realtime message, in the realtime data indexes a corresponding
   * trip pattern should be associated with the stops that trip visits. When a subsequent
   * realtime message cancels or deletes that trip, the pattern should continue to be present in
   * the realtime data indexes, and it should still contain the previously added trip, but that
   * trip should be marked as having canceled or deleted status. At no point should the trip
   * added by realtime data be present in the trip pattern for scheduled service.
   */
  @ParameterizedTest
  @MethodSource("cases")
  void cancelingAddedTrip(ScheduleRelationship relationship, RealTimeState state) {
<<<<<<< HEAD
    var env = ENV_BUILDER.build();
    var rt = GtfsRtTestHelper.of(env);

=======
    var env = envBuilder
      .addTrip(
        TripInput.of(TRIP_1_ID)
          // just to set the scheduling period
          .withServiceDates(SERVICE_DATE)
          .addStop(STOP_A, "0:00:10", "0:00:11")
          .addStop(STOP_B, "0:00:20", "0:00:21")
          .build()
      )
      .build();
>>>>>>> 8d33b0e4
    var addedTripId = "added-trip";
    // First add ADDED trip
    var update = rt
      .tripUpdate(addedTripId, ScheduleRelationship.ADDED)
      .addStopTime(STOP_A_ID, "00:30")
      .addStopTime(STOP_B_ID, "00:40")
      .addStopTime(STOP_C_ID, "00:55")
      .build();

    assertSuccess(rt.applyTripUpdate(update, DIFFERENTIAL));

    // Cancel or delete the added trip
    update = rt.tripUpdate(addedTripId, relationship).build();
    assertSuccess(rt.applyTripUpdate(update, DIFFERENTIAL));

    var snapshot = env.getTimetableSnapshot();
    // Get the trip pattern of the added trip which goes through stopA
    var patternsAtA = snapshot.getPatternsForStop(STOP_A);

    assertNotNull(patternsAtA, "Added trip pattern should be found");
    var tripPattern = patternsAtA.stream().findFirst().get();

    var forToday = snapshot.resolve(tripPattern, env.serviceDate());
    var schedule = snapshot.resolve(tripPattern, null);

    assertNotSame(forToday, schedule);

    var realtimeTripTimes = forToday.getTripTimes(id(addedTripId));
    assertNotNull(
      realtimeTripTimes,
      "Added trip should be found in time table for the service date"
    );
    assertEquals(state, realtimeTripTimes.getRealTimeState());

    var scheduledTripTimes = schedule.getTripTimes(id(addedTripId));
    assertNull(scheduledTripTimes, "Added trip should not be found in scheduled time table");
  }
}<|MERGE_RESOLUTION|>--- conflicted
+++ resolved
@@ -10,6 +10,7 @@
 import static org.opentripplanner.updater.trip.UpdateIncrementality.DIFFERENTIAL;
 
 import com.google.transit.realtime.GtfsRealtime.TripDescriptor.ScheduleRelationship;
+import java.time.LocalDate;
 import java.util.List;
 import org.junit.jupiter.params.ParameterizedTest;
 import org.junit.jupiter.params.provider.Arguments;
@@ -28,15 +29,10 @@
  */
 class CancellationDeletionTest implements RealtimeTestConstants {
 
-<<<<<<< HEAD
-  private final TransitTestEnvironmentBuilder ENV_BUILDER = TransitTestEnvironment.of();
-  private final RegularStop STOP_A = ENV_BUILDER.stop(STOP_A_ID);
-  private final RegularStop STOP_B = ENV_BUILDER.stop(STOP_B_ID);
-=======
-  private final RealtimeTestEnvironmentBuilder envBuilder = RealtimeTestEnvironment.of();
+  private final LocalDate SERVICE_DATE = LocalDate.of(2023, 2, 3);
+  private final TransitTestEnvironmentBuilder envBuilder = TransitTestEnvironment.of(SERVICE_DATE);
   private final RegularStop STOP_A = envBuilder.stop(STOP_A_ID);
   private final RegularStop STOP_B = envBuilder.stop(STOP_B_ID);
->>>>>>> 8d33b0e4
 
   static List<Arguments> cases() {
     return List.of(
@@ -87,11 +83,6 @@
   @ParameterizedTest
   @MethodSource("cases")
   void cancelingAddedTrip(ScheduleRelationship relationship, RealTimeState state) {
-<<<<<<< HEAD
-    var env = ENV_BUILDER.build();
-    var rt = GtfsRtTestHelper.of(env);
-
-=======
     var env = envBuilder
       .addTrip(
         TripInput.of(TRIP_1_ID)
@@ -102,7 +93,7 @@
           .build()
       )
       .build();
->>>>>>> 8d33b0e4
+    var rt = GtfsRtTestHelper.of(env);
     var addedTripId = "added-trip";
     // First add ADDED trip
     var update = rt
