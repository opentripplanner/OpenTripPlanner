package org.opentripplanner.updater.trip;

import java.time.LocalDate;
import java.time.ZoneId;
import org.opentripplanner.transit.model._data.TimetableRepositoryForTest;

public interface RealtimeTestConstants {
  LocalDate SERVICE_DATE = LocalDate.of(2024, 5, 8);
  ZoneId TIME_ZONE = ZoneId.of(TimetableRepositoryForTest.TIME_ZONE_ID);

  String TRIP_1_ID = "TestTrip1";
  String TRIP_2_ID = "TestTrip2";
<<<<<<< HEAD
  String OPERATOR_1_ID = "TestOperator1";
  Operator OPERATOR1 = Operator.of(id(OPERATOR_1_ID)).withName(OPERATOR_1_ID).build();
  String ROUTE_1_ID = "TestRoute1";

  TimetableRepositoryForTest TEST_MODEL = TimetableRepositoryForTest.of();
  ZoneId TIME_ZONE = ZoneId.of(TimetableRepositoryForTest.TIME_ZONE_ID);
  Station STATION_A = TEST_MODEL.station("A").build();
  Station STATION_B = TEST_MODEL.station("B").build();
  Station STATION_C = TEST_MODEL.station("C").build();
  Station STATION_D = TEST_MODEL.station("D").build();
  RegularStop STOP_A1 = TEST_MODEL.stop(STOP_A1_ID).withParentStation(STATION_A).build();
  RegularStop STOP_B1 = TEST_MODEL.stop(STOP_B1_ID).withParentStation(STATION_B).build();
  RegularStop STOP_B2 = TEST_MODEL.stop("B2").withParentStation(STATION_B).build();
  RegularStop STOP_C1 = TEST_MODEL.stop(STOP_C1_ID).withParentStation(STATION_C).build();
  RegularStop STOP_D1 = TEST_MODEL.stop("D1").withParentStation(STATION_D).build();
  RegularStop STOP_E = TEST_MODEL.stop("E").withParentStation(STATION_D).build();
  RegularStop STOP_F = TEST_MODEL.stop("F").withParentStation(STATION_D).build();
  SiteRepository SITE_REPOSITORY = TEST_MODEL.siteRepositoryBuilder()
    .withRegularStop(STOP_A1)
    .withRegularStop(STOP_B1)
    .withRegularStop(STOP_B2)
    .withRegularStop(STOP_C1)
    .withRegularStop(STOP_D1)
    .withRegularStop(STOP_E)
    .withRegularStop(STOP_F)
    .withStation(STATION_A)
    .withStation(STATION_B)
    .withStation(STATION_C)
    .withStation(STATION_D)
    .build();
=======
>>>>>>> a088d455

  String STATION_OMEGA_ID = "Station-Omega";
  String STOP_A_ID = "A";
  String STOP_B_ID = "B";
  String STOP_C_ID = "C";
  String STOP_D_ID = "D";
}<|MERGE_RESOLUTION|>--- conflicted
+++ resolved
@@ -10,39 +10,6 @@
 
   String TRIP_1_ID = "TestTrip1";
   String TRIP_2_ID = "TestTrip2";
-<<<<<<< HEAD
-  String OPERATOR_1_ID = "TestOperator1";
-  Operator OPERATOR1 = Operator.of(id(OPERATOR_1_ID)).withName(OPERATOR_1_ID).build();
-  String ROUTE_1_ID = "TestRoute1";
-
-  TimetableRepositoryForTest TEST_MODEL = TimetableRepositoryForTest.of();
-  ZoneId TIME_ZONE = ZoneId.of(TimetableRepositoryForTest.TIME_ZONE_ID);
-  Station STATION_A = TEST_MODEL.station("A").build();
-  Station STATION_B = TEST_MODEL.station("B").build();
-  Station STATION_C = TEST_MODEL.station("C").build();
-  Station STATION_D = TEST_MODEL.station("D").build();
-  RegularStop STOP_A1 = TEST_MODEL.stop(STOP_A1_ID).withParentStation(STATION_A).build();
-  RegularStop STOP_B1 = TEST_MODEL.stop(STOP_B1_ID).withParentStation(STATION_B).build();
-  RegularStop STOP_B2 = TEST_MODEL.stop("B2").withParentStation(STATION_B).build();
-  RegularStop STOP_C1 = TEST_MODEL.stop(STOP_C1_ID).withParentStation(STATION_C).build();
-  RegularStop STOP_D1 = TEST_MODEL.stop("D1").withParentStation(STATION_D).build();
-  RegularStop STOP_E = TEST_MODEL.stop("E").withParentStation(STATION_D).build();
-  RegularStop STOP_F = TEST_MODEL.stop("F").withParentStation(STATION_D).build();
-  SiteRepository SITE_REPOSITORY = TEST_MODEL.siteRepositoryBuilder()
-    .withRegularStop(STOP_A1)
-    .withRegularStop(STOP_B1)
-    .withRegularStop(STOP_B2)
-    .withRegularStop(STOP_C1)
-    .withRegularStop(STOP_D1)
-    .withRegularStop(STOP_E)
-    .withRegularStop(STOP_F)
-    .withStation(STATION_A)
-    .withStation(STATION_B)
-    .withStation(STATION_C)
-    .withStation(STATION_D)
-    .build();
-=======
->>>>>>> a088d455
 
   String STATION_OMEGA_ID = "Station-Omega";
   String STOP_A_ID = "A";
