package org.opentripplanner.updater.trip.gtfs.moduletests.addition;

import static com.google.transit.realtime.GtfsRealtime.TripDescriptor.ScheduleRelationship.ADDED;
import static org.junit.jupiter.api.Assertions.assertEquals;
import static org.junit.jupiter.api.Assertions.assertNotNull;
import static org.junit.jupiter.api.Assertions.assertNotSame;
import static org.junit.jupiter.api.Assertions.assertNull;
import static org.junit.jupiter.api.Assertions.assertSame;
import static org.junit.jupiter.api.Assertions.assertTrue;
import static org.opentripplanner.transit.model._data.TimetableRepositoryForTest.id;
import static org.opentripplanner.updater.spi.UpdateResultAssertions.assertSuccess;

import com.google.transit.realtime.GtfsRealtime;
import de.mfdz.MfdzRealtimeExtensions.StopTimePropertiesExtension.DropOffPickupType;
import java.util.List;
import java.util.Objects;
import org.junit.jupiter.api.Test;
import org.opentripplanner.framework.i18n.I18NString;
import org.opentripplanner.model.PickDrop;
import org.opentripplanner.transit.model.basic.TransitMode;
import org.opentripplanner.transit.model.network.TripPattern;
import org.opentripplanner.transit.model.timetable.RealTimeState;
import org.opentripplanner.transit.model.timetable.Trip;
import org.opentripplanner.transit.service.TransitService;
import org.opentripplanner.updater.spi.UpdateSuccess;
import org.opentripplanner.updater.trip.RealtimeTestConstants;
import org.opentripplanner.updater.trip.RealtimeTestEnvironment;
import org.opentripplanner.updater.trip.TripUpdateBuilder;

class AddedTest implements RealtimeTestConstants {

  private static final String ADDED_TRIP_ID = "added_trip";
  private final RealtimeTestEnvironment env = RealtimeTestEnvironment.of()
    .withStops(STOP_A_ID, STOP_B_ID, STOP_C_ID)
    .build();

  @Test
  void addedTrip() {
    var tripUpdate = new TripUpdateBuilder(ADDED_TRIP_ID, SERVICE_DATE, ADDED, TIME_ZONE)
      .addStopTime(STOP_A_ID, 30)
      .addStopTime(STOP_B_ID, 40)
      .addStopTime(STOP_C_ID, 55)
      .build();

    assertSuccess(env.applyTripUpdate(tripUpdate));
    assertAddedTrip(ADDED_TRIP_ID, env);
  }

  @Test
  void addedTripWithNewRoute() {
    var tripUpdate = new TripUpdateBuilder(ADDED_TRIP_ID, SERVICE_DATE, ADDED, TIME_ZONE)
      .addTripExtension()
<<<<<<< HEAD
      .addStopTime(STOP_A1_ID, 30, DropOffPickupType.PHONE_AGENCY)
      .addStopTime(
        STOP_B1_ID,
        40,
        GtfsRealtime.TripUpdate.StopTimeUpdate.StopTimeProperties.DropOffPickupType.COORDINATE_WITH_DRIVER
      )
      .addStopTime(STOP_B1_ID, 55, DropOffPickupType.NONE)
=======
      .addStopTime(STOP_A_ID, 30, DropOffPickupType.PHONE_AGENCY)
      .addStopTime(STOP_B_ID, 40, DropOffPickupType.COORDINATE_WITH_DRIVER)
      .addStopTime(STOP_C_ID, 55, DropOffPickupType.NONE)
>>>>>>> f6dd0832
      .build();

    var result = env.applyTripUpdate(tripUpdate);
    assertSuccess(result);
    assertTrue(result.warnings().isEmpty());

    var pattern = assertAddedTrip(ADDED_TRIP_ID, env);

    var route = pattern.getRoute();
    assertEquals(TripUpdateBuilder.ROUTE_URL, route.getUrl());
    assertEquals(TripUpdateBuilder.ROUTE_NAME, route.getName());
    assertEquals(TransitMode.RAIL, route.getMode());

    TransitService transitService = env.getTransitService();
    var fromTimetableRepository = transitService.getRoute(route.getId());
    assertEquals(fromTimetableRepository, route);
    var patternsForRoute = transitService.findPatterns(route);
    assertEquals(1, patternsForRoute.size());
    assertEquals(pattern, patternsForRoute.stream().findFirst().orElseThrow());

    assertEquals(PickDrop.CALL_AGENCY, pattern.getBoardType(0));
    assertEquals(PickDrop.CALL_AGENCY, pattern.getAlightType(0));

    assertEquals(PickDrop.COORDINATE_WITH_DRIVER, pattern.getBoardType(1));
    assertEquals(PickDrop.COORDINATE_WITH_DRIVER, pattern.getAlightType(1));
  }

  @Test
  void addedWithUnknownStop() {
    var tripUpdate = new TripUpdateBuilder(ADDED_TRIP_ID, SERVICE_DATE, ADDED, TIME_ZONE)
      // add extension to set route name, url, mode
      .addTripExtension()
      .addStopTime(STOP_A_ID, 30, DropOffPickupType.PHONE_AGENCY)
      .addStopTime("UNKNOWN_STOP_ID", 40, DropOffPickupType.COORDINATE_WITH_DRIVER)
      .addStopTime(STOP_C_ID, 55, DropOffPickupType.NONE)
      .build();

    var result = env.applyTripUpdate(tripUpdate);
    assertSuccess(result);

    assertEquals(
      List.of(UpdateSuccess.WarningType.UNKNOWN_STOPS_REMOVED_FROM_ADDED_TRIP),
      result.warnings()
    );

    var pattern = assertAddedTrip(ADDED_TRIP_ID, env);

    assertEquals(2, pattern.getStops().size());
  }

  @Test
  void repeatedlyAddedTripWithNewRoute() {
    var tripUpdate = new TripUpdateBuilder(ADDED_TRIP_ID, SERVICE_DATE, ADDED, TIME_ZONE)
      // add extension to set route name, url, mode
      .addTripExtension()
      .addStopTime(STOP_A_ID, 30, DropOffPickupType.PHONE_AGENCY)
      .addStopTime(STOP_B_ID, 40, DropOffPickupType.COORDINATE_WITH_DRIVER)
      .addStopTime(STOP_C_ID, 55, DropOffPickupType.NONE)
      .build();

    assertSuccess(env.applyTripUpdate(tripUpdate));
    var pattern = assertAddedTrip(ADDED_TRIP_ID, env);
    var firstRoute = pattern.getRoute();

    // apply the update a second time to check that no new route instance is created but the old one is reused
    env.applyTripUpdate(tripUpdate);
    var secondPattern = assertAddedTrip(ADDED_TRIP_ID, env);
    var secondRoute = secondPattern.getRoute();

    assertSame(firstRoute, secondRoute);
    assertNotNull(env.getTransitService().getRoute(firstRoute.getId()));
  }

  @Test
  public void addedTripWithSkippedStop() {
    var env = RealtimeTestEnvironment.of().build();
    var builder = new TripUpdateBuilder(ADDED_TRIP_ID, SERVICE_DATE, ADDED, TIME_ZONE, "A loop");
    builder
      .addStopTime(STOP_A1_ID, 30, DropOffPickupType.PHONE_AGENCY)
      .addSkippedStop(STOP_B1_ID, 40, DropOffPickupType.COORDINATE_WITH_DRIVER)
      .addSkippedStop(STOP_C1_ID, 48)
      .addStopTime(STOP_D1_ID, 55, "A (non-stop)")
      .addStopTime(STOP_A1_ID, 60);
    var tripUpdate = builder.build();

    env.applyTripUpdate(tripUpdate);

    // THEN
    final TripPattern tripPattern = assertAddedTrip(ADDED_TRIP_ID, env);
    assertEquals(PickDrop.CALL_AGENCY, tripPattern.getBoardType(0));
    assertEquals(PickDrop.CANCELLED, tripPattern.getAlightType(1));
    assertEquals(PickDrop.CANCELLED, tripPattern.getBoardType(1));
    assertEquals(PickDrop.CANCELLED, tripPattern.getAlightType(2));
    assertEquals(PickDrop.CANCELLED, tripPattern.getBoardType(2));
    assertEquals(PickDrop.SCHEDULED, tripPattern.getAlightType(3));
    var snapshot = env.getTimetableSnapshot();
    var forToday = snapshot.resolve(tripPattern, SERVICE_DATE);
    var tripTimes = forToday.getTripTimes(id(ADDED_TRIP_ID));
    var trip = env.getTransitService().getTrip(TimetableRepositoryForTest.id(ADDED_TRIP_ID));
    assertEquals(I18NString.of("A loop"), Objects.requireNonNull(trip).getHeadsign());
    assertEquals(I18NString.of("A loop"), tripTimes.getHeadsign(0));
    assertFalse(tripTimes.isCancelledStop(0));
    assertTrue(tripTimes.isCancelledStop(1));
    assertTrue(tripTimes.isCancelledStop(2));
    assertFalse(tripTimes.isCancelledStop(3));
    assertEquals(I18NString.of("A (non-stop)"), tripTimes.getHeadsign(3));
  }

  @Test
  public void addedTripWithDelay() {
    var env = RealtimeTestEnvironment.of().build();
    var builder = new TripUpdateBuilder(ADDED_TRIP_ID, SERVICE_DATE, ADDED, TIME_ZONE);

    builder
      .addStopTime(STOP_A1_ID, 10000)
      .addStopTimeWithDelay(STOP_B1_ID, 11300, 300)
      .addStopTimeWithScheduled(STOP_C1_ID, 12500, 12000);

    var tripUpdate = builder.build();
    env.applyTripUpdate(tripUpdate);

    // THEN
    var tripPattern = assertAddedTrip(ADDED_TRIP_ID, env);
    var snapshot = env.getTimetableSnapshot();
    var forToday = snapshot.resolve(tripPattern, SERVICE_DATE);
    var tripTimes = forToday.getTripTimes(id(ADDED_TRIP_ID));
    assertEquals(0, tripTimes.getDepartureDelay(0));
    assertEquals(10000, tripTimes.getDepartureTime(0));
    assertEquals(300, tripTimes.getArrivalDelay(1));
    assertEquals(11300, tripTimes.getArrivalTime(1));
    assertEquals(500, tripTimes.getArrivalDelay(2));
    assertEquals(12500, tripTimes.getArrivalTime(2));
  }

  private static TripPattern assertAddedTrip(String tripId, RealtimeTestEnvironment env) {
    return assertAddedTrip(tripId, env, RealTimeState.ADDED);
  }

  static TripPattern assertAddedTrip(
    String tripId,
    RealtimeTestEnvironment env,
    RealTimeState realTimeState
  ) {
    var snapshot = env.getTimetableSnapshot();

    TransitService transitService = env.getTransitService();
    Trip trip = transitService.getTrip(id(tripId));
    assertNotNull(trip);
    assertNotNull(transitService.findPattern(trip));
    assertNotNull(transitService.getTripOnServiceDate(id(tripId)));

    var stopA = env.getStop(STOP_A_ID);
    // Get the trip pattern of the added trip which goes through stopA
    var patternsAtA = env.getTimetableSnapshot().getPatternsForStop(stopA);

    assertNotNull(patternsAtA, "Added trip pattern should be found");
    assertEquals(1, patternsAtA.size());
    var tripPattern = patternsAtA.stream().findFirst().get();

    var forToday = snapshot.resolve(tripPattern, SERVICE_DATE);
    var schedule = snapshot.resolve(tripPattern, null);

    assertNotSame(forToday, schedule);

    var tripTimes = forToday.getTripTimes(id(tripId));
    assertNotNull(tripTimes, "Added trip should be found in time table for service date");
    assertEquals(realTimeState, tripTimes.getRealTimeState());

    var scheduledTripTimes = schedule.getTripTimes(id(tripId));
    assertNull(scheduledTripTimes, "Added trip should not be found in scheduled time table");
    return tripPattern;
  }
}<|MERGE_RESOLUTION|>--- conflicted
+++ resolved
@@ -2,6 +2,7 @@
 
 import static com.google.transit.realtime.GtfsRealtime.TripDescriptor.ScheduleRelationship.ADDED;
 import static org.junit.jupiter.api.Assertions.assertEquals;
+import static org.junit.jupiter.api.Assertions.assertFalse;
 import static org.junit.jupiter.api.Assertions.assertNotNull;
 import static org.junit.jupiter.api.Assertions.assertNotSame;
 import static org.junit.jupiter.api.Assertions.assertNull;
@@ -17,6 +18,7 @@
 import org.junit.jupiter.api.Test;
 import org.opentripplanner.framework.i18n.I18NString;
 import org.opentripplanner.model.PickDrop;
+import org.opentripplanner.transit.model._data.TimetableRepositoryForTest;
 import org.opentripplanner.transit.model.basic.TransitMode;
 import org.opentripplanner.transit.model.network.TripPattern;
 import org.opentripplanner.transit.model.timetable.RealTimeState;
@@ -31,7 +33,7 @@
 
   private static final String ADDED_TRIP_ID = "added_trip";
   private final RealtimeTestEnvironment env = RealtimeTestEnvironment.of()
-    .withStops(STOP_A_ID, STOP_B_ID, STOP_C_ID)
+    .withStops(STOP_A_ID, STOP_B_ID, STOP_C_ID, STOP_D_ID)
     .build();
 
   @Test
@@ -50,19 +52,13 @@
   void addedTripWithNewRoute() {
     var tripUpdate = new TripUpdateBuilder(ADDED_TRIP_ID, SERVICE_DATE, ADDED, TIME_ZONE)
       .addTripExtension()
-<<<<<<< HEAD
-      .addStopTime(STOP_A1_ID, 30, DropOffPickupType.PHONE_AGENCY)
+      .addStopTime(STOP_A_ID, 30, DropOffPickupType.PHONE_AGENCY)
       .addStopTime(
-        STOP_B1_ID,
+        STOP_B_ID,
         40,
         GtfsRealtime.TripUpdate.StopTimeUpdate.StopTimeProperties.DropOffPickupType.COORDINATE_WITH_DRIVER
       )
-      .addStopTime(STOP_B1_ID, 55, DropOffPickupType.NONE)
-=======
-      .addStopTime(STOP_A_ID, 30, DropOffPickupType.PHONE_AGENCY)
-      .addStopTime(STOP_B_ID, 40, DropOffPickupType.COORDINATE_WITH_DRIVER)
-      .addStopTime(STOP_C_ID, 55, DropOffPickupType.NONE)
->>>>>>> f6dd0832
+      .addStopTime(STOP_B_ID, 55, DropOffPickupType.NONE)
       .build();
 
     var result = env.applyTripUpdate(tripUpdate);
@@ -138,14 +134,13 @@
 
   @Test
   public void addedTripWithSkippedStop() {
-    var env = RealtimeTestEnvironment.of().build();
     var builder = new TripUpdateBuilder(ADDED_TRIP_ID, SERVICE_DATE, ADDED, TIME_ZONE, "A loop");
     builder
-      .addStopTime(STOP_A1_ID, 30, DropOffPickupType.PHONE_AGENCY)
-      .addSkippedStop(STOP_B1_ID, 40, DropOffPickupType.COORDINATE_WITH_DRIVER)
-      .addSkippedStop(STOP_C1_ID, 48)
-      .addStopTime(STOP_D1_ID, 55, "A (non-stop)")
-      .addStopTime(STOP_A1_ID, 60);
+      .addStopTime(STOP_A_ID, 30, DropOffPickupType.PHONE_AGENCY)
+      .addSkippedStop(STOP_B_ID, 40, DropOffPickupType.COORDINATE_WITH_DRIVER)
+      .addSkippedStop(STOP_C_ID, 48)
+      .addStopTime(STOP_D_ID, 55, "A (non-stop)")
+      .addStopTime(STOP_A_ID, 60);
     var tripUpdate = builder.build();
 
     env.applyTripUpdate(tripUpdate);
@@ -173,13 +168,12 @@
 
   @Test
   public void addedTripWithDelay() {
-    var env = RealtimeTestEnvironment.of().build();
     var builder = new TripUpdateBuilder(ADDED_TRIP_ID, SERVICE_DATE, ADDED, TIME_ZONE);
 
     builder
-      .addStopTime(STOP_A1_ID, 10000)
-      .addStopTimeWithDelay(STOP_B1_ID, 11300, 300)
-      .addStopTimeWithScheduled(STOP_C1_ID, 12500, 12000);
+      .addStopTime(STOP_A_ID, 10000)
+      .addStopTimeWithDelay(STOP_B_ID, 11300, 300)
+      .addStopTimeWithScheduled(STOP_C_ID, 12500, 12000);
 
     var tripUpdate = builder.build();
     env.applyTripUpdate(tripUpdate);
