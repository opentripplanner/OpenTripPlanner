--- conflicted
+++ resolved
@@ -59,7 +59,6 @@
       TimetableSnapshotParameters.PUBLISH_IMMEDIATELY,
       () -> defaultServiceDate
     );
-<<<<<<< HEAD
     var service = new DefaultTransitService(
       timetableRepository,
       snapshotManager.getTimetableSnapshotBuffer()
@@ -74,12 +73,7 @@
       timetableRepository,
       snapshotManager,
       tripPatternCache,
-      () -> SERVICE_DATE
-=======
-    siriAdapter = new SiriRealTimeTripUpdateAdapter(timetableRepository, snapshotManager);
-    gtfsAdapter = new GtfsRealTimeTripUpdateAdapter(timetableRepository, snapshotManager, () ->
-      defaultServiceDate
->>>>>>> a088d455
+      () -> defaultServiceDate
     );
     dateTimeHelper = new DateTimeHelper(zoneId, defaultServiceDate);
     this.serviceDate = defaultServiceDate;
