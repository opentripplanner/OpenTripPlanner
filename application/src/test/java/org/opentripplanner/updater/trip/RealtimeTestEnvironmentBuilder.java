package org.opentripplanner.updater.trip;

import static org.opentripplanner.transit.model._data.TimetableRepositoryForTest.id;
import static org.opentripplanner.updater.trip.RealtimeTestConstants.SERVICE_DATE;
import static org.opentripplanner.updater.trip.RealtimeTestConstants.TIME_ZONE;

import java.util.ArrayList;
import java.util.Arrays;
import java.util.HashMap;
import java.util.List;
import java.util.stream.IntStream;
import org.opentripplanner.framework.i18n.I18NString;
import org.opentripplanner.graph_builder.issue.api.DataImportIssueStore;
import org.opentripplanner.model.StopTime;
import org.opentripplanner.model.calendar.CalendarServiceData;
import org.opentripplanner.transit.model._data.TimetableRepositoryForTest;
import org.opentripplanner.transit.model.framework.Deduplicator;
import org.opentripplanner.transit.model.framework.FeedScopedId;
import org.opentripplanner.transit.model.site.RegularStop;
import org.opentripplanner.transit.model.site.Station;
import org.opentripplanner.transit.model.site.StopLocation;
import org.opentripplanner.transit.model.timetable.Trip;
import org.opentripplanner.transit.model.timetable.TripOnServiceDate;
import org.opentripplanner.transit.model.timetable.TripTimes;
import org.opentripplanner.transit.model.timetable.TripTimesFactory;
import org.opentripplanner.transit.service.TimetableRepository;

public class RealtimeTestEnvironmentBuilder {

  private static final FeedScopedId SERVICE_ID = TimetableRepositoryForTest.id("CAL_1");
  private final TimetableRepositoryForTest testModel = TimetableRepositoryForTest.of();
  private final List<RegularStop> stops = new ArrayList<>();
  private final HashMap<String, Station> stations = new HashMap<>();
  private final List<TripInput> tripInputs = new ArrayList<>();

  RealtimeTestEnvironmentBuilder() {}

  public RealtimeTestEnvironmentBuilder addTrip(TripInput... trip) {
    for (var t : trip) {
      addTrip(t);
    }
    return this;
  }

  public RealtimeTestEnvironmentBuilder addTrip(TripInput trip) {
    this.tripInputs.add(trip);
    return this;
  }

  public RealtimeTestEnvironment build() {
    for (var stop : stops) {
      testModel.siteRepositoryBuilder().withRegularStop(stop);
    }
    for (var station : stations.values()) {
      testModel.siteRepositoryBuilder().withStation(station);
    }
    var timetableRepository = new TimetableRepository(
      testModel.siteRepositoryBuilder().build(),
      new Deduplicator()
    );

    for (TripInput tripInput : tripInputs) {
      createTrip(tripInput, timetableRepository);
    }

    timetableRepository.initTimeZone(TIME_ZONE);
    timetableRepository.addAgency(TimetableRepositoryForTest.AGENCY);

    CalendarServiceData calendarServiceData = new CalendarServiceData();
    calendarServiceData.putServiceDatesForServiceId(
      SERVICE_ID,
      List.of(SERVICE_DATE.minusDays(1), SERVICE_DATE, SERVICE_DATE.plusDays(1))
    );

    timetableRepository.getServiceCodes().put(SERVICE_ID, 0);
    timetableRepository.updateCalendarServiceData(
      true,
      calendarServiceData,
      DataImportIssueStore.NOOP
    );
    timetableRepository
      .getAllTripPatterns()
      .forEach(pattern -> {
        pattern.getScheduledTimetable().setServiceCodes(timetableRepository.getServiceCodes());
      });

    timetableRepository
      .getAllTripPatterns()
      .forEach(pattern -> {
        pattern.getScheduledTimetable().setServiceCodes(timetableRepository.getServiceCodes());
      });

    timetableRepository.index();
    return new RealtimeTestEnvironment(timetableRepository, SERVICE_DATE, TIME_ZONE);
  }

  public RealtimeTestEnvironmentBuilder withStops(String... stopIds) {
    this.stops.addAll(Arrays.stream(stopIds).map(id -> testModel.stop(id).build()).toList());
    return this;
  }

  public RegularStop stop(String id) {
    var stop = testModel.stop(id).build();
    stops.add(stop);
    return stop;
  }

  public RegularStop stopAtStation(String stopId, String stationId) {
    var dflt = testModel.station(stationId).build();
    var station = stations.getOrDefault(stationId, dflt);
    var stop = testModel.stop(stopId).withParentStation(station).build();

    stops.add(stop);
    stations.put(stationId, station);
    return stop;
  }

  static void createTrip(TripInput tripInput, TimetableRepository timetableRepository) {
    var trip = Trip.of(id(tripInput.id()))
      .withRoute(tripInput.route())
      .withHeadsign(tripInput.headsign() == null ? null : I18NString.of(tripInput.headsign()))
      .withServiceId(SERVICE_ID)
      .build();

    var tripOnServiceDate = TripOnServiceDate.of(trip.getId())
      .withTrip(trip)
      .withServiceDate(SERVICE_DATE)
      .build();

    timetableRepository.addTripOnServiceDate(tripOnServiceDate);

    if (tripInput.route().getOperator() != null) {
      timetableRepository.addOperators(List.of(tripInput.route().getOperator()));
    }

    var stopTimes = IntStream.range(0, tripInput.stops().size())
      .mapToObj(i -> {
        var stop = tripInput.stops().get(i);
        return createStopTime(trip, i, stop.stop(), stop.arrivalTime(), stop.departureTime());
      })
      .toList();

    TripTimes tripTimes = TripTimesFactory.tripTimes(trip, stopTimes, null);

    var stopPattern = TimetableRepositoryForTest.stopPattern(
      tripInput.stops().stream().map(TripInput.StopCall::stop).toList()
    );

    var existingPatterns = timetableRepository
      .getAllTripPatterns()
      .stream()
      .filter(p -> p.getStopPattern().equals(stopPattern))
      .toList();

    if (existingPatterns.size() > 1) {
      throw new RuntimeException(
        "Multiple patterns found for stop pattern %s. This indicates an error during test setup.".formatted(
            stopPattern
          )
      );
    } else if (existingPatterns.size() == 1) {
      var pattern = existingPatterns.getFirst();
      var newPattern = pattern
        .copy()
        .withScheduledTimeTableBuilder(b -> b.addTripTimes(tripTimes))
        .build();
      timetableRepository.addTripPattern(pattern.getId(), newPattern);
    } else {
      var pattern = TimetableRepositoryForTest.tripPattern(
        tripInput.id() + "Pattern",
        tripInput.route()
      )
        .withStopPattern(stopPattern)
        .withScheduledTimeTableBuilder(builder -> builder.addTripTimes(tripTimes))
        .build();

<<<<<<< HEAD
    timetableRepository.addTripPattern(pattern.getId(), pattern);
=======
      timetableRepository.addTripPattern(pattern.getId(), pattern);
    }

    return trip;
>>>>>>> 1ebc4f9f
  }

  private static StopTime createStopTime(
    Trip trip,
    int stopSequence,
    StopLocation stop,
    int arrivalTime,
    int departureTime
  ) {
    var st = new StopTime();
    st.setTrip(trip);
    st.setStopSequence(stopSequence);
    st.setStop(stop);
    st.setArrivalTime(arrivalTime);
    st.setDepartureTime(departureTime);
    return st;
  }
}<|MERGE_RESOLUTION|>--- conflicted
+++ resolved
@@ -115,7 +115,7 @@
     return stop;
   }
 
-  static void createTrip(TripInput tripInput, TimetableRepository timetableRepository) {
+  private static void createTrip(TripInput tripInput, TimetableRepository timetableRepository) {
     var trip = Trip.of(id(tripInput.id()))
       .withRoute(tripInput.route())
       .withHeadsign(tripInput.headsign() == null ? null : I18NString.of(tripInput.headsign()))
@@ -174,14 +174,8 @@
         .withScheduledTimeTableBuilder(builder -> builder.addTripTimes(tripTimes))
         .build();
 
-<<<<<<< HEAD
-    timetableRepository.addTripPattern(pattern.getId(), pattern);
-=======
       timetableRepository.addTripPattern(pattern.getId(), pattern);
     }
-
-    return trip;
->>>>>>> 1ebc4f9f
   }
 
   private static StopTime createStopTime(
