--- conflicted
+++ resolved
@@ -51,14 +51,8 @@
     return new RealtimeTestEnvironment(timetableRepository);
   }
 
-<<<<<<< HEAD
   void createTrip(TripInput tripInput) {
-    var trip = Trip
-      .of(id(tripInput.id()))
-=======
-  private Trip createTrip(TripInput tripInput) {
     var trip = Trip.of(id(tripInput.id()))
->>>>>>> 9d011180
       .withRoute(tripInput.route())
       .withHeadsign(tripInput.headsign() == null ? null : I18NString.of(tripInput.headsign()))
       .withServiceId(SERVICE_ID)
