package org.opentripplanner.updater.trip;

import static org.opentripplanner.transit.model._data.TimetableRepositoryForTest.id;
import static org.opentripplanner.updater.trip.RealtimeTestConstants.SERVICE_DATE;
import static org.opentripplanner.updater.trip.RealtimeTestConstants.TIME_ZONE;

import java.util.ArrayList;
import java.util.Arrays;
import java.util.HashMap;
import java.util.List;
import java.util.stream.IntStream;
import org.opentripplanner.framework.i18n.I18NString;
import org.opentripplanner.graph_builder.issue.api.DataImportIssueStore;
import org.opentripplanner.model.StopTime;
import org.opentripplanner.model.calendar.CalendarServiceData;
import org.opentripplanner.transit.model._data.TimetableRepositoryForTest;
import org.opentripplanner.transit.model.framework.Deduplicator;
import org.opentripplanner.transit.model.framework.FeedScopedId;
import org.opentripplanner.transit.model.network.TripPattern;
import org.opentripplanner.transit.model.site.RegularStop;
import org.opentripplanner.transit.model.site.Station;
import org.opentripplanner.transit.model.site.StopLocation;
import org.opentripplanner.transit.model.timetable.Trip;
import org.opentripplanner.transit.model.timetable.TripOnServiceDate;
import org.opentripplanner.transit.model.timetable.TripTimes;
import org.opentripplanner.transit.model.timetable.TripTimesFactory;
import org.opentripplanner.transit.service.TimetableRepository;

public class RealtimeTestEnvironmentBuilder {

  private static final FeedScopedId SERVICE_ID = TimetableRepositoryForTest.id("CAL_1");
  private final TimetableRepositoryForTest testModel = TimetableRepositoryForTest.of();
  private final List<RegularStop> stops = new ArrayList<>();
  private final HashMap<String, Station> stations = new HashMap<>();
  private final List<TripInput> tripInputs = new ArrayList<>();

  public RealtimeTestEnvironmentBuilder() {
    timetableRepository.initTimeZone(TIME_ZONE);
  }

  public RealtimeTestEnvironmentBuilder addTrip(TripInput... trip) {
    for (var t : trip) {
      addTrip(t);
    }
    return this;
  }

  public RealtimeTestEnvironmentBuilder addTrip(TripInput trip) {
<<<<<<< HEAD
    createTrip(trip);
=======
    this.tripInputs.add(trip);
>>>>>>> a088d455
    return this;
  }

  public RealtimeTestEnvironment build() {
<<<<<<< HEAD
=======
    for (var stop : stops) {
      testModel.siteRepositoryBuilder().withRegularStop(stop);
    }
    for (var station : stations.values()) {
      testModel.siteRepositoryBuilder().withStation(station);
    }
    var timetableRepository = new TimetableRepository(
      testModel.siteRepositoryBuilder().build(),
      new Deduplicator()
    );

    for (TripInput tripInput : tripInputs) {
      createTrip(tripInput, timetableRepository);
    }

    timetableRepository.initTimeZone(TIME_ZONE);
>>>>>>> a088d455
    timetableRepository.addAgency(TimetableRepositoryForTest.AGENCY);

    CalendarServiceData calendarServiceData = new CalendarServiceData();
    calendarServiceData.putServiceDatesForServiceId(
      SERVICE_ID,
      List.of(SERVICE_DATE.minusDays(1), SERVICE_DATE, SERVICE_DATE.plusDays(1))
    );

    timetableRepository.getServiceCodes().put(SERVICE_ID, 0);
    timetableRepository.updateCalendarServiceData(
      true,
      calendarServiceData,
      DataImportIssueStore.NOOP
    );

<<<<<<< HEAD
    timetableRepository
      .getAllTripPatterns()
      .forEach(pattern -> {
        pattern.getScheduledTimetable().setServiceCodes(timetableRepository.getServiceCodes());
      });

    return new RealtimeTestEnvironment(timetableRepository);
=======
    timetableRepository.index();
    return new RealtimeTestEnvironment(timetableRepository, SERVICE_DATE, TIME_ZONE);
  }

  public RealtimeTestEnvironmentBuilder withStops(String... stopIds) {
    this.stops.addAll(Arrays.stream(stopIds).map(id -> testModel.stop(id).build()).toList());
    return this;
  }

  public RegularStop stop(String id) {
    var stop = testModel.stop(id).build();
    stops.add(stop);
    return stop;
  }

  public RegularStop stopAtStation(String stopId, String stationId) {
    var dflt = testModel.station(stationId).build();
    var station = stations.getOrDefault(stationId, dflt);
    var stop = testModel.stop(stopId).withParentStation(station).build();

    stops.add(stop);
    stations.put(stationId, station);
    return stop;
>>>>>>> a088d455
  }

  private static Trip createTrip(TripInput tripInput, TimetableRepository timetableRepository) {
    var trip = Trip.of(id(tripInput.id()))
      .withRoute(tripInput.route())
      .withHeadsign(I18NString.of("Headsign of %s".formatted(tripInput.id())))
      .withServiceId(SERVICE_ID)
      .build();

    var tripOnServiceDate = TripOnServiceDate.of(trip.getId())
      .withTrip(trip)
      .withServiceDate(SERVICE_DATE)
      .build();

    timetableRepository.addTripOnServiceDate(tripOnServiceDate);

    if (tripInput.route().getOperator() != null) {
      timetableRepository.addOperators(List.of(tripInput.route().getOperator()));
    }

    var stopTimes = IntStream.range(0, tripInput.stops().size())
      .mapToObj(i -> {
        var stop = tripInput.stops().get(i);
        return createStopTime(trip, i, stop.stop(), stop.arrivalTime(), stop.departureTime());
      })
      .toList();

    TripTimes tripTimes = TripTimesFactory.tripTimes(trip, stopTimes, null);

    final TripPattern pattern = TimetableRepositoryForTest.tripPattern(
      tripInput.id() + "Pattern",
      tripInput.route()
    )
      .withStopPattern(
        TimetableRepositoryForTest.stopPattern(
          tripInput.stops().stream().map(TripInput.StopCall::stop).toList()
        )
      )
      .withScheduledTimeTableBuilder(builder -> builder.addTripTimes(tripTimes))
      .build();

    timetableRepository.addTripPattern(pattern.getId(), pattern);

    return trip;
  }

  private static StopTime createStopTime(
    Trip trip,
    int stopSequence,
    StopLocation stop,
    int arrivalTime,
    int departureTime
  ) {
    var st = new StopTime();
    st.setTrip(trip);
    st.setStopSequence(stopSequence);
    st.setStop(stop);
    st.setArrivalTime(arrivalTime);
    st.setDepartureTime(departureTime);
    return st;
  }
}<|MERGE_RESOLUTION|>--- conflicted
+++ resolved
@@ -46,17 +46,11 @@
   }
 
   public RealtimeTestEnvironmentBuilder addTrip(TripInput trip) {
-<<<<<<< HEAD
-    createTrip(trip);
-=======
     this.tripInputs.add(trip);
->>>>>>> a088d455
     return this;
   }
 
   public RealtimeTestEnvironment build() {
-<<<<<<< HEAD
-=======
     for (var stop : stops) {
       testModel.siteRepositoryBuilder().withRegularStop(stop);
     }
@@ -73,7 +67,6 @@
     }
 
     timetableRepository.initTimeZone(TIME_ZONE);
->>>>>>> a088d455
     timetableRepository.addAgency(TimetableRepositoryForTest.AGENCY);
 
     CalendarServiceData calendarServiceData = new CalendarServiceData();
@@ -88,16 +81,13 @@
       calendarServiceData,
       DataImportIssueStore.NOOP
     );
-
-<<<<<<< HEAD
     timetableRepository
       .getAllTripPatterns()
       .forEach(pattern -> {
         pattern.getScheduledTimetable().setServiceCodes(timetableRepository.getServiceCodes());
       });
 
-    return new RealtimeTestEnvironment(timetableRepository);
-=======
+
     timetableRepository.index();
     return new RealtimeTestEnvironment(timetableRepository, SERVICE_DATE, TIME_ZONE);
   }
@@ -111,6 +101,7 @@
     var stop = testModel.stop(id).build();
     stops.add(stop);
     return stop;
+
   }
 
   public RegularStop stopAtStation(String stopId, String stationId) {
@@ -121,7 +112,6 @@
     stops.add(stop);
     stations.put(stationId, station);
     return stop;
->>>>>>> a088d455
   }
 
   private static Trip createTrip(TripInput tripInput, TimetableRepository timetableRepository) {
