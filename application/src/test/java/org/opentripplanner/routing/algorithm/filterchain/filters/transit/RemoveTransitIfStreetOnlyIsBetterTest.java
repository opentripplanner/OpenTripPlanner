--- conflicted
+++ resolved
@@ -64,22 +64,19 @@
 
     // Then:
     assertEquals(toStr(List.of(bicycle, walk, i1)), toStr(result));
-    assertEquals(subscribeResult, Cost.costOfSeconds(bicycle.getGeneralizedCost()));
+    assertEquals(subscribeResult, Cost.costOfSeconds(bicycle.generalizedCost()));
   }
 
   @Test
   void filterAwayLongTravelTimeWithoutWaitTimeWithCursorInfoAndDirectItinerary() {
     // Given: a bicycle itinerary with low cost - transit with clearly higher cost are removed
-    Itinerary bicycle = newItinerary(A).bicycle(6, 8, E).build();
-    bicycle.setGeneralizedCost(200);
+    Itinerary bicycle = newItinerary(A).bicycle(6, 8, E).build(200);
 
     // transit with almost equal cost should not be dropped
-    Itinerary i1 = newItinerary(A).bus(21, 6, 8, E).build();
-    i1.setGeneralizedCost(220);
+    Itinerary i1 = newItinerary(A).bus(21, 6, 8, E).build(220);
 
     // transit with considerably higher cost will be dropped
-    Itinerary i2 = newItinerary(A).bus(31, 6, 8, E).build();
-    i2.setGeneralizedCost(360);
+    Itinerary i2 = newItinerary(A).bus(31, 6, 8, E).build(360);
 
     // When:
     RemoveItineraryFlagger flagger = new RemoveTransitIfStreetOnlyIsBetter(
@@ -104,12 +101,10 @@
   @Test
   void filterAwayLongTravelTimeWithoutWaitTimeWithCursorInfoAndWithoutDirectItinerary() {
     // transit with almost equal cost should not be dropped
-    Itinerary i1 = newItinerary(A).bus(21, 6, 8, E).build();
-    i1.setGeneralizedCost(220);
+    Itinerary i1 = newItinerary(A).bus(21, 6, 8, E).build(220);
 
     // transit with considerably higher cost will be dropped
-    Itinerary i2 = newItinerary(A).bus(31, 6, 8, E).build();
-    i2.setGeneralizedCost(360);
+    Itinerary i2 = newItinerary(A).bus(31, 6, 8, E).build(360);
 
     // When:
     RemoveItineraryFlagger flagger = new RemoveTransitIfStreetOnlyIsBetter(
@@ -130,16 +125,12 @@
   @Nested
   class AccessEgressPenalties {
 
-<<<<<<< HEAD
-    private static final RemoveTransitIfStreetOnlyIsBetter FLAGGER = new RemoveTransitIfStreetOnlyIsBetter(
-      CostLinearFunction.of(Duration.ZERO, 1.0),
-      null,
-      it -> {}
-    );
-=======
     private static final RemoveTransitIfStreetOnlyIsBetter FLAGGER =
-      new RemoveTransitIfStreetOnlyIsBetter(CostLinearFunction.of(Duration.ZERO, 1.0));
->>>>>>> ed6c34d7
+      new RemoveTransitIfStreetOnlyIsBetter(
+        CostLinearFunction.of(Duration.ZERO, 1.0),
+        null,
+        it -> {}
+      );
 
     @Test
     void keepBusWithLowCostAndPenalty() {
