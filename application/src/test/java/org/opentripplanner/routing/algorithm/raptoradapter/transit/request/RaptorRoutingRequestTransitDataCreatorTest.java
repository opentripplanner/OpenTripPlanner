package org.opentripplanner.routing.algorithm.raptoradapter.transit.request;

import static org.junit.jupiter.api.Assertions.assertEquals;
import static org.junit.jupiter.api.Assertions.assertFalse;
import static org.junit.jupiter.api.Assertions.assertTrue;
import static org.opentripplanner.transit.model._data.TimetableRepositoryForTest.id;

import java.time.LocalDate;
import java.time.LocalTime;
import java.time.ZonedDateTime;
import java.util.ArrayList;
<<<<<<< HEAD
import java.util.BitSet;
import java.util.HashMap;
=======
>>>>>>> 297de30a
import java.util.List;
import java.util.Map;
import org.junit.jupiter.api.Test;
import org.opentripplanner._support.time.ZoneIds;
import org.opentripplanner.model.StopTime;
import org.opentripplanner.routing.algorithm.raptoradapter.transit.RaptorTransitData;
import org.opentripplanner.routing.algorithm.raptoradapter.transit.TripPatternForDate;
import org.opentripplanner.routing.api.request.RouteRequest;
import org.opentripplanner.transit.model._data.TimetableRepositoryForTest;
import org.opentripplanner.transit.model.basic.TransitMode;
import org.opentripplanner.transit.model.framework.FeedScopedId;
import org.opentripplanner.transit.model.network.RoutingTripPattern;
import org.opentripplanner.transit.model.network.StopPattern;
import org.opentripplanner.transit.model.network.TripPattern;
import org.opentripplanner.transit.model.network.grouppriority.TransitGroupPriorityService;
import org.opentripplanner.transit.model.timetable.ScheduledTripTimes;
import org.opentripplanner.transit.model.timetable.TripTimes;
import org.opentripplanner.utils.time.ServiceDateUtils;

public class RaptorRoutingRequestTransitDataCreatorTest {

  private static final TimetableRepositoryForTest TEST_MODEL = TimetableRepositoryForTest.of();

  public static final FeedScopedId TP_ID_1 = id("1");
  public static final FeedScopedId TP_ID_2 = id("2");
  public static final FeedScopedId TP_ID_3 = id("3");

  @Test
  public void testMergeTripPatterns() {
    LocalDate first = LocalDate.of(2019, 3, 30);
    LocalDate second = LocalDate.of(2019, 3, 31);
    LocalDate third = LocalDate.of(2019, 4, 1);

    ZonedDateTime startOfTime = ServiceDateUtils.asStartOfService(second, ZoneIds.LONDON);

    List<TripTimes> tripTimes = List.of(createTripTimesForTest());

    // Total available trip patterns
    RoutingTripPattern tripPattern1 = createTripPattern(TP_ID_1);
    RoutingTripPattern tripPattern2 = createTripPattern(TP_ID_2);
    RoutingTripPattern tripPattern3 = createTripPattern(TP_ID_3);

    List<TripPatternForDate> tripPatternsForDates = new ArrayList<>();

    // TripPatterns valid for 1st day in search range
    tripPatternsForDates.add(new TripPatternForDate(tripPattern1, tripTimes, List.of(), first));
    tripPatternsForDates.add(new TripPatternForDate(tripPattern2, tripTimes, List.of(), first));
    tripPatternsForDates.add(new TripPatternForDate(tripPattern3, tripTimes, List.of(), first));

    // TripPatterns valid for 2nd day in search range
    tripPatternsForDates.add(new TripPatternForDate(tripPattern2, tripTimes, List.of(), second));
    tripPatternsForDates.add(new TripPatternForDate(tripPattern3, tripTimes, List.of(), second));

    // TripPatterns valid for 3rd day in search range
    tripPatternsForDates.add(new TripPatternForDate(tripPattern1, tripTimes, List.of(), third));
    tripPatternsForDates.add(new TripPatternForDate(tripPattern3, tripTimes, List.of(), third));

    var noOpFilter = new RouteRequestTransitDataProviderFilter(RouteRequest.defaultValue());

    // Patterns containing trip schedules for all 3 days. Trip schedules for later days are offset
    // in time when requested.
    List<TripPatternForDates> combinedTripPatterns = RaptorRoutingRequestTransitDataCreator.merge(
      startOfTime,
      tripPatternsForDates,
      noOpFilter,
      TransitGroupPriorityService.empty()
    );

    // Get the results
    var r1 = findTripPatternForDate(tripPattern1.patternIndex(), combinedTripPatterns);
    var r2 = findTripPatternForDate(tripPattern2.patternIndex(), combinedTripPatterns);
    var r3 = findTripPatternForDate(tripPattern3.patternIndex(), combinedTripPatterns);

    // Check the number of trip schedules available for each pattern after combining dates in the search range
    assertEquals(2, r1.numberOfTripSchedules());
    assertEquals(2, r2.numberOfTripSchedules());
    assertEquals(3, r3.numberOfTripSchedules());

    // Verify that the per-day offsets were calculated correctly
    //   DST - Clocks go forward on March 31st
    assertEquals(-82800, ((TripScheduleWithOffset) r3.getTripSchedule(0)).getSecondsOffset());
    assertEquals(0, ((TripScheduleWithOffset) r3.getTripSchedule(1)).getSecondsOffset());
    assertEquals(86400, ((TripScheduleWithOffset) r3.getTripSchedule(2)).getSecondsOffset());
  }

  @Test
  public void testCreateTripPatterns() {
    var date = LocalDate.of(2025, 10, 10);
    List<TripTimes> tripTimes = List.of(
      ScheduledTripTimes.of()
        .withTrip(TimetableRepositoryForTest.trip("Test").build())
        .withDepartureTimes("23:45 23:55")
        .build(),
      ScheduledTripTimes.of()
        .withTrip(TimetableRepositoryForTest.trip("Test").build())
        .withDepartureTimes("23:47 23:57")
        .build(),
      ScheduledTripTimes.of()
        .withTrip(TimetableRepositoryForTest.trip("Test").build())
        .withDepartureTimes("23:49 23:59")
        .build(),
      ScheduledTripTimes.of()
        .withTrip(TimetableRepositoryForTest.trip("Test").build())
        .withDepartureTimes("23:51 24:01")
        .build(),
      ScheduledTripTimes.of()
        .withTrip(TimetableRepositoryForTest.trip("Test").build())
        .withDepartureTimes("23:53 24:03")
        .build()
    );
    var tripPattern = createTripPattern(TP_ID_1);
    Map<LocalDate, List<TripPatternForDate>> tripPatternsRunningOnDate = new HashMap<>();
    for (var i = -5; i <= 5; ++i) {
      var tripPatternForDate = new TripPatternForDate(
        tripPattern,
        tripTimes,
        List.of(),
        date.minusDays(i)
      );
      for (var runningDate : tripPatternForDate.getRunningPeriodDates()) {
        tripPatternsRunningOnDate.putIfAbsent(runningDate, new ArrayList<>());
        tripPatternsRunningOnDate.get(runningDate).add(tripPatternForDate);
      }
    }

    var subject = new RaptorRoutingRequestTransitDataCreator(
      new RaptorTransitData(
        tripPatternsRunningOnDate,
        List.of(),
        null,
        null,
        null,
        null,
        null,
        null
      ),
      ZonedDateTime.of(date, LocalTime.MIDNIGHT, ZoneIds.UTC)
    );
    var result = subject.createTripPatterns(
      2,
      0,
      new TestTransitDataProviderFilter(),
      TransitGroupPriorityService.empty()
    );
    var expectedDates = List.of(
      LocalDate.of(2025, 10, 7),
      LocalDate.of(2025, 10, 8),
      LocalDate.of(2025, 10, 9),
      LocalDate.of(2025, 10, 10)
    );
    TripPatternForDates resultPattern = result.getFirst();
    var iterator = resultPattern.tripPatternForDatesIndexIterator(true);
    for (var item : expectedDates) {
      assertTrue(iterator.hasNext());
      assertEquals(item, resultPattern.tripPatternForDate(iterator.next()).getServiceDate());
    }
    assertFalse(iterator.hasNext());
  }

  private static TripPatternForDates findTripPatternForDate(
    int patternIndex,
    List<TripPatternForDates> list
  ) {
    return list
      .stream()
      .filter(p -> patternIndex == p.getTripPattern().patternIndex())
      .findFirst()
      .orElseThrow();
  }

  private TripTimes createTripTimesForTest() {
    return ScheduledTripTimes.of()
      .withTrip(TimetableRepositoryForTest.trip("Test").build())
      .withDepartureTimes("00:00 02:00")
      .build();
  }

  /**
   * Utility function to create bare minimum of valid StopTime
   *
   * @return StopTime instance
   */
  private static StopTime createStopTime() {
    var st = new StopTime();
    st.setStop(TEST_MODEL.stop("Stop:1", 0.0, 0.0).build());
    return st;
  }

  private static RoutingTripPattern createTripPattern(FeedScopedId id) {
    return TripPattern.of(id)
      .withRoute(TimetableRepositoryForTest.route("1").withMode(TransitMode.BUS).build())
      .withStopPattern(new StopPattern(List.of(createStopTime(), createStopTime())))
      .build()
      .getRoutingTripPattern();
  }
<<<<<<< HEAD

  /**
   * Filter that always return true.
   */
  private static class TestTransitDataProviderFilter implements TransitDataProviderFilter {

    @Override
    public boolean tripPatternPredicate(TripPatternForDate tripPatternForDate) {
      return true;
    }

    @Override
    public boolean tripTimesPredicate(TripTimes tripTimes, boolean withFilters) {
      return true;
    }

    @Override
    public boolean hasSubModeFilters() {
      return true;
    }

    @Override
    public BitSet filterAvailableStops(
      RoutingTripPattern tripPattern,
      BitSet boardingPossible,
      BoardAlight boardAlight
    ) {
      return boardingPossible;
    }
  }
=======
>>>>>>> 297de30a
}<|MERGE_RESOLUTION|>--- conflicted
+++ resolved
@@ -9,11 +9,7 @@
 import java.time.LocalTime;
 import java.time.ZonedDateTime;
 import java.util.ArrayList;
-<<<<<<< HEAD
-import java.util.BitSet;
 import java.util.HashMap;
-=======
->>>>>>> 297de30a
 import java.util.List;
 import java.util.Map;
 import org.junit.jupiter.api.Test;
@@ -155,7 +151,7 @@
     var result = subject.createTripPatterns(
       2,
       0,
-      new TestTransitDataProviderFilter(),
+      new RouteRequestTransitDataProviderFilter(RouteRequest.defaultValue()),
       TransitGroupPriorityService.empty()
     );
     var expectedDates = List.of(
@@ -209,37 +205,4 @@
       .build()
       .getRoutingTripPattern();
   }
-<<<<<<< HEAD
-
-  /**
-   * Filter that always return true.
-   */
-  private static class TestTransitDataProviderFilter implements TransitDataProviderFilter {
-
-    @Override
-    public boolean tripPatternPredicate(TripPatternForDate tripPatternForDate) {
-      return true;
-    }
-
-    @Override
-    public boolean tripTimesPredicate(TripTimes tripTimes, boolean withFilters) {
-      return true;
-    }
-
-    @Override
-    public boolean hasSubModeFilters() {
-      return true;
-    }
-
-    @Override
-    public BitSet filterAvailableStops(
-      RoutingTripPattern tripPattern,
-      BitSet boardingPossible,
-      BoardAlight boardAlight
-    ) {
-      return boardingPossible;
-    }
-  }
-=======
->>>>>>> 297de30a
 }