package org.opentripplanner.routing.algorithm;

import java.util.ArrayList;
import java.util.List;
import java.util.Map;
import java.util.function.Consumer;
import javax.annotation.Nullable;
import org.locationtech.jts.geom.Coordinate;
import org.opentripplanner.TestOtpModel;
import org.opentripplanner.framework.geometry.GeometryUtils;
import org.opentripplanner.framework.geometry.WgsCoordinate;
import org.opentripplanner.framework.i18n.NonLocalizedString;
import org.opentripplanner.model.PickDrop;
import org.opentripplanner.model.StopTime;
import org.opentripplanner.routing.graph.Graph;
import org.opentripplanner.service.vehicleparking.model.VehicleParking;
import org.opentripplanner.service.vehicleparking.model.VehicleParking.VehicleParkingEntranceCreator;
import org.opentripplanner.service.vehicleparking.model.VehicleParkingHelper;
import org.opentripplanner.service.vehiclerental.model.RentalVehicleType;
import org.opentripplanner.service.vehiclerental.model.VehicleRentalPlace;
import org.opentripplanner.service.vehiclerental.model.VehicleRentalStation;
import org.opentripplanner.service.vehiclerental.street.StreetVehicleRentalLink;
import org.opentripplanner.service.vehiclerental.street.VehicleRentalEdge;
import org.opentripplanner.service.vehiclerental.street.VehicleRentalPlaceVertex;
import org.opentripplanner.street.model.StreetTraversalPermission;
import org.opentripplanner.street.model.edge.ElevatorAlightEdge;
import org.opentripplanner.street.model.edge.ElevatorBoardEdge;
import org.opentripplanner.street.model.edge.ElevatorEdge;
import org.opentripplanner.street.model.edge.ElevatorHopEdge;
import org.opentripplanner.street.model.edge.FreeEdge;
import org.opentripplanner.street.model.edge.PathwayEdge;
import org.opentripplanner.street.model.edge.StreetEdge;
import org.opentripplanner.street.model.edge.StreetEdgeBuilder;
import org.opentripplanner.street.model.edge.StreetStationCentroidLink;
import org.opentripplanner.street.model.edge.StreetTransitEntranceLink;
import org.opentripplanner.street.model.edge.StreetTransitStopLink;
import org.opentripplanner.street.model.edge.StreetVehicleParkingLink;
import org.opentripplanner.street.model.edge.TemporaryFreeEdge;
import org.opentripplanner.street.model.vertex.ElevatorOnboardVertex;
import org.opentripplanner.street.model.vertex.IntersectionVertex;
import org.opentripplanner.street.model.vertex.StationCentroidVertex;
import org.opentripplanner.street.model.vertex.StreetVertex;
import org.opentripplanner.street.model.vertex.TemporaryStreetLocation;
import org.opentripplanner.street.model.vertex.TemporaryVertex;
import org.opentripplanner.street.model.vertex.TransitEntranceVertex;
import org.opentripplanner.street.model.vertex.TransitStopVertex;
import org.opentripplanner.street.model.vertex.VehicleParkingEntranceVertex;
import org.opentripplanner.street.model.vertex.Vertex;
import org.opentripplanner.street.model.vertex.VertexFactory;
import org.opentripplanner.street.model.vertex.VertexLabel;
import org.opentripplanner.transit.model._data.TimetableRepositoryForTest;
import org.opentripplanner.transit.model.basic.Accessibility;
import org.opentripplanner.transit.model.basic.TransitMode;
import org.opentripplanner.transit.model.framework.Deduplicator;
import org.opentripplanner.transit.model.framework.FeedScopedId;
import org.opentripplanner.transit.model.network.Route;
import org.opentripplanner.transit.model.network.TripPattern;
import org.opentripplanner.transit.model.organization.Agency;
import org.opentripplanner.transit.model.site.Entrance;
import org.opentripplanner.transit.model.site.PathwayMode;
import org.opentripplanner.transit.model.site.RegularStop;
import org.opentripplanner.transit.model.site.Station;
import org.opentripplanner.transit.model.site.StationBuilder;
import org.opentripplanner.transit.service.SiteRepository;
import org.opentripplanner.transit.service.TimetableRepository;

public abstract class GraphRoutingTest {

  public static final String TEST_VEHICLE_RENTAL_NETWORK = "test network";

  protected TestOtpModel modelOf(Builder builder) {
    builder.build();
    Graph graph = builder.graph();
    TimetableRepository timetableRepository = builder.timetableRepository();
    return new TestOtpModel(graph, timetableRepository).index();
  }

  public abstract static class Builder {

    private final Graph graph;
    private final TimetableRepository timetableRepository;
    private final VertexFactory vertexFactory;
    private final VehicleParkingHelper vehicleParkingHelper;

    protected Builder() {
      var deduplicator = new Deduplicator();
      graph = new Graph(deduplicator);
      timetableRepository = new TimetableRepository(new SiteRepository(), deduplicator);
      vertexFactory = new VertexFactory(graph);
      vehicleParkingHelper = new VehicleParkingHelper(graph);
    }

    public abstract void build();

    public Graph graph() {
      return graph;
    }

    public TimetableRepository timetableRepository() {
      return timetableRepository;
    }

    public <T extends Vertex> T v(VertexLabel label) {
      return vertex(label);
    }

    public <T extends Vertex> T vertex(VertexLabel label) {
      return (T) graph.getVertex(label);
    }

    // -- Street network
    public IntersectionVertex intersection(String label, double latitude, double longitude) {
      return vertexFactory.intersection(label, longitude, latitude);
    }

    public IntersectionVertex intersection(String label, WgsCoordinate coordinate) {
      return intersection(label, coordinate.latitude(), coordinate.longitude());
    }

    public StreetEdgeBuilder<?> streetBuilder(
      StreetVertex from,
      StreetVertex to,
      int length,
      StreetTraversalPermission permissions
    ) {
      return new StreetEdgeBuilder<>()
        .withFromVertex(from)
        .withToVertex(to)
        .withGeometry(
          GeometryUtils.makeLineString(from.getLat(), from.getLon(), to.getLat(), to.getLon())
        )
        .withName(String.format("%s%s street", from.getLabel(), to.getLabel()))
        .withMeterLength(length)
        .withPermission(permissions)
        .withBack(false);
    }

    /**
     * Create a street with all permissions in both directions
     */
    public List<StreetEdge> biStreet(StreetVertex from, StreetVertex to, int length) {
      return street(from, to, length, StreetTraversalPermission.ALL, StreetTraversalPermission.ALL);
    }

    public StreetEdge street(
      StreetVertex from,
      StreetVertex to,
      int length,
      StreetTraversalPermission permissions
    ) {
      return streetBuilder(from, to, length, permissions).buildAndConnect();
    }

    public List<StreetEdge> street(
      StreetVertex from,
      StreetVertex to,
      int length,
      StreetTraversalPermission forwardPermissions,
      StreetTraversalPermission reversePermissions
    ) {
      return List.of(
        new StreetEdgeBuilder<>()
          .withFromVertex(from)
          .withToVertex(to)
          .withGeometry(
            GeometryUtils.makeLineString(from.getLat(), from.getLon(), to.getLat(), to.getLon())
          )
          .withName(String.format("%s%s street", from.getDefaultName(), to.getDefaultName()))
          .withMeterLength(length)
          .withPermission(forwardPermissions)
          .withBack(false)
          .buildAndConnect(),
        new StreetEdgeBuilder<>()
          .withFromVertex(to)
          .withToVertex(from)
          .withGeometry(
            GeometryUtils.makeLineString(to.getLat(), to.getLon(), from.getLat(), from.getLon())
          )
          .withName(String.format("%s%s street", from.getDefaultName(), to.getDefaultName()))
          .withMeterLength(length)
          .withPermission(reversePermissions)
          .withBack(true)
          .buildAndConnect()
      );
    }

    public List<ElevatorEdge> elevator(StreetTraversalPermission permission, Vertex... vertices) {
      List<ElevatorEdge> edges = new ArrayList<>();
      List<ElevatorOnboardVertex> onboardVertices = new ArrayList<>();

      for (Vertex v : vertices) {
        var level = String.format("L-%s", v.getDefaultName());
        var boardLabel = String.format("%s-onboard", level);
        var alightLabel = String.format("%s-offboard", level);

        var onboard = vertexFactory.elevatorOnboard(v, v.getLabelString(), boardLabel);
        var offboard = vertexFactory.elevatorOffboard(v, v.getLabelString(), alightLabel);

        FreeEdge.createFreeEdge(v, offboard);
        FreeEdge.createFreeEdge(offboard, v);

        edges.add(ElevatorBoardEdge.createElevatorBoardEdge(offboard, onboard));
        edges.add(
          ElevatorAlightEdge.createElevatorAlightEdge(
            onboard,
            offboard,
            new NonLocalizedString(level)
          )
        );

        onboardVertices.add(onboard);
      }

      for (int i = 1; i < onboardVertices.size(); i++) {
        var from = onboardVertices.get(i - 1);
        var to = onboardVertices.get(i);

        edges.add(
          ElevatorHopEdge.createElevatorHopEdge(from, to, permission, Accessibility.POSSIBLE)
        );
        edges.add(
          ElevatorHopEdge.createElevatorHopEdge(to, from, permission, Accessibility.POSSIBLE)
        );
      }

      return edges;
    }

    // -- Transit network (pathways, linking)
    public Entrance entranceEntity(String id, double latitude, double longitude) {
      return Entrance
        .of(TimetableRepositoryForTest.id(id))
        .withName(new NonLocalizedString(id))
        .withCode(id)
        .withCoordinate(latitude, longitude)
        .build();
    }

    RegularStop stopEntity(
      String id,
      double latitude,
      double longitude,
      @Nullable Station parentStation
    ) {
      var siteRepositoryBuilder = timetableRepository.getSiteRepository().withContext();
      var testModel = new TimetableRepositoryForTest(siteRepositoryBuilder);

      var stopBuilder = testModel.stop(id).withCoordinate(latitude, longitude);
      if (parentStation != null) {
        stopBuilder.withParentStation(parentStation);
      }

      var stop = stopBuilder.build();
      timetableRepository.mergeSiteRepositories(
        siteRepositoryBuilder.withRegularStop(stop).build()
      );
      return stop;
    }

    public Station stationEntity(String id, Consumer<StationBuilder> stationBuilder) {
      var siteRepositoryBuilder = timetableRepository.getSiteRepository().withContext();
      var testModel = new TimetableRepositoryForTest(siteRepositoryBuilder);

      var builder = testModel.station(id);
      stationBuilder.accept(builder);
      var station = builder.build();

      timetableRepository.mergeSiteRepositories(siteRepositoryBuilder.withStation(station).build());
      return station;
    }

    public TransitStopVertex stop(String id, WgsCoordinate coordinate, Station parentStation) {
      return stop(id, coordinate.latitude(), coordinate.longitude(), parentStation);
    }

    public TransitStopVertex stop(String id, WgsCoordinate coordinate) {
      return stop(id, coordinate, null);
    }

    public TransitStopVertex stop(String id, double latitude, double longitude) {
      return stop(id, latitude, longitude, null);
    }

    public TransitStopVertex stop(
      String id,
      double latitude,
      double longitude,
      @Nullable Station parentStation
    ) {
      return vertexFactory.transitStop(
        TransitStopVertex.of().withStop(stopEntity(id, latitude, longitude, parentStation))
      );
    }

    public TransitEntranceVertex entrance(String id, double latitude, double longitude) {
      return new TransitEntranceVertex(entranceEntity(id, latitude, longitude));
    }

    public StationCentroidVertex stationCentroid(Station station) {
      return vertexFactory.stationCentroid(station);
    }

    public StreetTransitEntranceLink link(StreetVertex from, TransitEntranceVertex to) {
      return StreetTransitEntranceLink.createStreetTransitEntranceLink(from, to);
    }

    public StreetTransitEntranceLink link(TransitEntranceVertex from, StreetVertex to) {
      return StreetTransitEntranceLink.createStreetTransitEntranceLink(from, to);
    }

    public List<StreetTransitEntranceLink> biLink(StreetVertex from, TransitEntranceVertex to) {
      return List.of(link(from, to), link(to, from));
    }

    public StreetTransitStopLink link(StreetVertex from, TransitStopVertex to) {
      return StreetTransitStopLink.createStreetTransitStopLink(from, to);
    }

    public StreetTransitStopLink link(TransitStopVertex from, StreetVertex to) {
      return StreetTransitStopLink.createStreetTransitStopLink(from, to);
    }

    public List<StreetTransitStopLink> biLink(StreetVertex from, TransitStopVertex to) {
      return List.of(link(from, to), link(to, from));
    }

    public StreetStationCentroidLink link(StreetVertex from, StationCentroidVertex to) {
      return StreetStationCentroidLink.createStreetStationLink(from, to);
    }

    public StreetStationCentroidLink link(StationCentroidVertex from, StreetVertex to) {
      return StreetStationCentroidLink.createStreetStationLink(from, to);
    }

    public List<StreetStationCentroidLink> biLink(StreetVertex from, StationCentroidVertex to) {
      return List.of(link(from, to), link(to, from));
    }

    public PathwayEdge pathway(Vertex from, Vertex to, int time, int length) {
      return PathwayEdge.createPathwayEdge(
        from,
        to,
        new NonLocalizedString(
          String.format("%s%s pathway", from.getDefaultName(), to.getDefaultName())
        ),
        time,
        length,
        0,
        0,
        false,
        PathwayMode.WALKWAY
      );
    }

    // -- Street linking
    public TemporaryStreetLocation streetLocation(
      String name,
      double latitude,
      double longitude,
      boolean endVertex
    ) {
<<<<<<< HEAD
      var nearestPoint = new Coordinate(longitude, latitude);
      return new TemporaryStreetLocation(name, nearestPoint, new NonLocalizedString(name));
=======
      return new TemporaryStreetLocation(
        new Coordinate(longitude, latitude),
        new NonLocalizedString(name),
        endVertex
      );
>>>>>>> caf673b7
    }

    public TemporaryFreeEdge link(TemporaryVertex from, StreetVertex to) {
      return TemporaryFreeEdge.createTemporaryFreeEdge(from, to);
    }

    public TemporaryFreeEdge link(StreetVertex from, TemporaryVertex to) {
      return TemporaryFreeEdge.createTemporaryFreeEdge(from, to);
    }

    // -- Vehicle rental
    public VehicleRentalPlace vehicleRentalStationEntity(
      String id,
      double latitude,
      double longitude,
      String network
    ) {
      var vehicleRentalStation = new VehicleRentalStation();
      vehicleRentalStation.id = new FeedScopedId(network, id);
      vehicleRentalStation.name = new NonLocalizedString(id);
      vehicleRentalStation.longitude = longitude;
      vehicleRentalStation.latitude = latitude;
      vehicleRentalStation.vehiclesAvailable = 2;
      vehicleRentalStation.spacesAvailable = 2;
      final RentalVehicleType vehicleType = RentalVehicleType.getDefaultType(network);
      vehicleRentalStation.vehicleTypesAvailable = Map.of(vehicleType, 2);
      vehicleRentalStation.vehicleSpacesAvailable = Map.of(vehicleType, 2);
      vehicleRentalStation.isArrivingInRentalVehicleAtDestinationAllowed = false;
      return vehicleRentalStation;
    }

    public VehicleRentalPlaceVertex vehicleRentalStation(
      String id,
      double latitude,
      double longitude,
      String network
    ) {
      var vertex = new VehicleRentalPlaceVertex(
        vehicleRentalStationEntity(id, latitude, longitude, network)
      );
      VehicleRentalEdge.createVehicleRentalEdge(
        vertex,
        RentalVehicleType.getDefaultType(network).formFactor
      );
      return vertex;
    }

    public VehicleRentalPlaceVertex vehicleRentalStation(
      String id,
      double latitude,
      double longitude
    ) {
      return vehicleRentalStation(id, latitude, longitude, TEST_VEHICLE_RENTAL_NETWORK);
    }

    public StreetVehicleRentalLink link(StreetVertex from, VehicleRentalPlaceVertex to) {
      return StreetVehicleRentalLink.createStreetVehicleRentalLink(from, to);
    }

    public StreetVehicleRentalLink link(VehicleRentalPlaceVertex from, StreetVertex to) {
      return StreetVehicleRentalLink.createStreetVehicleRentalLink(from, to);
    }

    public List<StreetVehicleRentalLink> biLink(StreetVertex from, VehicleRentalPlaceVertex to) {
      return List.of(link(from, to), link(to, from));
    }

    public VehicleParking vehicleParking(
      String id,
      double x,
      double y,
      boolean bicyclePlaces,
      boolean carPlaces,
      List<VehicleParkingEntranceCreator> entrances,
      String... tags
    ) {
      return vehicleParking(id, x, y, bicyclePlaces, carPlaces, false, entrances, tags);
    }

    public VehicleParking vehicleParking(
      String id,
      double x,
      double y,
      boolean bicyclePlaces,
      boolean carPlaces,
      boolean wheelchairAccessibleCarPlaces,
      List<VehicleParkingEntranceCreator> entrances,
      String... tags
    ) {
      var vehicleParking = VehicleParking
        .builder()
        .id(TimetableRepositoryForTest.id(id))
        .coordinate(new WgsCoordinate(y, x))
        .bicyclePlaces(bicyclePlaces)
        .carPlaces(carPlaces)
        .entrances(entrances)
        .wheelchairAccessibleCarPlaces(wheelchairAccessibleCarPlaces)
        .tags(List.of(tags))
        .build();

      var vertices = vehicleParkingHelper.createVehicleParkingVertices(vehicleParking);
      VehicleParkingHelper.linkVehicleParkingEntrances(vertices);
      vertices.forEach(v -> biLink(v.getParkingEntrance().getVertex(), v));
      return vehicleParking;
    }

    public VehicleParking.VehicleParkingEntranceCreator vehicleParkingEntrance(
      StreetVertex streetVertex,
      String id,
      boolean carAccessible,
      boolean walkAccessible
    ) {
      return builder ->
        builder
          .entranceId(TimetableRepositoryForTest.id(id))
          .name(new NonLocalizedString(id))
          .coordinate(new WgsCoordinate(streetVertex.getCoordinate()))
          .vertex(streetVertex)
          .carAccessible(carAccessible)
          .walkAccessible(walkAccessible);
    }

    public StreetVehicleParkingLink link(StreetVertex from, VehicleParkingEntranceVertex to) {
      return StreetVehicleParkingLink.createStreetVehicleParkingLink(from, to);
    }

    public StreetVehicleParkingLink link(VehicleParkingEntranceVertex from, StreetVertex to) {
      return StreetVehicleParkingLink.createStreetVehicleParkingLink(from, to);
    }

    public List<StreetVehicleParkingLink> biLink(
      StreetVertex from,
      VehicleParkingEntranceVertex to
    ) {
      return List.of(link(from, to), link(to, from));
    }

    public Route route(String id, TransitMode mode, Agency agency) {
      return TimetableRepositoryForTest.route(id).withAgency(agency).withMode(mode).build();
    }

    // Transit
    public void tripPattern(TripPattern tripPattern) {
      timetableRepository.addTripPattern(tripPattern.getId(), tripPattern);
    }

    public StopTime st(TransitStopVertex s1) {
      var st = new StopTime();
      st.setStop(s1.getStop());
      return st;
    }

    public StopTime st(TransitStopVertex s1, boolean board, boolean alight) {
      var st = new StopTime();
      st.setStop(s1.getStop());
      st.setPickupType(board ? PickDrop.SCHEDULED : PickDrop.NONE);
      st.setDropOffType(alight ? PickDrop.SCHEDULED : PickDrop.NONE);
      return st;
    }
  }
}<|MERGE_RESOLUTION|>--- conflicted
+++ resolved
@@ -353,22 +353,9 @@
     }
 
     // -- Street linking
-    public TemporaryStreetLocation streetLocation(
-      String name,
-      double latitude,
-      double longitude,
-      boolean endVertex
-    ) {
-<<<<<<< HEAD
+    public TemporaryStreetLocation streetLocation(String name, double latitude, double longitude) {
       var nearestPoint = new Coordinate(longitude, latitude);
-      return new TemporaryStreetLocation(name, nearestPoint, new NonLocalizedString(name));
-=======
-      return new TemporaryStreetLocation(
-        new Coordinate(longitude, latitude),
-        new NonLocalizedString(name),
-        endVertex
-      );
->>>>>>> caf673b7
+      return new TemporaryStreetLocation(nearestPoint, new NonLocalizedString(name));
     }
 
     public TemporaryFreeEdge link(TemporaryVertex from, StreetVertex to) {
