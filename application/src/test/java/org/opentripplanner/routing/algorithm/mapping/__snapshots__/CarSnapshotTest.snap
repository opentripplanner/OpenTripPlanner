org.opentripplanner.routing.algorithm.mapping.CarSnapshotTest.directCarPark=[
  [
    {
      "arrivedAtDestinationWithRentedBicycle" : false,
      "duration" : 248,
      "elevationGained" : 0.0,
      "elevationLost" : 0.0,
      "endTime" : "2009-10-21T23:14:08.000+00:00",
      "fare" : {
        "details" : { },
        "fare" : { }
      },
      "generalizedCost" : 520,
      "legs" : [
        {
          "agencyTimeZoneOffset" : -25200000,
          "arrivalDelay" : 0,
          "departureDelay" : 0,
          "distance" : 181.36,
          "endTime" : "2009-10-21T23:10:42.000+00:00",
          "from" : {
            "departure" : "2009-10-21T23:10:00.000+00:00",
            "lat" : 45.53261,
            "lon" : -122.70075,
            "name" : "NW Pettygrove Ave. & NW 24th Ave. (P1)",
            "vertexType" : "NORMAL"
          },
          "generalizedCost" : 61,
          "interlineWithPreviousLeg" : false,
          "legGeometry" : {
            "length" : 6,
            "points" : "ya|tGv~{kV??nCEB|Dn@@??"
          },
          "mode" : "CAR",
          "pathway" : false,
          "realTime" : false,
          "rentedBike" : false,
          "route" : "",
          "startTime" : "2009-10-21T23:10:00.000+00:00",
          "steps" : [
            {
              "absoluteDirection" : "WEST",
              "area" : false,
              "bogusName" : false,
              "distance" : 0.72,
              "elevation" : "",
              "lat" : 45.5326129,
              "lon" : -122.7007501,
              "relativeDirection" : "DEPART",
              "stayOn" : false,
              "streetName" : "Northwest Pettygrove Street",
              "walkingBike" : false
            },
            {
              "absoluteDirection" : "SOUTH",
              "area" : false,
              "bogusName" : false,
              "distance" : 80.22,
              "elevation" : "",
              "lat" : 45.5326127,
              "lon" : -122.7007593,
              "relativeDirection" : "LEFT",
              "stayOn" : false,
              "streetName" : "Northwest 24th Avenue",
              "walkingBike" : false
            },
            {
              "absoluteDirection" : "WEST",
              "area" : false,
              "bogusName" : false,
              "distance" : 74.04,
              "elevation" : "",
              "lat" : 45.5318916,
              "lon" : -122.7007283,
              "relativeDirection" : "RIGHT",
              "stayOn" : false,
              "streetName" : "Northwest Overton Street",
              "walkingBike" : false
            },
            {
              "absoluteDirection" : "SOUTH",
              "area" : false,
              "bogusName" : true,
              "distance" : 26.38,
              "elevation" : "",
              "lat" : 45.5318763,
              "lon" : -122.7016786,
              "relativeDirection" : "LEFT",
              "stayOn" : false,
              "streetName" : "service road",
              "walkingBike" : false
            }
          ],
          "to" : {
            "arrival" : "2009-10-21T23:10:42.000+00:00",
            "departure" : "2009-10-21T23:10:42.000+00:00",
            "lat" : 45.5316391,
            "lon" : -122.7016859,
            "name" : "P+R (#2)",
            "vehicleParking" : {
              "entranceId" : "OSM:OsmWay/-102488/osm:node:-102438",
              "entranceName" : "P+R (#2)",
              "hasAnyCarPlaces" : true,
              "hasBicyclePlaces" : false,
              "hasCarPlaces" : true,
              "hasWheelchairAccessibleCarPlaces" : false,
              "id" : "OSM:OsmWay/-102488",
              "name" : "P+R",
              "realtime" : false,
              "tags" : [
                "osm:amenity=parking"
              ]
            },
            "vertexType" : "BIKEPARK"
          },
          "transitLeg" : false,
          "walkingBike" : false
        },
        {
          "agencyTimeZoneOffset" : -25200000,
          "arrivalDelay" : 0,
          "departureDelay" : 0,
          "distance" : 184.06,
          "endTime" : "2009-10-21T23:14:08.000+00:00",
          "from" : {
            "arrival" : "2009-10-21T23:10:42.000+00:00",
            "departure" : "2009-10-21T23:10:42.000+00:00",
            "lat" : 45.5314019,
            "lon" : -122.7016931,
            "name" : "P+R (#1)",
            "vehicleParking" : {
              "entranceId" : "OSM:OsmWay/-102488/osm:node:-102437",
              "entranceName" : "P+R (#1)",
              "hasAnyCarPlaces" : true,
              "hasBicyclePlaces" : false,
              "hasCarPlaces" : true,
              "hasWheelchairAccessibleCarPlaces" : false,
              "id" : "OSM:OsmWay/-102488",
              "name" : "P+R",
              "realtime" : false,
              "tags" : [
                "osm:amenity=parking"
              ]
            },
            "vertexType" : "BIKEPARK"
          },
          "generalizedCost" : 338,
          "interlineWithPreviousLeg" : false,
          "legGeometry" : {
            "length" : 6,
            "points" : "gz{tGrd|kV??n@@CgElCEB?"
          },
          "mode" : "WALK",
          "pathway" : false,
          "realTime" : false,
          "rentedBike" : false,
          "route" : "",
          "startTime" : "2009-10-21T23:10:42.000+00:00",
          "steps" : [
            {
              "absoluteDirection" : "SOUTH",
              "area" : false,
              "bogusName" : true,
              "distance" : 26.38,
              "elevation" : "",
              "lat" : 45.5314019,
              "lon" : -122.7016931,
              "relativeDirection" : "CONTINUE",
              "stayOn" : false,
              "streetName" : "path",
              "walkingBike" : false
            },
            {
              "absoluteDirection" : "EAST",
              "area" : false,
              "bogusName" : false,
              "distance" : 77.46,
              "elevation" : "",
              "lat" : 45.5311647,
              "lon" : -122.7017004,
              "relativeDirection" : "LEFT",
              "stayOn" : false,
              "streetName" : "Northwest Northrup Street",
              "walkingBike" : false
            },
            {
              "absoluteDirection" : "SOUTH",
              "area" : false,
              "bogusName" : false,
              "distance" : 80.22,
              "elevation" : "",
              "lat" : 45.531181,
              "lon" : -122.7007063,
              "relativeDirection" : "RIGHT",
              "stayOn" : false,
              "streetName" : "Northwest 24th Avenue",
              "walkingBike" : false
            }
          ],
          "to" : {
            "arrival" : "2009-10-21T23:14:08.000+00:00",
            "lat" : 45.53046,
            "lon" : -122.70067,
            "name" : "NW Marshall St. & NW 24th Ave. (P2)",
            "vertexType" : "NORMAL"
          },
          "transitLeg" : false,
          "walkingBike" : false
        }
      ],
      "startTime" : "2009-10-21T23:10:00.000+00:00",
      "tooSloped" : false,
      "transfers" : 0,
      "transitTime" : 0,
      "waitingTime" : 0,
      "walkDistance" : 365.42,
      "walkLimitExceeded" : false,
      "walkTime" : 248
    }
  ]
]


org.opentripplanner.routing.algorithm.mapping.CarSnapshotTest.directCarPickupWithWalking=[
  [
    {
      "arrivedAtDestinationWithRentedBicycle" : false,
      "duration" : 365,
      "elevationGained" : 0.0,
      "elevationLost" : 0.0,
      "endTime" : "2009-10-21T23:16:05.000+00:00",
      "fare" : {
        "details" : { },
        "fare" : { }
      },
<<<<<<< HEAD
      "generalizedCost" : 714,
=======
      "generalizedCost" : 710,
>>>>>>> 0f726697
      "legs" : [
        {
          "agencyTimeZoneOffset" : -25200000,
          "arrivalDelay" : 0,
          "departureDelay" : 0,
          "distance" : 108.24,
          "endTime" : "2009-10-21T23:11:24.000+00:00",
          "from" : {
            "departure" : "2009-10-21T23:10:00.000+00:00",
            "lat" : 45.53335,
            "lon" : -122.70517,
            "name" : "Chapman Elementary School (P3)",
            "vertexType" : "NORMAL"
          },
          "generalizedCost" : 165,
          "interlineWithPreviousLeg" : false,
          "legGeometry" : {
            "length" : 10,
            "points" : "kf|tGjz|kVR?p@AB@@D@BTAr@_A@ILA"
          },
          "mode" : "WALK",
          "pathway" : false,
          "realTime" : false,
          "rentedBike" : false,
          "route" : "",
          "startTime" : "2009-10-21T23:10:00.000+00:00",
          "steps" : [
            {
              "absoluteDirection" : "SOUTH",
              "area" : false,
              "bogusName" : true,
              "distance" : 108.24,
              "elevation" : "",
              "lat" : 45.5333498,
              "lon" : -122.7051771,
              "relativeDirection" : "DEPART",
              "stayOn" : false,
              "streetName" : "path",
              "walkingBike" : false
            }
          ],
          "to" : {
            "arrival" : "2009-10-21T23:11:24.000+00:00",
            "departure" : "2009-10-21T23:11:24.000+00:00",
            "lat" : 45.5325089,
            "lon" : -122.7048383,
            "name" : "corner of Northwest Pettygrove Street and path",
            "vertexType" : "NORMAL"
          },
          "transitLeg" : false,
          "walkingBike" : false
        },
        {
          "agencyTimeZoneOffset" : -25200000,
          "arrivalDelay" : 0,
          "departureDelay" : 0,
          "distance" : 864.7,
          "endTime" : "2009-10-21T23:13:57.000+00:00",
          "from" : {
            "arrival" : "2009-10-21T23:11:24.000+00:00",
            "departure" : "2009-10-21T23:11:24.000+00:00",
            "lat" : 45.5325089,
            "lon" : -122.7048383,
            "name" : "corner of Northwest Pettygrove Street and path",
            "vertexType" : "NORMAL"
          },
          "generalizedCost" : 290,
          "interlineWithPreviousLeg" : false,
          "legGeometry" : {
            "length" : 14,
            "points" : "ca|tGfx|kVASCQAcAAiEAmBImKEwKGsKlCEbCCHA@?~BC"
          },
          "mode" : "CAR",
          "pathway" : false,
          "realTime" : false,
          "rentedBike" : false,
          "route" : "",
          "startTime" : "2009-10-21T23:11:24.000+00:00",
          "steps" : [
            {
              "absoluteDirection" : "EAST",
              "area" : false,
              "bogusName" : false,
              "distance" : 635.27,
              "elevation" : "",
              "lat" : 45.5325089,
              "lon" : -122.7048383,
              "relativeDirection" : "LEFT",
              "stayOn" : false,
              "streetName" : "Northwest Pettygrove Street",
              "walkingBike" : false
            },
            {
              "absoluteDirection" : "SOUTH",
              "area" : false,
              "bogusName" : false,
              "distance" : 229.42,
              "elevation" : "",
              "lat" : 45.5326803,
              "lon" : -122.6966911,
              "relativeDirection" : "RIGHT",
              "stayOn" : false,
              "streetName" : "Northwest 22nd Avenue",
              "walkingBike" : false
            }
          ],
          "to" : {
            "arrival" : "2009-10-21T23:13:57.000+00:00",
            "departure" : "2009-10-21T23:13:57.000+00:00",
            "lat" : 45.5306177,
            "lon" : -122.6966188,
            "name" : "corner of Northwest 22nd Avenue and path",
            "vertexType" : "NORMAL"
          },
          "transitLeg" : false,
          "walkingBike" : false
        },
        {
          "agencyTimeZoneOffset" : -25200000,
          "arrivalDelay" : 0,
          "departureDelay" : 0,
          "distance" : 85.65,
          "endTime" : "2009-10-21T23:16:05.000+00:00",
          "from" : {
            "arrival" : "2009-10-21T23:13:57.000+00:00",
            "departure" : "2009-10-21T23:13:57.000+00:00",
            "lat" : 45.5306177,
            "lon" : -122.6966188,
            "name" : "corner of Northwest 22nd Avenue and path",
            "vertexType" : "NORMAL"
          },
          "generalizedCost" : 253,
          "interlineWithPreviousLeg" : false,
          "legGeometry" : {
            "length" : 12,
            "points" : "iu{tGzd{kV?LAFAJ?RBX?N@^?\\B\\AX?B"
          },
          "mode" : "WALK",
          "pathway" : false,
          "realTime" : false,
          "rentedBike" : false,
          "route" : "",
          "startTime" : "2009-10-21T23:13:57.000+00:00",
          "steps" : [
            {
              "absoluteDirection" : "WEST",
              "area" : false,
              "bogusName" : true,
              "distance" : 85.65,
              "elevation" : "",
              "lat" : 45.5306177,
              "lon" : -122.6966188,
              "relativeDirection" : "RIGHT",
              "stayOn" : false,
              "streetName" : "path",
              "walkingBike" : false
            }
          ],
          "to" : {
            "arrival" : "2009-10-21T23:16:05.000+00:00",
            "lat" : 45.5306,
            "lon" : -122.69771,
            "name" : "Legacy Good Samaritan Medical Center (P4)",
            "vertexType" : "NORMAL"
          },
          "transitLeg" : false,
          "walkingBike" : false
        }
      ],
      "startTime" : "2009-10-21T23:10:00.000+00:00",
      "tooSloped" : false,
      "transfers" : 0,
      "transitTime" : 0,
      "waitingTime" : 0,
      "walkDistance" : 1058.59,
      "walkLimitExceeded" : false,
      "walkTime" : 365
    }
  ]
]


org.opentripplanner.routing.algorithm.mapping.CarSnapshotTest.directCarPickupWithWalkingArriveBy=[
  [
    {
      "arrivedAtDestinationWithRentedBicycle" : false,
      "duration" : 365,
      "elevationGained" : 0.0,
      "elevationLost" : 0.0,
      "endTime" : "2009-10-21T23:16:54.000+00:00",
      "fare" : {
        "details" : { },
        "fare" : { }
      },
<<<<<<< HEAD
      "generalizedCost" : 714,
=======
      "generalizedCost" : 710,
>>>>>>> 0f726697
      "legs" : [
        {
          "agencyTimeZoneOffset" : -25200000,
          "arrivalDelay" : 0,
          "departureDelay" : 0,
          "distance" : 108.24,
          "endTime" : "2009-10-21T23:13:21.000+00:00",
          "from" : {
            "departure" : "2009-10-21T23:10:49.000+00:00",
            "lat" : 45.53335,
            "lon" : -122.70517,
            "name" : "Chapman Elementary School (P3)",
            "vertexType" : "NORMAL"
          },
          "generalizedCost" : 293,
          "interlineWithPreviousLeg" : false,
          "legGeometry" : {
            "length" : 10,
            "points" : "kf|tGjz|kVR?p@AB@@D@BTAr@_A@ILA"
          },
          "mode" : "WALK",
          "pathway" : false,
          "realTime" : false,
          "rentedBike" : false,
          "route" : "",
          "startTime" : "2009-10-21T23:10:49.000+00:00",
          "steps" : [
            {
              "absoluteDirection" : "SOUTH",
              "area" : false,
              "bogusName" : true,
              "distance" : 108.24,
              "elevation" : "",
              "lat" : 45.5333498,
              "lon" : -122.7051771,
              "relativeDirection" : "DEPART",
              "stayOn" : false,
              "streetName" : "path",
              "walkingBike" : false
            }
          ],
          "to" : {
            "arrival" : "2009-10-21T23:13:21.000+00:00",
            "departure" : "2009-10-21T23:13:21.000+00:00",
            "lat" : 45.5325089,
            "lon" : -122.7048383,
            "name" : "corner of Northwest Pettygrove Street and path",
            "vertexType" : "NORMAL"
          },
          "transitLeg" : false,
          "walkingBike" : false
        },
        {
          "agencyTimeZoneOffset" : -25200000,
          "arrivalDelay" : 0,
          "departureDelay" : 0,
          "distance" : 864.7,
          "endTime" : "2009-10-21T23:15:50.000+00:00",
          "from" : {
            "arrival" : "2009-10-21T23:13:21.000+00:00",
            "departure" : "2009-10-21T23:13:21.000+00:00",
            "lat" : 45.5325089,
            "lon" : -122.7048383,
            "name" : "corner of Northwest Pettygrove Street and path",
            "vertexType" : "NORMAL"
          },
          "generalizedCost" : 286,
          "interlineWithPreviousLeg" : false,
          "legGeometry" : {
            "length" : 14,
            "points" : "ca|tGfx|kVASCQAcAAiEAmBImKEwKGsKlCEbCCHA@?~BC"
          },
          "mode" : "CAR",
          "pathway" : false,
          "realTime" : false,
          "rentedBike" : false,
          "route" : "",
          "startTime" : "2009-10-21T23:13:21.000+00:00",
          "steps" : [
            {
              "absoluteDirection" : "EAST",
              "area" : false,
              "bogusName" : false,
              "distance" : 635.27,
              "elevation" : "",
              "lat" : 45.5325089,
              "lon" : -122.7048383,
              "relativeDirection" : "LEFT",
              "stayOn" : false,
              "streetName" : "Northwest Pettygrove Street",
              "walkingBike" : false
            },
            {
              "absoluteDirection" : "SOUTH",
              "area" : false,
              "bogusName" : false,
              "distance" : 229.42,
              "elevation" : "",
              "lat" : 45.5326803,
              "lon" : -122.6966911,
              "relativeDirection" : "RIGHT",
              "stayOn" : false,
              "streetName" : "Northwest 22nd Avenue",
              "walkingBike" : false
            }
          ],
          "to" : {
            "arrival" : "2009-10-21T23:15:50.000+00:00",
            "departure" : "2009-10-21T23:15:50.000+00:00",
            "lat" : 45.5306177,
            "lon" : -122.6966188,
            "name" : "corner of Northwest 22nd Avenue and path",
            "vertexType" : "NORMAL"
          },
          "transitLeg" : false,
          "walkingBike" : false
        },
        {
          "agencyTimeZoneOffset" : -25200000,
          "arrivalDelay" : 0,
          "departureDelay" : 0,
          "distance" : 85.65,
          "endTime" : "2009-10-21T23:16:54.000+00:00",
          "from" : {
            "arrival" : "2009-10-21T23:15:50.000+00:00",
            "departure" : "2009-10-21T23:15:50.000+00:00",
            "lat" : 45.5306177,
            "lon" : -122.6966188,
            "name" : "corner of Northwest 22nd Avenue and path",
            "vertexType" : "NORMAL"
          },
          "generalizedCost" : 129,
          "interlineWithPreviousLeg" : false,
          "legGeometry" : {
            "length" : 12,
            "points" : "iu{tGzd{kV?LAFAJ?RBX?N@^?\\B\\AX?B"
          },
          "mode" : "WALK",
          "pathway" : false,
          "realTime" : false,
          "rentedBike" : false,
          "route" : "",
          "startTime" : "2009-10-21T23:15:50.000+00:00",
          "steps" : [
            {
              "absoluteDirection" : "WEST",
              "area" : false,
              "bogusName" : true,
              "distance" : 85.65,
              "elevation" : "",
              "lat" : 45.5306177,
              "lon" : -122.6966188,
              "relativeDirection" : "RIGHT",
              "stayOn" : false,
              "streetName" : "path",
              "walkingBike" : false
            }
          ],
          "to" : {
            "arrival" : "2009-10-21T23:16:54.000+00:00",
            "lat" : 45.5306,
            "lon" : -122.69771,
            "name" : "Legacy Good Samaritan Medical Center (P4)",
            "vertexType" : "NORMAL"
          },
          "transitLeg" : false,
          "walkingBike" : false
        }
      ],
      "startTime" : "2009-10-21T23:10:49.000+00:00",
      "tooSloped" : false,
      "transfers" : 0,
      "transitTime" : 0,
      "waitingTime" : 0,
      "walkDistance" : 1058.59,
      "walkLimitExceeded" : false,
      "walkTime" : 365
    }
  ]
]


org.opentripplanner.routing.algorithm.mapping.CarSnapshotTest.directCarPickupWithoutWalking=[
  [
    {
      "arrivedAtDestinationWithRentedBicycle" : false,
      "duration" : 30,
      "elevationGained" : 0.0,
      "elevationLost" : 0.0,
      "endTime" : "2009-10-21T23:10:30.000+00:00",
      "fare" : {
        "details" : { },
        "fare" : { }
      },
      "generalizedCost" : 52,
      "legs" : [
        {
          "agencyTimeZoneOffset" : -25200000,
          "arrivalDelay" : 0,
          "departureDelay" : 0,
          "distance" : 240.19,
          "endTime" : "2009-10-21T23:10:30.000+00:00",
          "from" : {
            "departure" : "2009-10-21T23:10:00.000+00:00",
            "lat" : 45.53261,
            "lon" : -122.70075,
            "name" : "NW Pettygrove Ave. & NW 24th Ave. (P1)",
            "vertexType" : "NORMAL"
          },
          "generalizedCost" : 52,
          "interlineWithPreviousLeg" : false,
          "legGeometry" : {
            "length" : 6,
            "points" : "ya|tGv~{kV??nCElCClCEB?"
          },
          "mode" : "CAR",
          "pathway" : false,
          "realTime" : false,
          "rentedBike" : false,
          "route" : "",
          "startTime" : "2009-10-21T23:10:00.000+00:00",
          "steps" : [
            {
              "absoluteDirection" : "WEST",
              "area" : false,
              "bogusName" : false,
              "distance" : 0.72,
              "elevation" : "",
              "lat" : 45.5326129,
              "lon" : -122.7007501,
              "relativeDirection" : "DEPART",
              "stayOn" : false,
              "streetName" : "Northwest Pettygrove Street",
              "walkingBike" : false
            },
            {
              "absoluteDirection" : "SOUTH",
              "area" : false,
              "bogusName" : false,
              "distance" : 239.47,
              "elevation" : "",
              "lat" : 45.5326127,
              "lon" : -122.7007593,
              "relativeDirection" : "LEFT",
              "stayOn" : false,
              "streetName" : "Northwest 24th Avenue",
              "walkingBike" : false
            }
          ],
          "to" : {
            "arrival" : "2009-10-21T23:10:30.000+00:00",
            "lat" : 45.53046,
            "lon" : -122.70067,
            "name" : "NW Marshall St. & NW 24th Ave. (P2)",
            "vertexType" : "NORMAL"
          },
          "transitLeg" : false,
          "walkingBike" : false
        }
      ],
      "startTime" : "2009-10-21T23:10:00.000+00:00",
      "tooSloped" : false,
      "transfers" : 0,
      "transitTime" : 0,
      "waitingTime" : 0,
      "walkDistance" : 240.19,
      "walkLimitExceeded" : false,
      "walkTime" : 30
    }
  ]
]<|MERGE_RESOLUTION|>--- conflicted
+++ resolved
@@ -233,11 +233,7 @@
         "details" : { },
         "fare" : { }
       },
-<<<<<<< HEAD
-      "generalizedCost" : 714,
-=======
       "generalizedCost" : 710,
->>>>>>> 0f726697
       "legs" : [
         {
           "agencyTimeZoneOffset" : -25200000,
@@ -252,7 +248,7 @@
             "name" : "Chapman Elementary School (P3)",
             "vertexType" : "NORMAL"
           },
-          "generalizedCost" : 165,
+          "generalizedCost" : 166,
           "interlineWithPreviousLeg" : false,
           "legGeometry" : {
             "length" : 10,
@@ -432,11 +428,7 @@
         "details" : { },
         "fare" : { }
       },
-<<<<<<< HEAD
-      "generalizedCost" : 714,
-=======
       "generalizedCost" : 710,
->>>>>>> 0f726697
       "legs" : [
         {
           "agencyTimeZoneOffset" : -25200000,
@@ -451,7 +443,7 @@
             "name" : "Chapman Elementary School (P3)",
             "vertexType" : "NORMAL"
           },
-          "generalizedCost" : 293,
+          "generalizedCost" : 294,
           "interlineWithPreviousLeg" : false,
           "legGeometry" : {
             "length" : 10,
