--- conflicted
+++ resolved
@@ -25,11 +25,7 @@
           }
         ]
       },
-<<<<<<< HEAD
-      "generalizedCost" : 2443,
-=======
-      "generalizedCost" : 2232,
->>>>>>> 2c0b53ce
+      "generalizedCost" : 2467,
       "legs" : [
         {
           "agencyTimeZoneOffset" : -25200000,
@@ -44,11 +40,7 @@
             "name" : "SW Johnson St. & NW 24th Ave. (P1)",
             "vertexType" : "NORMAL"
           },
-<<<<<<< HEAD
-          "generalizedCost" : 320,
-=======
-          "generalizedCost" : 295,
->>>>>>> 2c0b53ce
+          "generalizedCost" : 327,
           "interlineWithPreviousLeg" : false,
           "legGeometry" : {
             "length" : 4,
@@ -207,11 +199,7 @@
             ],
             "vertexType" : "BIKESHARE"
           },
-<<<<<<< HEAD
-          "generalizedCost" : 58,
-=======
-          "generalizedCost" : 53,
->>>>>>> 2c0b53ce
+          "generalizedCost" : 61,
           "interlineWithPreviousLeg" : false,
           "legGeometry" : {
             "length" : 5,
@@ -491,11 +479,7 @@
           }
         ]
       },
-<<<<<<< HEAD
-      "generalizedCost" : 2875,
-=======
-      "generalizedCost" : 2560,
->>>>>>> 2c0b53ce
+      "generalizedCost" : 2895,
       "legs" : [
         {
           "agencyTimeZoneOffset" : -25200000,
@@ -510,11 +494,7 @@
             "name" : "SW Johnson St. & NW 24th Ave. (P1)",
             "vertexType" : "NORMAL"
           },
-<<<<<<< HEAD
-          "generalizedCost" : 1089,
-=======
-          "generalizedCost" : 879,
->>>>>>> 2c0b53ce
+          "generalizedCost" : 1102,
           "interlineWithPreviousLeg" : false,
           "legGeometry" : {
             "length" : 34,
@@ -800,11 +780,7 @@
             "vertexType" : "TRANSIT",
             "zoneId" : "0"
           },
-<<<<<<< HEAD
-          "generalizedCost" : 584,
-=======
-          "generalizedCost" : 479,
->>>>>>> 2c0b53ce
+          "generalizedCost" : 591,
           "interlineWithPreviousLeg" : false,
           "legGeometry" : {
             "length" : 18,
@@ -915,11 +891,7 @@
           }
         ]
       },
-<<<<<<< HEAD
-      "generalizedCost" : 1972,
-=======
-      "generalizedCost" : 1807,
->>>>>>> 2c0b53ce
+      "generalizedCost" : 1976,
       "legs" : [
         {
           "agencyTimeZoneOffset" : -25200000,
@@ -934,11 +906,7 @@
             "name" : "SW Johnson St. & NW 24th Ave. (P1)",
             "vertexType" : "NORMAL"
           },
-<<<<<<< HEAD
-          "generalizedCost" : 453,
-=======
-          "generalizedCost" : 339,
->>>>>>> 2c0b53ce
+          "generalizedCost" : 456,
           "interlineWithPreviousLeg" : false,
           "legGeometry" : {
             "length" : 6,
@@ -1231,11 +1199,7 @@
           }
         ]
       },
-<<<<<<< HEAD
-      "generalizedCost" : 2443,
-=======
-      "generalizedCost" : 2232,
->>>>>>> 2c0b53ce
+      "generalizedCost" : 2467,
       "legs" : [
         {
           "agencyTimeZoneOffset" : -25200000,
@@ -1250,11 +1214,7 @@
             "name" : "SW Johnson St. & NW 24th Ave. (P1)",
             "vertexType" : "NORMAL"
           },
-<<<<<<< HEAD
-          "generalizedCost" : 320,
-=======
-          "generalizedCost" : 295,
->>>>>>> 2c0b53ce
+          "generalizedCost" : 327,
           "interlineWithPreviousLeg" : false,
           "legGeometry" : {
             "length" : 4,
@@ -1413,11 +1373,7 @@
             ],
             "vertexType" : "BIKESHARE"
           },
-<<<<<<< HEAD
-          "generalizedCost" : 58,
-=======
-          "generalizedCost" : 53,
->>>>>>> 2c0b53ce
+          "generalizedCost" : 61,
           "interlineWithPreviousLeg" : false,
           "legGeometry" : {
             "length" : 5,
@@ -1697,11 +1653,7 @@
           }
         ]
       },
-<<<<<<< HEAD
-      "generalizedCost" : 2443,
-=======
-      "generalizedCost" : 2232,
->>>>>>> 2c0b53ce
+      "generalizedCost" : 2467,
       "legs" : [
         {
           "agencyTimeZoneOffset" : -25200000,
@@ -1716,11 +1668,7 @@
             "name" : "SW Johnson St. & NW 24th Ave. (P1)",
             "vertexType" : "NORMAL"
           },
-<<<<<<< HEAD
-          "generalizedCost" : 320,
-=======
-          "generalizedCost" : 295,
->>>>>>> 2c0b53ce
+          "generalizedCost" : 327,
           "interlineWithPreviousLeg" : false,
           "legGeometry" : {
             "length" : 4,
@@ -1879,11 +1827,7 @@
             ],
             "vertexType" : "BIKESHARE"
           },
-<<<<<<< HEAD
-          "generalizedCost" : 58,
-=======
-          "generalizedCost" : 53,
->>>>>>> 2c0b53ce
+          "generalizedCost" : 61,
           "interlineWithPreviousLeg" : false,
           "legGeometry" : {
             "length" : 5,
@@ -2163,11 +2107,7 @@
           }
         ]
       },
-<<<<<<< HEAD
-      "generalizedCost" : 1972,
-=======
-      "generalizedCost" : 1807,
->>>>>>> 2c0b53ce
+      "generalizedCost" : 1976,
       "legs" : [
         {
           "agencyTimeZoneOffset" : -25200000,
@@ -2182,11 +2122,7 @@
             "name" : "SW Johnson St. & NW 24th Ave. (P1)",
             "vertexType" : "NORMAL"
           },
-<<<<<<< HEAD
-          "generalizedCost" : 453,
-=======
-          "generalizedCost" : 339,
->>>>>>> 2c0b53ce
+          "generalizedCost" : 456,
           "interlineWithPreviousLeg" : false,
           "legGeometry" : {
             "length" : 6,
@@ -2470,11 +2406,7 @@
         "details" : { },
         "fare" : { }
       },
-<<<<<<< HEAD
-      "generalizedCost" : 1142,
-=======
-      "generalizedCost" : 1064,
->>>>>>> 2c0b53ce
+      "generalizedCost" : 1169,
       "legs" : [
         {
           "agencyTimeZoneOffset" : -25200000,
@@ -2489,11 +2421,7 @@
             "name" : "SW Johnson St. & NW 24th Ave. (P1)",
             "vertexType" : "NORMAL"
           },
-<<<<<<< HEAD
-          "generalizedCost" : 320,
-=======
-          "generalizedCost" : 295,
->>>>>>> 2c0b53ce
+          "generalizedCost" : 327,
           "interlineWithPreviousLeg" : false,
           "legGeometry" : {
             "length" : 4,
@@ -2652,11 +2580,7 @@
             ],
             "vertexType" : "BIKESHARE"
           },
-<<<<<<< HEAD
-          "generalizedCost" : 412,
-=======
-          "generalizedCost" : 344,
->>>>>>> 2c0b53ce
+          "generalizedCost" : 419,
           "interlineWithPreviousLeg" : false,
           "legGeometry" : {
             "length" : 4,
@@ -2745,11 +2669,7 @@
         "details" : { },
         "fare" : { }
       },
-<<<<<<< HEAD
-      "generalizedCost" : 862,
-=======
-      "generalizedCost" : 868,
->>>>>>> 2c0b53ce
+      "generalizedCost" : 900,
       "legs" : [
         {
           "agencyTimeZoneOffset" : -25200000,
@@ -2764,11 +2684,7 @@
             "name" : "SW Johnson St. & NW 24th Ave. (P1)",
             "vertexType" : "NORMAL"
           },
-<<<<<<< HEAD
-          "generalizedCost" : 320,
-=======
-          "generalizedCost" : 295,
->>>>>>> 2c0b53ce
+          "generalizedCost" : 327,
           "interlineWithPreviousLeg" : false,
           "legGeometry" : {
             "length" : 4,
@@ -2956,11 +2872,7 @@
         "details" : { },
         "fare" : { }
       },
-<<<<<<< HEAD
-      "generalizedCost" : 861,
-=======
-      "generalizedCost" : 868,
->>>>>>> 2c0b53ce
+      "generalizedCost" : 899,
       "legs" : [
         {
           "agencyTimeZoneOffset" : -25200000,
@@ -2975,11 +2887,7 @@
             "name" : "SW Johnson St. & NW 24th Ave. (P1)",
             "vertexType" : "NORMAL"
           },
-<<<<<<< HEAD
-          "generalizedCost" : 320,
-=======
-          "generalizedCost" : 295,
->>>>>>> 2c0b53ce
+          "generalizedCost" : 327,
           "interlineWithPreviousLeg" : false,
           "legGeometry" : {
             "length" : 4,
@@ -3182,11 +3090,7 @@
           }
         ]
       },
-<<<<<<< HEAD
-      "generalizedCost" : 2216,
-=======
-      "generalizedCost" : 2150,
->>>>>>> 2c0b53ce
+      "generalizedCost" : 2247,
       "legs" : [
         {
           "agencyTimeZoneOffset" : -25200000,
@@ -3201,11 +3105,7 @@
             "name" : "NW Everett St. & NW 5th Ave. (P3)",
             "vertexType" : "NORMAL"
           },
-<<<<<<< HEAD
-          "generalizedCost" : 318,
-=======
-          "generalizedCost" : 267,
->>>>>>> 2c0b53ce
+          "generalizedCost" : 325,
           "interlineWithPreviousLeg" : false,
           "legGeometry" : {
             "length" : 10,
@@ -3452,11 +3352,7 @@
             "vertexType" : "TRANSIT",
             "zoneId" : "1"
           },
-<<<<<<< HEAD
-          "generalizedCost" : 176,
-=======
-          "generalizedCost" : 171,
->>>>>>> 2c0b53ce
+          "generalizedCost" : 179,
           "interlineWithPreviousLeg" : false,
           "legGeometry" : {
             "length" : 4,
@@ -3602,11 +3498,7 @@
             ],
             "vertexType" : "BIKESHARE"
           },
-<<<<<<< HEAD
-          "generalizedCost" : 200,
-=======
-          "generalizedCost" : 175,
->>>>>>> 2c0b53ce
+          "generalizedCost" : 207,
           "interlineWithPreviousLeg" : false,
           "legGeometry" : {
             "length" : 4,
@@ -3704,11 +3596,7 @@
           }
         ]
       },
-<<<<<<< HEAD
-      "generalizedCost" : 2838,
-=======
-      "generalizedCost" : 2521,
->>>>>>> 2c0b53ce
+      "generalizedCost" : 2855,
       "legs" : [
         {
           "agencyTimeZoneOffset" : -25200000,
@@ -3723,11 +3611,7 @@
             "name" : "NW Everett St. & NW 5th Ave. (P3)",
             "vertexType" : "NORMAL"
           },
-<<<<<<< HEAD
-          "generalizedCost" : 543,
-=======
-          "generalizedCost" : 449,
->>>>>>> 2c0b53ce
+          "generalizedCost" : 550,
           "interlineWithPreviousLeg" : false,
           "legGeometry" : {
             "length" : 17,
@@ -3987,11 +3871,7 @@
             "vertexType" : "TRANSIT",
             "zoneId" : "1"
           },
-<<<<<<< HEAD
-          "generalizedCost" : 1092,
-=======
-          "generalizedCost" : 869,
->>>>>>> 2c0b53ce
+          "generalizedCost" : 1102,
           "interlineWithPreviousLeg" : false,
           "legGeometry" : {
             "length" : 34,
@@ -4102,11 +3982,7 @@
           }
         ]
       },
-<<<<<<< HEAD
-      "generalizedCost" : 2597,
-=======
-      "generalizedCost" : 2368,
->>>>>>> 2c0b53ce
+      "generalizedCost" : 2621,
       "legs" : [
         {
           "agencyTimeZoneOffset" : -25200000,
@@ -4121,11 +3997,7 @@
             "name" : "NW Everett St. & NW 5th Ave. (P3)",
             "vertexType" : "NORMAL"
           },
-<<<<<<< HEAD
-          "generalizedCost" : 504,
-=======
-          "generalizedCost" : 402,
->>>>>>> 2c0b53ce
+          "generalizedCost" : 521,
           "interlineWithPreviousLeg" : false,
           "legGeometry" : {
             "length" : 19,
@@ -4398,11 +4270,7 @@
             "vertexType" : "TRANSIT",
             "zoneId" : "1"
           },
-<<<<<<< HEAD
-          "generalizedCost" : 1016,
-=======
-          "generalizedCost" : 888,
->>>>>>> 2c0b53ce
+          "generalizedCost" : 1023,
           "interlineWithPreviousLeg" : false,
           "legGeometry" : {
             "length" : 25,
@@ -4500,11 +4368,7 @@
           }
         ]
       },
-<<<<<<< HEAD
-      "generalizedCost" : 2216,
-=======
-      "generalizedCost" : 2150,
->>>>>>> 2c0b53ce
+      "generalizedCost" : 2247,
       "legs" : [
         {
           "agencyTimeZoneOffset" : -25200000,
@@ -4519,11 +4383,7 @@
             "name" : "NW Everett St. & NW 5th Ave. (P3)",
             "vertexType" : "NORMAL"
           },
-<<<<<<< HEAD
-          "generalizedCost" : 318,
-=======
-          "generalizedCost" : 267,
->>>>>>> 2c0b53ce
+          "generalizedCost" : 325,
           "interlineWithPreviousLeg" : false,
           "legGeometry" : {
             "length" : 10,
@@ -4770,11 +4630,7 @@
             "vertexType" : "TRANSIT",
             "zoneId" : "1"
           },
-<<<<<<< HEAD
-          "generalizedCost" : 176,
-=======
-          "generalizedCost" : 171,
->>>>>>> 2c0b53ce
+          "generalizedCost" : 179,
           "interlineWithPreviousLeg" : false,
           "legGeometry" : {
             "length" : 4,
@@ -4920,11 +4776,7 @@
             ],
             "vertexType" : "BIKESHARE"
           },
-<<<<<<< HEAD
-          "generalizedCost" : 200,
-=======
-          "generalizedCost" : 175,
->>>>>>> 2c0b53ce
+          "generalizedCost" : 207,
           "interlineWithPreviousLeg" : false,
           "legGeometry" : {
             "length" : 4,
@@ -5022,11 +4874,7 @@
           }
         ]
       },
-<<<<<<< HEAD
-      "generalizedCost" : 2898,
-=======
-      "generalizedCost" : 2581,
->>>>>>> 2c0b53ce
+      "generalizedCost" : 2915,
       "legs" : [
         {
           "agencyTimeZoneOffset" : -25200000,
@@ -5041,11 +4889,7 @@
             "name" : "NW Everett St. & NW 5th Ave. (P3)",
             "vertexType" : "NORMAL"
           },
-<<<<<<< HEAD
-          "generalizedCost" : 543,
-=======
-          "generalizedCost" : 449,
->>>>>>> 2c0b53ce
+          "generalizedCost" : 550,
           "interlineWithPreviousLeg" : false,
           "legGeometry" : {
             "length" : 17,
@@ -5305,11 +5149,7 @@
             "vertexType" : "TRANSIT",
             "zoneId" : "1"
           },
-<<<<<<< HEAD
-          "generalizedCost" : 1092,
-=======
-          "generalizedCost" : 869,
->>>>>>> 2c0b53ce
+          "generalizedCost" : 1102,
           "interlineWithPreviousLeg" : false,
           "legGeometry" : {
             "length" : 34,
@@ -5420,11 +5260,7 @@
           }
         ]
       },
-<<<<<<< HEAD
-      "generalizedCost" : 2597,
-=======
-      "generalizedCost" : 2368,
->>>>>>> 2c0b53ce
+      "generalizedCost" : 2621,
       "legs" : [
         {
           "agencyTimeZoneOffset" : -25200000,
@@ -5439,11 +5275,7 @@
             "name" : "NW Everett St. & NW 5th Ave. (P3)",
             "vertexType" : "NORMAL"
           },
-<<<<<<< HEAD
-          "generalizedCost" : 504,
-=======
-          "generalizedCost" : 402,
->>>>>>> 2c0b53ce
+          "generalizedCost" : 521,
           "interlineWithPreviousLeg" : false,
           "legGeometry" : {
             "length" : 19,
@@ -5716,11 +5548,7 @@
             "vertexType" : "TRANSIT",
             "zoneId" : "1"
           },
-<<<<<<< HEAD
-          "generalizedCost" : 1016,
-=======
-          "generalizedCost" : 888,
->>>>>>> 2c0b53ce
+          "generalizedCost" : 1023,
           "interlineWithPreviousLeg" : false,
           "legGeometry" : {
             "length" : 25,
