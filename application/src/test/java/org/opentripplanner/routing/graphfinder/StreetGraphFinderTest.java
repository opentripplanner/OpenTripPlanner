--- conflicted
+++ resolved
@@ -115,12 +115,8 @@
     transitService = new DefaultTransitService(otpModel.timetableRepository());
     graphFinder = new StreetGraphFinder(
       otpModel.graph(),
-<<<<<<< HEAD
-      TestVertexLinker.of(otpModel.graph()),
+      VertexLinkerTestFactory.of(otpModel.graph()),
       otpModel.timetableRepository().getSiteRepository()::getRegularStop
-=======
-      VertexLinkerTestFactory.of(otpModel.graph())
->>>>>>> c9d8a58e
     );
   }
 
