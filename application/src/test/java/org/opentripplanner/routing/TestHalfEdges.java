--- conflicted
+++ resolved
@@ -281,13 +281,7 @@
      * that (b) it is not preferred to riding a tiny bit longer.
      */
 
-<<<<<<< HEAD
-    start = StreetIndex.createTemporaryStreetLocationForTest(
-=======
-    options = new RouteRequest();
-    options.journey().direct().setMode(StreetMode.BIKE);
     start = StreetModelForTest.createTemporaryStreetLocationForTest(
->>>>>>> 5025a472
       "start1",
       new NonLocalizedString("start1"),
       filter(turns, StreetEdge.class),
