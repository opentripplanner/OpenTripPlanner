--- conflicted
+++ resolved
@@ -9,10 +9,6 @@
 
 import org.junit.jupiter.api.Nested;
 import org.junit.jupiter.api.Test;
-<<<<<<< HEAD
-import org.opentripplanner.osm.TraverseDirection;
-=======
->>>>>>> 037f5433
 import org.opentripplanner.osm.model.OsmWay;
 import org.opentripplanner.osm.model.TraverseDirection;
 import org.opentripplanner.osm.wayproperty.WayPropertySet;
@@ -111,13 +107,8 @@
     way.addTag("highway", "track");
     way.addTag("tracktype", "grade1");
     assertEquals(
-<<<<<<< HEAD
       StreetTraversalPermission.PEDESTRIAN_AND_BICYCLE,
-      wps.getDataForEntity(way, null).getPermission()
-=======
-      wps.getDataForEntity(way).getPermission(),
-      StreetTraversalPermission.PEDESTRIAN_AND_BICYCLE
->>>>>>> 037f5433
+      wps.getDataForEntity(way).getPermission()
     );
 
     // https://www.openstreetmap.org/way/5155805
