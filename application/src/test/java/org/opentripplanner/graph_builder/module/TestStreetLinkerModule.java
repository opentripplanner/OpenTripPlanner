--- conflicted
+++ resolved
@@ -23,14 +23,8 @@
       parkingRepository,
       timetableRepository,
       DataImportIssueStore.NOOP,
-<<<<<<< HEAD
       false,
       0
-    )
-      .buildGraph();
-=======
-      false
     ).buildGraph();
->>>>>>> 4e14cfa3
   }
 }