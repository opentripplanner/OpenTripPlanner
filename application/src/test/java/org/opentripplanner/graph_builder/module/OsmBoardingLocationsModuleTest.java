package org.opentripplanner.graph_builder.module;

import static org.junit.jupiter.api.Assertions.assertEquals;
import static org.junit.jupiter.api.Assertions.assertNotNull;
import static org.junit.jupiter.api.Assertions.assertTrue;

import java.io.File;
import java.util.List;
import java.util.Objects;
import java.util.Optional;
import java.util.Set;
import java.util.stream.Collectors;
import java.util.stream.Stream;
import org.junit.jupiter.api.Test;
import org.junit.jupiter.params.ParameterizedTest;
import org.junit.jupiter.params.provider.Arguments;
import org.junit.jupiter.params.provider.MethodSource;
import org.opentripplanner.framework.geometry.SphericalDistanceLibrary;
import org.opentripplanner.framework.i18n.I18NString;
import org.opentripplanner.framework.i18n.NonLocalizedString;
import org.opentripplanner.graph_builder.module.osm.OsmModule;
import org.opentripplanner.osm.DefaultOsmProvider;
import org.opentripplanner.routing.graph.Graph;
import org.opentripplanner.routing.linking.VertexLinkerTestFactory;
import org.opentripplanner.service.osminfo.internal.DefaultOsmInfoGraphBuildRepository;
import org.opentripplanner.service.osminfo.internal.DefaultOsmInfoGraphBuildService;
import org.opentripplanner.service.vehicleparking.internal.DefaultVehicleParkingRepository;
import org.opentripplanner.street.model.edge.AreaEdge;
import org.opentripplanner.street.model.edge.BoardingLocationToStopLink;
import org.opentripplanner.street.model.edge.Edge;
import org.opentripplanner.street.model.edge.StreetEdge;
import org.opentripplanner.street.model.vertex.OsmBoardingLocationVertex;
import org.opentripplanner.street.model.vertex.TransitStopVertex;
import org.opentripplanner.street.model.vertex.Vertex;
import org.opentripplanner.street.model.vertex.VertexFactory;
import org.opentripplanner.street.model.vertex.VertexLabel;
import org.opentripplanner.test.support.ResourceLoader;
import org.opentripplanner.transit.model._data.TimetableRepositoryForTest;
import org.opentripplanner.transit.model.basic.TransitMode;
import org.opentripplanner.transit.model.framework.Deduplicator;
import org.opentripplanner.transit.model.site.RegularStop;
import org.opentripplanner.transit.service.TimetableRepository;

class OsmBoardingLocationsModuleTest {

  private final TimetableRepositoryForTest testModel = TimetableRepositoryForTest.of();

  static Stream<Arguments> herrenbergTestCases() {
    return Stream.of(
      Arguments.of(
        false,
        Stream.of(
          302563833L,
          3223067049L,
          302563836L,
          3223067680L,
          302563834L,
          768590748L,
          302563839L
        )
          .map(VertexLabel::osm)
          .collect(Collectors.toSet())
      ),
      Arguments.of(true, Set.of(VertexLabel.osm(768590748)))
    );
  }

  /**
   * We test that the platform area at Herrenberg station (https://www.openstreetmap.org/way/27558650)
   * is correctly linked to the stop even though it is not the closest edge to the stop.
   */
  @ParameterizedTest(
    name = "add boarding locations and link them to platform edges when skipVisibility={0}"
  )
  @MethodSource("herrenbergTestCases")
  void addAndLinkBoardingLocations(boolean areaVisibility, Set<String> linkedVertices) {
    File file = ResourceLoader.of(OsmBoardingLocationsModuleTest.class).file(
      "herrenberg-minimal.osm.pbf"
    );
    RegularStop platform = testModel
      .stop("de:08115:4512:4:101")
      .withCoordinate(48.59328, 8.86128)
      .build();
    RegularStop busStop = testModel.stop("de:08115:4512:5:C", 48.59434, 8.86452).build();
    RegularStop floatingBusStop = testModel.stop("floating-bus-stop", 48.59417, 8.86464).build();

    var siteRepo = testModel
      .siteRepositoryBuilder()
      .withRegularStops(List.of(platform, busStop, floatingBusStop))
      .build();

    var deduplicator = new Deduplicator();
    var graph = new Graph();
    var timetableRepository = new TimetableRepository(siteRepo, deduplicator);
    var factory = new VertexFactory(graph);

    var provider = new DefaultOsmProvider(file, false);
    var floatingBusVertex = factory.transitStop(floatingBusStop, Set.of(TransitMode.BUS));
    var floatingBoardingLocation = factory.osmBoardingLocation(
      floatingBusVertex.getCoordinate(),
      "floating-bus-stop",
      Set.of(floatingBusVertex.getId().getId()),
      new NonLocalizedString("bus stop not connected to street network")
    );
    var osmInfoRepository = new DefaultOsmInfoGraphBuildRepository();
    var vehicleParkingRepository = new DefaultVehicleParkingRepository();
    var osmModule = OsmModule.of(provider, graph, osmInfoRepository, vehicleParkingRepository)
      .withBoardingAreaRefTags(Set.of("ref", "ref:IFOPT"))
      .withAreaVisibility(areaVisibility)
      .build();

    osmModule.buildGraph();

    var platformVertex = factory.transitStop(platform, Set.of(TransitMode.RAIL));
    var busVertex = factory.transitStop(busStop, Set.of(TransitMode.BUS));

    timetableRepository.index();
    graph.index();

    assertEquals(0, busVertex.getIncoming().size());
    assertEquals(0, busVertex.getOutgoing().size());

    assertEquals(0, platformVertex.getIncoming().size());
    assertEquals(0, platformVertex.getOutgoing().size());

    var osmService = new DefaultOsmInfoGraphBuildService(osmInfoRepository);
    new OsmBoardingLocationsModule(
      graph,
<<<<<<< HEAD
      timetableRepository,
      TestVertexLinker.of(graph),
=======
      VertexLinkerTestFactory.of(graph),
>>>>>>> c9d8a58e
      osmService
    ).buildGraph();

    var boardingLocations = graph.getVerticesOfType(OsmBoardingLocationVertex.class);
    assertEquals(5, boardingLocations.size()); // 3 nodes connected to the street network, plus one "floating" and one area centroid created by the module

    assertEquals(1, platformVertex.getIncoming().size());
    assertEquals(1, platformVertex.getOutgoing().size());

    assertEquals(1, busVertex.getIncoming().size());
    assertEquals(1, busVertex.getOutgoing().size());

    var platformCentroids = boardingLocations
      .stream()
      .filter(l -> l.references.contains(platform.getId().getId()))
      .toList();

    var busBoardingLocation = boardingLocations
      .stream()
      .filter(b -> b.references.contains(busStop.getId().getId()))
      .findFirst()
      .orElseThrow();

    assertConnections(
      busBoardingLocation,
      Set.of(BoardingLocationToStopLink.class, StreetEdge.class)
    );

    assertConnections(
      floatingBoardingLocation,
      Set.of(BoardingLocationToStopLink.class, StreetEdge.class)
    );

    assertEquals(1, platformCentroids.size());

    var platformCentroid = platformCentroids.get(0);

    assertConnections(platformCentroid, Set.of(BoardingLocationToStopLink.class, AreaEdge.class));

    assertEquals(
      linkedVertices,
      platformCentroid
        .getOutgoingStreetEdges()
        .stream()
        .map(Edge::getToVertex)
        .map(Vertex::getLabel)
        .collect(Collectors.toSet())
    );

    assertEquals(
      linkedVertices,
      platformCentroid
        .getIncomingStreetEdges()
        .stream()
        .map(Edge::getFromVertex)
        .map(Vertex::getLabel)
        .collect(Collectors.toSet())
    );

    platformCentroids
      .stream()
      .flatMap(c -> Stream.concat(c.getIncoming().stream(), c.getOutgoing().stream()))
      .forEach(e -> assertNotNull(e.getName(), "Edge " + e + " returns null for getName()"));

    platformCentroids
      .stream()
      .flatMap(c -> Stream.concat(c.getIncoming().stream(), c.getOutgoing().stream()))
      .filter(StreetEdge.class::isInstance)
      .forEach(e -> assertEquals("Platform 101;102", e.getName().toString()));
  }

  /**
   * We test that the underground platforms at Moorgate station (https://www.openstreetmap.org/way/1328222021)
   * is correctly linked to the stop even though it is not the closest edge to the stop.
   */
  @Test
  void testLinearPlatforms() {
    var graph = new Graph();
    var osmInfoRepository = new DefaultOsmInfoGraphBuildRepository();
    var osmModule = OsmModule.of(
      new DefaultOsmProvider(
        ResourceLoader.of(OsmBoardingLocationsModuleTest.class).file("moorgate.osm.pbf"),
        false
      ),
      graph,
      osmInfoRepository,
      new DefaultVehicleParkingRepository()
    )
      .withBoardingAreaRefTags(Set.of("naptan:AtcoCode"))
      .build();
    osmModule.buildGraph();
    graph.index();

    var factory = new VertexFactory(graph);

    class TestCase {

      /**
       * The linear platform to be tested
       */
      public final RegularStop platform;

      /**
       * The label of a vertex where the centroid should be connected to
       */
      public final VertexLabel beginLabel;

      /**
       * The label of the other vertex where the centroid should be connected to
       */
      public final VertexLabel endLabel;

      private TransitStopVertex platformVertex = null;

      public TestCase(RegularStop platform, VertexLabel beginLabel, VertexLabel endLabel) {
        this.platform = platform;
        this.beginLabel = beginLabel;
        this.endLabel = endLabel;
      }

      /**
       * Get a TransitStopVertex for the platform in the graph. It is made and added to the graph
       * on the first call.
       */
      TransitStopVertex getPlatformVertex() {
        if (platformVertex == null) {
          platformVertex = factory.transitStop(platform, Set.of());
        }
        return platformVertex;
      }
    }

    var platform9 = testModel
      .stop("9100MRGT9")
      .withName(I18NString.of("Moorgate (Platform 9)"))
      .withCoordinate(51.51922107872304, -0.08767468698832413)
      .withPlatformCode("9")
      .build();
    var platform7 = testModel
      .stop("9400ZZLUMGT3")
      .withName(I18NString.of("Moorgate (Platform 7)"))
      .withCoordinate(51.51919235051611, -0.08769925990953176)
      .withPlatformCode("7")
      .build();
    var testCases = List.of(
      new TestCase(platform9, VertexLabel.osm(12288669589L), VertexLabel.osm(12288675219L)),
      new TestCase(platform7, VertexLabel.osm(12288669575L), VertexLabel.osm(12288675230L))
    );

    for (var testCase : testCases) {
      // test that the platforms are not connected
      var platformVertex = testCase.getPlatformVertex();
      assertEquals(0, platformVertex.getIncoming().size());
      assertEquals(0, platformVertex.getOutgoing().size());

      // test that the vertices to be connected by the centroid are currently connected
      var fromVertex = Objects.requireNonNull(graph.getVertex(testCase.beginLabel));
      var toVertex = Objects.requireNonNull(graph.getVertex(testCase.endLabel));
      assertTrue(
        getEdge(fromVertex, toVertex).isPresent(),
        "malformed test: the vertices where the centroid is supposed to be located between aren't connected"
      );
      assertTrue(
        getEdge(toVertex, fromVertex).isPresent(),
        "malformed test: the vertices where the centroid is supposed to be located between aren't connected"
      );
    }

    var siteRepo = testModel
      .siteRepositoryBuilder()
      .withRegularStops(List.of(platform9, platform7))
      .build();
    new OsmBoardingLocationsModule(
      graph,
<<<<<<< HEAD
      new TimetableRepository(siteRepo, new Deduplicator()),
      TestVertexLinker.of(graph),
=======
      VertexLinkerTestFactory.of(graph),
>>>>>>> c9d8a58e
      new DefaultOsmInfoGraphBuildService(osmInfoRepository)
    ).buildGraph();

    var boardingLocations = graph.getVerticesOfType(OsmBoardingLocationVertex.class);

    for (var testCase : testCases) {
      var platformVertex = testCase.getPlatformVertex();
      var fromVertex = Objects.requireNonNull(graph.getVertex(testCase.beginLabel));
      var toVertex = Objects.requireNonNull(graph.getVertex(testCase.endLabel));

      var centroid = boardingLocations
        .stream()
        .filter(b -> b.references.contains(testCase.platform.getId().getId()))
        .findFirst()
        .orElseThrow();

      // TODO: we should ideally place the centroid vertex directly on the platform by splitting
      // the platform edge, but it is too difficult to touch the splitter code to use a given
      // centroid vertex instead of a generated split vertex, so what we actually do is to directly
      // connect the platform vertex to the split vertex

      // the actual centroid isn't used
      assertEquals(0, centroid.getDegreeIn());
      assertEquals(0, centroid.getDegreeOut());

      for (var vertex : platformVertex.getIncoming()) {
        assertSplitVertex(vertex.getFromVertex(), centroid, fromVertex, toVertex);
      }

      for (var vertex : platformVertex.getOutgoing()) {
        assertSplitVertex(vertex.getToVertex(), centroid, fromVertex, toVertex);
      }
    }
  }

  /**
   * Assert that a split vertex is near to the given centroid, and it is possible to travel between
   * the original vertices through the split vertex in a straight line
   */
  private static void assertSplitVertex(
    Vertex splitVertex,
    OsmBoardingLocationVertex centroid,
    Vertex begin,
    Vertex end
  ) {
    var distance = SphericalDistanceLibrary.distance(
      splitVertex.getCoordinate(),
      centroid.getCoordinate()
    );
    // FIXME: I am not sure why the calculated centroid from the original OSM geometry is about 2 m
    // from the platform
    assertTrue(distance < 4, "The split vertex is more than 4 m apart from the centroid");
    assertConnections(splitVertex, begin, end);

    if (splitVertex != begin && splitVertex != end) {
      var forwardEdges = getEdge(begin, splitVertex).flatMap(first ->
        getEdge(splitVertex, end).map(second -> List.of(first, second))
      );
      var backwardEdges = getEdge(end, splitVertex).flatMap(first ->
        getEdge(splitVertex, begin).map(second -> List.of(first, second))
      );
      for (var edgeList : List.of(forwardEdges, backwardEdges)) {
        edgeList.ifPresent(edges ->
          assertEquals(
            edges.getFirst().getOutAngle(),
            edges.getLast().getInAngle(),
            "The split vertex is not on a straight line between the connected vertices"
          )
        );
      }
    }
  }

  /**
   * Assert that there is a one-way path from the beginning through the given vertex to the end
   * or vice versa.
   */
  private static void assertConnections(Vertex vertex, Vertex beginning, Vertex end) {
    if (vertex == beginning || vertex == end) {
      assertTrue(beginning.isConnected(end));
    }

    assertTrue(
      (getEdge(beginning, vertex).isPresent() && getEdge(vertex, end).isPresent()) ||
      (getEdge(end, vertex).isPresent() && getEdge(vertex, beginning).isPresent())
    );
  }

  private void assertConnections(
    OsmBoardingLocationVertex busBoardingLocation,
    Set<Class<? extends Edge>> expected
  ) {
    Stream.of(busBoardingLocation.getIncoming(), busBoardingLocation.getOutgoing()).forEach(edges ->
      assertEquals(expected, edges.stream().map(Edge::getClass).collect(Collectors.toSet()))
    );
  }

  private static Optional<StreetEdge> getEdge(Vertex from, Vertex to) {
    return from
      .getOutgoingStreetEdges()
      .stream()
      .filter(edge -> edge.getToVertex() == to)
      .findFirst();
  }
}<|MERGE_RESOLUTION|>--- conflicted
+++ resolved
@@ -126,12 +126,8 @@
     var osmService = new DefaultOsmInfoGraphBuildService(osmInfoRepository);
     new OsmBoardingLocationsModule(
       graph,
-<<<<<<< HEAD
       timetableRepository,
-      TestVertexLinker.of(graph),
-=======
       VertexLinkerTestFactory.of(graph),
->>>>>>> c9d8a58e
       osmService
     ).buildGraph();
 
@@ -306,12 +302,8 @@
       .build();
     new OsmBoardingLocationsModule(
       graph,
-<<<<<<< HEAD
       new TimetableRepository(siteRepo, new Deduplicator()),
-      TestVertexLinker.of(graph),
-=======
       VertexLinkerTestFactory.of(graph),
->>>>>>> c9d8a58e
       new DefaultOsmInfoGraphBuildService(osmInfoRepository)
     ).buildGraph();
 
