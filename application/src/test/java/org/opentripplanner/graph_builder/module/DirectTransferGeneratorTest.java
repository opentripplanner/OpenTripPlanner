--- conflicted
+++ resolved
@@ -280,15 +280,9 @@
     )
       .buildGraph();
 
-<<<<<<< HEAD
-    var walkTransfers = timetableRepository.getTransfersByMode(StreetMode.WALK);
-    var bikeTransfers = timetableRepository.getTransfersByMode(StreetMode.BIKE);
-    var carTransfers = timetableRepository.getTransfersByMode(StreetMode.CAR);
-=======
     var walkTransfers = timetableRepository.findTransfers(StreetMode.WALK);
     var bikeTransfers = timetableRepository.findTransfers(StreetMode.BIKE);
     var carTransfers = timetableRepository.findTransfers(StreetMode.CAR);
->>>>>>> 3a372622
 
     assertTransfers(
       walkTransfers,
@@ -428,9 +422,9 @@
     )
       .buildGraph();
 
-    var walkTransfers = timetableRepository.getTransfersByMode(StreetMode.WALK);
-    var bikeTransfers = timetableRepository.getTransfersByMode(StreetMode.BIKE);
-    var carTransfers = timetableRepository.getTransfersByMode(StreetMode.CAR);
+    var walkTransfers = timetableRepository.findTransfers(StreetMode.WALK);
+    var bikeTransfers = timetableRepository.findTransfers(StreetMode.BIKE);
+    var carTransfers = timetableRepository.findTransfers(StreetMode.CAR);
 
     assertTransfers(
       walkTransfers,
@@ -565,9 +559,9 @@
     )
       .buildGraph();
 
-    var walkTransfers = timetableRepository.getTransfersByMode(StreetMode.WALK);
-    var bikeTransfers = timetableRepository.getTransfersByMode(StreetMode.BIKE);
-    var carTransfers = timetableRepository.getTransfersByMode(StreetMode.CAR);
+    var walkTransfers = timetableRepository.findTransfers(StreetMode.WALK);
+    var bikeTransfers = timetableRepository.findTransfers(StreetMode.BIKE);
+    var carTransfers = timetableRepository.findTransfers(StreetMode.CAR);
 
     assertTransfers(
       walkTransfers,
@@ -614,9 +608,9 @@
     )
       .buildGraph();
 
-    var walkTransfers = timetableRepository.getTransfersByMode(StreetMode.WALK);
-    var bikeTransfers = timetableRepository.getTransfersByMode(StreetMode.BIKE);
-    var carTransfers = timetableRepository.getTransfersByMode(StreetMode.CAR);
+    var walkTransfers = timetableRepository.findTransfers(StreetMode.WALK);
+    var bikeTransfers = timetableRepository.findTransfers(StreetMode.BIKE);
+    var carTransfers = timetableRepository.findTransfers(StreetMode.CAR);
 
     assertTransfers(
       walkTransfers,
