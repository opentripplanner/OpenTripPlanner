package org.opentripplanner.generate.doc;

import static org.opentripplanner.framework.io.FileUtils.assertFileEquals;
import static org.opentripplanner.framework.io.FileUtils.readFile;
import static org.opentripplanner.framework.io.FileUtils.writeFile;
import static org.opentripplanner.generate.doc.framework.DocsTestConstants.TEMPLATE_PATH;
import static org.opentripplanner.generate.doc.framework.DocsTestConstants.USER_DOC_PATH;
import static org.opentripplanner.generate.doc.framework.TemplateUtil.replaceJsonExample;
import static org.opentripplanner.generate.doc.framework.TemplateUtil.replaceParametersDetails;
import static org.opentripplanner.generate.doc.framework.TemplateUtil.replaceParametersTable;
import static org.opentripplanner.standalone.config.framework.json.JsonSupport.jsonNodeFromResource;
import static org.opentripplanner.utils.text.MarkdownFormatter.HEADER_3;

import java.io.File;
import org.junit.jupiter.api.Test;
import org.opentripplanner.framework.application.OtpFileNames;
import org.opentripplanner.generate.doc.framework.GeneratesDocumentation;
import org.opentripplanner.generate.doc.framework.ParameterDetailsList;
import org.opentripplanner.generate.doc.framework.ParameterSummaryTable;
import org.opentripplanner.generate.doc.framework.SkipNodes;
import org.opentripplanner.standalone.config.BuildConfig;
import org.opentripplanner.standalone.config.framework.json.NodeAdapter;

@GeneratesDocumentation
public class BuildConfigurationDocTest {

  private static final String CONFIG_JSON = OtpFileNames.BUILD_CONFIG_FILENAME;
  private static final File TEMPLATE = new File(TEMPLATE_PATH, "BuildConfiguration.md");
  private static final File OUT_FILE = new File(USER_DOC_PATH, "BuildConfiguration.md");

  private static final String CONFIG_PATH = "standalone/config/" + CONFIG_JSON;
  private static final SkipNodes SKIP_NODES = SkipNodes.of()
    .skip("transferRequests", "RouteRequest.md")
    .skip("dataOverlay", "sandbox/DataOverlay.md")
    .skip("emission", "sandbox/Emission.md")
<<<<<<< HEAD
    .skip("Google Cloud Storage", "sandbox/GoogleCloudStorage.md")
=======
    .skip("fares", "sandbox/Fares.md")
>>>>>>> 062eeb2d
    .build();

  /**
   * NOTE! This test updates the {@code doc/user/Configuration.md} document based on the latest
   * version of the code. The following is auto generated:
   * <ul>
   *   <li>The configuration type table</li>
   *   <li>The list of OTP features</li>
   * </ul>
   */
  @Test
  public void updateBuildConfigurationDoc() {
    NodeAdapter node = readBuildConfig();

    // Read and close input file (same as output file)
    String doc = readFile(TEMPLATE);
    String original = readFile(OUT_FILE);

    doc = replaceParametersTable(doc, getParameterSummaryTable(node));
    doc = replaceParametersDetails(doc, getParameterDetailsTable(node));
    doc = replaceJsonExample(doc, node, CONFIG_JSON);

    writeFile(OUT_FILE, doc);

    assertFileEquals(original, OUT_FILE);
  }

  private NodeAdapter readBuildConfig() {
    var json = jsonNodeFromResource(CONFIG_PATH);
    var conf = new BuildConfig(json, CONFIG_PATH, true);
    return conf.asNodeAdapter();
  }

  private String getParameterSummaryTable(NodeAdapter node) {
    return new ParameterSummaryTable(SKIP_NODES).createTable(node).toMarkdownTable();
  }

  private String getParameterDetailsTable(NodeAdapter node) {
    return ParameterDetailsList.listParametersWithDetails(node, SKIP_NODES, HEADER_3);
  }
}<|MERGE_RESOLUTION|>--- conflicted
+++ resolved
@@ -33,11 +33,8 @@
     .skip("transferRequests", "RouteRequest.md")
     .skip("dataOverlay", "sandbox/DataOverlay.md")
     .skip("emission", "sandbox/Emission.md")
-<<<<<<< HEAD
+    .skip("fares", "sandbox/Fares.md")
     .skip("Google Cloud Storage", "sandbox/GoogleCloudStorage.md")
-=======
-    .skip("fares", "sandbox/Fares.md")
->>>>>>> 062eeb2d
     .build();
 
   /**
