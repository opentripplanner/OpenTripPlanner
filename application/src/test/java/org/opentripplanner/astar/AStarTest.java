--- conflicted
+++ resolved
@@ -97,17 +97,10 @@
     EuclideanRemainingWeightHeuristic heuristic = new EuclideanRemainingWeightHeuristic();
     heuristic.initialize(StreetMode.WALK, Set.of(to), false, request.preferences());
     ShortestPathTree tree = StreetSearchBuilder.of()
-<<<<<<< HEAD
-      .setHeuristic(heuristic)
-      .setRequest(request)
-      .setFrom(from)
-      .setTo(to)
-=======
-      .withHeuristic(new EuclideanRemainingWeightHeuristic())
+      .withHeuristic(heuristic)
       .withRequest(request)
       .withFrom(from)
       .withTo(to)
->>>>>>> 297de30a
       .getShortestPathTree();
 
     GraphPath path = tree.getPath(to);
@@ -230,17 +223,10 @@
     EuclideanRemainingWeightHeuristic heuristic = new EuclideanRemainingWeightHeuristic();
     heuristic.initialize(StreetMode.WALK, Set.of(to), false, request.preferences());
     ShortestPathTree tree = StreetSearchBuilder.of()
-<<<<<<< HEAD
-      .setHeuristic(heuristic)
-      .setRequest(request)
-      .setFrom(from)
-      .setTo(to)
-=======
-      .withHeuristic(new EuclideanRemainingWeightHeuristic())
+      .withHeuristic(heuristic)
       .withRequest(request)
       .withFrom(from)
       .withTo(to)
->>>>>>> 297de30a
       .getShortestPathTree();
 
     GraphPath path = tree.getPath(from);
@@ -279,19 +265,11 @@
     EuclideanRemainingWeightHeuristic heuristic = new EuclideanRemainingWeightHeuristic();
     heuristic.initialize(StreetMode.WALK, targets, false, request.preferences());
     ShortestPathTree tree = StreetSearchBuilder.of()
-<<<<<<< HEAD
-      .setHeuristic(heuristic)
-      .setTerminationStrategy(strategy)
-      .setRequest(request)
-      .setFrom(v1)
-      .setTo(v2)
-=======
-      .withHeuristic(new EuclideanRemainingWeightHeuristic())
+      .withHeuristic(heuristic)
       .withTerminationStrategy(strategy)
       .withRequest(request)
       .withFrom(v1)
       .withTo(v2)
->>>>>>> 297de30a
       .getShortestPathTree();
 
     for (Vertex v : targets) {
