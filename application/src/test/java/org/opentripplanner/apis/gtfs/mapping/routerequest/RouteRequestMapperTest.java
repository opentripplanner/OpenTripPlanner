--- conflicted
+++ resolved
@@ -78,14 +78,9 @@
         new DefaultVehicleRentalService(),
         new DefaultVehicleParkingService(new DefaultVehicleParkingRepository()),
         new DefaultRealtimeVehicleService(transitService),
-<<<<<<< HEAD
         new SchemaService(SchemaFactory.createSchemaWithDefaultInjection(routeRequest)),
-        GraphFinder.getInstance(graph, transitService::findRegularStops),
+        GraphFinder.getInstance(graph, transitService::findRegularStopsByBoundingBox),
         routeRequest
-=======
-        GraphFinder.getInstance(graph, transitService::findRegularStopsByBoundingBox),
-        new RouteRequest()
->>>>>>> f8b51d95
       );
   }
 
