package org.opentripplanner.apis.gtfs.mapping.routerequest;

import static graphql.execution.ExecutionContextBuilder.newExecutionContextBuilder;
import static org.junit.jupiter.api.Assertions.assertEquals;
import static org.junit.jupiter.api.Assertions.assertNotEquals;
import static org.junit.jupiter.api.Assertions.assertNotNull;
import static org.junit.jupiter.params.provider.Arguments.of;
import static org.opentripplanner.routing.core.VehicleRoutingOptimizeType.SAFE_STREETS;
import static org.opentripplanner.routing.core.VehicleRoutingOptimizeType.TRIANGLE;

import graphql.ExecutionInput;
import graphql.execution.ExecutionId;
import graphql.schema.DataFetchingEnvironment;
import graphql.schema.DataFetchingEnvironmentImpl;
import java.time.Duration;
import java.util.Arrays;
import java.util.List;
import java.util.Locale;
import java.util.Map;
import java.util.stream.Stream;
import org.junit.jupiter.api.Test;
import org.junit.jupiter.params.ParameterizedTest;
import org.junit.jupiter.params.provider.Arguments;
import org.junit.jupiter.params.provider.MethodSource;
import org.opentripplanner._support.time.ZoneIds;
import org.opentripplanner.apis.gtfs.GraphQLRequestContext;
import org.opentripplanner.apis.gtfs.TestRoutingService;
import org.opentripplanner.apis.gtfs.generated.GraphQLTypes;
import org.opentripplanner.apis.gtfs.generated.GraphQLTypes.GraphQLPlanViaLocationInput;
import org.opentripplanner.ext.fares.impl.DefaultFareService;
import org.opentripplanner.model.plan.PlanTestConstants;
import org.opentripplanner.routing.api.request.RouteRequest;
import org.opentripplanner.routing.api.request.preference.TimeSlopeSafetyTriangle;
import org.opentripplanner.routing.api.request.preference.TransferPreferences;
import org.opentripplanner.routing.api.request.preference.VehicleParkingPreferences;
import org.opentripplanner.routing.graph.Graph;
import org.opentripplanner.routing.graphfinder.GraphFinder;
import org.opentripplanner.service.realtimevehicles.internal.DefaultRealtimeVehicleService;
import org.opentripplanner.service.vehiclerental.internal.DefaultVehicleRentalService;
import org.opentripplanner.street.search.TraverseMode;
import org.opentripplanner.transit.model._data.TransitModelForTest;
import org.opentripplanner.transit.model.framework.Deduplicator;
import org.opentripplanner.transit.service.DefaultTransitService;
import org.opentripplanner.transit.service.TimetableRepository;

class LegacyRouteRequestMapperTest implements PlanTestConstants {

  static final GraphQLRequestContext context;

  static {
    Graph graph = new Graph();
<<<<<<< HEAD
    var testModel = TransitModelForTest.of();
    var stopModelBuilder = testModel
      .stopModelBuilder()
      .withRegularStop(testModel.stop("stop1").build());
    var transitModel = new TransitModel(stopModelBuilder.build(), new Deduplicator());
    transitModel.initTimeZone(ZoneIds.BERLIN);
    final DefaultTransitService transitService = new DefaultTransitService(transitModel);
=======
    var timetableRepository = new TimetableRepository();
    timetableRepository.initTimeZone(ZoneIds.BERLIN);
    final DefaultTransitService transitService = new DefaultTransitService(timetableRepository);
>>>>>>> 15727f57
    context =
      new GraphQLRequestContext(
        new TestRoutingService(List.of()),
        transitService,
        new DefaultFareService(),
        graph.getVehicleParkingService(),
        new DefaultVehicleRentalService(),
        new DefaultRealtimeVehicleService(transitService),
        GraphFinder.getInstance(graph, transitService::findRegularStops),
        new RouteRequest()
      );
  }

  @Test
  void parkingFilters() {
    Map<String, Object> arguments = Map.of(
      "parking",
      Map.of(
        "unpreferredCost",
        555,
        "filters",
        List.of(
          Map.of(
            "not",
            List.of(Map.of("tags", List.of("wheelbender"))),
            "select",
            List.of(Map.of("tags", List.of("roof", "locker")))
          )
        ),
        "preferred",
        List.of(Map.of("select", List.of(Map.of("tags", List.of("a", "b")))))
      )
    );

    var env = executionContext(arguments);

    var routeRequest = LegacyRouteRequestMapper.toRouteRequest(env, context);

    assertNotNull(routeRequest);

    testParkingFilters(routeRequest.preferences().parking(TraverseMode.CAR));
    testParkingFilters(routeRequest.preferences().parking(TraverseMode.BICYCLE));
  }

  static Stream<Arguments> banningCases() {
    return Stream.of(
      of(Map.of(), "[TransitFilterRequest{}]"),
      of(
        Map.of("routes", "trimet:555"),
        "[TransitFilterRequest{not: [SelectRequest{transportModes: [], routes: [trimet:555]}]}]"
      ),
      of(
        Map.of("agencies", ""),
        "[TransitFilterRequest{not: [SelectRequest{transportModes: []}]}]"
      ),
      of(
        Map.of("agencies", "trimet:666"),
        "[TransitFilterRequest{not: [SelectRequest{transportModes: [], agencies: [trimet:666]}]}]"
      ),
      of(
        Map.of("agencies", "trimet:666", "routes", "trimet:444"),
        "[TransitFilterRequest{not: [SelectRequest{transportModes: [], routes: [trimet:444]}, SelectRequest{transportModes: [], agencies: [trimet:666]}]}]"
      )
    );
  }

  @ParameterizedTest
  @MethodSource("banningCases")
  void banning(Map<String, Object> banned, String expectedFilters) {
    Map<String, Object> arguments = Map.of("banned", banned);

    var routeRequest = LegacyRouteRequestMapper.toRouteRequest(
      executionContext(arguments),
      context
    );
    assertNotNull(routeRequest);

    assertEquals(expectedFilters, routeRequest.journey().transit().filters().toString());
  }

  static Stream<Arguments> transportModesCases() {
    return Stream.of(
      of(List.of(), "[ExcludeAllTransitFilter{}]"),
      of(List.of(mode("BICYCLE")), "[ExcludeAllTransitFilter{}]"),
      of(
        List.of(mode("BUS")),
        "[TransitFilterRequest{select: [SelectRequest{transportModes: [BUS, COACH]}]}]"
      ),
      of(
        List.of(mode("BUS"), mode("MONORAIL")),
        "[TransitFilterRequest{select: [SelectRequest{transportModes: [BUS, COACH, MONORAIL]}]}]"
      )
    );
  }

  @ParameterizedTest
  @MethodSource("transportModesCases")
  void modes(List<Map<String, Object>> modes, String expectedFilters) {
    Map<String, Object> arguments = Map.of("transportModes", modes);

    var routeRequest = LegacyRouteRequestMapper.toRouteRequest(
      executionContext(arguments),
      context
    );
    assertNotNull(routeRequest);

    assertEquals(expectedFilters, routeRequest.journey().transit().filters().toString());
  }

  private static Map<String, Object> mode(String mode) {
    return Map.of("mode", mode);
  }

  @Test
  void defaultBikeOptimize() {
    Map<String, Object> arguments = Map.of();
    var routeRequest = LegacyRouteRequestMapper.toRouteRequest(
      executionContext(arguments),
      context
    );
    assertEquals(SAFE_STREETS, routeRequest.preferences().bike().optimizeType());
  }

  @Test
  void bikeTriangle() {
    Map<String, Object> arguments = Map.of(
      "optimize",
      "TRIANGLE",
      "triangle",
      Map.of("safetyFactor", 0.2, "slopeFactor", 0.1, "timeFactor", 0.7)
    );

    var routeRequest = LegacyRouteRequestMapper.toRouteRequest(
      executionContext(arguments),
      context
    );

    assertEquals(TRIANGLE, routeRequest.preferences().bike().optimizeType());
    assertEquals(
      new TimeSlopeSafetyTriangle(0.7, 0.1, 0.2),
      routeRequest.preferences().bike().optimizeTriangle()
    );
  }

  static Stream<Arguments> noTriangleCases() {
    return Arrays
      .stream(GraphQLTypes.GraphQLOptimizeType.values())
      .filter(value -> value != GraphQLTypes.GraphQLOptimizeType.TRIANGLE)
      .map(Arguments::of);
  }

  @ParameterizedTest
  @MethodSource("noTriangleCases")
  void noTriangle(GraphQLTypes.GraphQLOptimizeType bot) {
    Map<String, Object> arguments = Map.of(
      "optimize",
      bot.name(),
      "triangle",
      Map.of("safetyFactor", 0.2, "slopeFactor", 0.1, "timeFactor", 0.7)
    );

    var routeRequest = LegacyRouteRequestMapper.toRouteRequest(
      executionContext(arguments),
      context
    );

    assertEquals(OptimizationTypeMapper.map(bot), routeRequest.preferences().bike().optimizeType());
    assertEquals(
      TimeSlopeSafetyTriangle.DEFAULT,
      routeRequest.preferences().bike().optimizeTriangle()
    );
  }

  @Test
  void walkReluctance() {
    var reluctance = 119d;
    Map<String, Object> arguments = Map.of("walkReluctance", reluctance);

    var routeRequest = LegacyRouteRequestMapper.toRouteRequest(
      executionContext(arguments),
      context
    );
    assertEquals(reluctance, routeRequest.preferences().walk().reluctance());

    var noParamsRequest = LegacyRouteRequestMapper.toRouteRequest(
      executionContext(Map.of()),
      context
    );
    assertNotEquals(reluctance, noParamsRequest.preferences().walk().reluctance());
  }

  @Test
  void transferSlack() {
    var seconds = 119;
    Map<String, Object> arguments = Map.of("minTransferTime", seconds);

    var routeRequest = LegacyRouteRequestMapper.toRouteRequest(
      executionContext(arguments),
      context
    );
    assertEquals(Duration.ofSeconds(seconds), routeRequest.preferences().transfer().slack());

    var noParamsReq = LegacyRouteRequestMapper.toRouteRequest(executionContext(Map.of()), context);
    assertEquals(TransferPreferences.DEFAULT.slack(), noParamsReq.preferences().transfer().slack());
  }

  @Test
  void passThroughPoints() {
    Map<String, Object> arguments = Map.of(
      "via",
      List.of(
        new GraphQLPlanViaLocationInput(Map.of("passThrough", Map.of("stopLocationIds", List.of("F:stop1"), "label", "a label")))
      )
    );

    var routeRequest = LegacyRouteRequestMapper.toRouteRequest(
      executionContext(arguments),
      context
    );
    assertEquals(
      "[PassThroughViaLocation{label: a label, stopLocationIds: [F:stop1]}]",
      routeRequest.getViaLocations().toString()
    );

    var noParamsReq = LegacyRouteRequestMapper.toRouteRequest(executionContext(Map.of()), context);
    assertEquals(List.of(), noParamsReq.getViaLocations());
  }

  private DataFetchingEnvironment executionContext(Map<String, Object> arguments) {
    ExecutionInput executionInput = ExecutionInput
      .newExecutionInput()
      .query("")
      .operationName("plan")
      .context(context)
      .locale(Locale.ENGLISH)
      .build();

    var executionContext = newExecutionContextBuilder()
      .executionInput(executionInput)
      .executionId(ExecutionId.from(this.getClass().getName()))
      .build();
    return DataFetchingEnvironmentImpl
      .newDataFetchingEnvironment(executionContext)
      .arguments(arguments)
      .build();
  }

  private void testParkingFilters(VehicleParkingPreferences parkingPreferences) {
    assertEquals(
      "VehicleParkingFilter{not: [tags=[wheelbender]], select: [tags=[locker, roof]]}",
      parkingPreferences.filter().toString()
    );
    assertEquals(
      "VehicleParkingFilter{select: [tags=[a, b]]}",
      parkingPreferences.preferred().toString()
    );
    assertEquals(555, parkingPreferences.unpreferredVehicleParkingTagCost().toSeconds());
  }
}<|MERGE_RESOLUTION|>--- conflicted
+++ resolved
@@ -49,19 +49,13 @@
 
   static {
     Graph graph = new Graph();
-<<<<<<< HEAD
     var testModel = TransitModelForTest.of();
     var stopModelBuilder = testModel
       .stopModelBuilder()
       .withRegularStop(testModel.stop("stop1").build());
-    var transitModel = new TransitModel(stopModelBuilder.build(), new Deduplicator());
-    transitModel.initTimeZone(ZoneIds.BERLIN);
-    final DefaultTransitService transitService = new DefaultTransitService(transitModel);
-=======
-    var timetableRepository = new TimetableRepository();
+    var timetableRepository = new TimetableRepository(stopModelBuilder.build(), new Deduplicator());
     timetableRepository.initTimeZone(ZoneIds.BERLIN);
     final DefaultTransitService transitService = new DefaultTransitService(timetableRepository);
->>>>>>> 15727f57
     context =
       new GraphQLRequestContext(
         new TestRoutingService(List.of()),
