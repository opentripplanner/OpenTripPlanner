package org.opentripplanner.apis.gtfs;

import static org.junit.jupiter.api.Assertions.assertEquals;
import static org.junit.jupiter.api.Assertions.fail;
import static org.opentripplanner._support.time.ZoneIds.BERLIN;
import static org.opentripplanner.model.plan.PlanTestConstants.D10m;
import static org.opentripplanner.model.plan.PlanTestConstants.T11_00;
import static org.opentripplanner.model.plan.PlanTestConstants.T11_01;
import static org.opentripplanner.model.plan.PlanTestConstants.T11_15;
import static org.opentripplanner.model.plan.PlanTestConstants.T11_30;
import static org.opentripplanner.model.plan.PlanTestConstants.T11_50;
import static org.opentripplanner.model.plan.TestItineraryBuilder.newItinerary;
import static org.opentripplanner.service.realtimevehicles.model.RealtimeVehicle.StopStatus.IN_TRANSIT_TO;
import static org.opentripplanner.test.support.JsonAssertions.assertEqualJson;
import static org.opentripplanner.transit.model._data.TimetableRepositoryForTest.id;
import static org.opentripplanner.transit.model.basic.TransitMode.BUS;
import static org.opentripplanner.transit.model.basic.TransitMode.FERRY;
import static org.opentripplanner.transit.model.timetable.OccupancyStatus.FEW_SEATS_AVAILABLE;

import jakarta.ws.rs.core.Response;
import java.io.IOException;
import java.nio.file.Files;
import java.nio.file.Path;
import java.nio.file.StandardOpenOption;
import java.time.Instant;
import java.time.LocalDate;
import java.time.OffsetDateTime;
import java.time.ZoneId;
import java.time.temporal.ChronoUnit;
import java.util.ArrayList;
import java.util.Arrays;
import java.util.Comparator;
import java.util.List;
import java.util.Locale;
import java.util.Optional;
import java.util.Set;
import java.util.stream.Stream;
import org.glassfish.jersey.message.internal.OutboundJaxrsResponse;
import org.junit.jupiter.api.BeforeAll;
import org.junit.jupiter.params.ParameterizedTest;
import org.locationtech.jts.geom.Coordinate;
import org.opentripplanner._support.text.I18NStrings;
import org.opentripplanner._support.time.ZoneIds;
import org.opentripplanner.ext.fares.FaresToItineraryMapper;
import org.opentripplanner.ext.fares.impl.DefaultFareService;
import org.opentripplanner.framework.geometry.WgsCoordinate;
import org.opentripplanner.framework.i18n.I18NString;
import org.opentripplanner.framework.i18n.NonLocalizedString;
import org.opentripplanner.framework.model.Grams;
import org.opentripplanner.graph_builder.issue.api.DataImportIssueStore;
import org.opentripplanner.model.FeedInfo;
import org.opentripplanner.model.RealTimeTripUpdate;
import org.opentripplanner.model.TimetableSnapshot;
import org.opentripplanner.model.TripTimeOnDate;
import org.opentripplanner.model.calendar.CalendarServiceData;
import org.opentripplanner.model.fare.FareMedium;
import org.opentripplanner.model.fare.FareProduct;
import org.opentripplanner.model.fare.ItineraryFares;
import org.opentripplanner.model.fare.RiderCategory;
import org.opentripplanner.model.plan.Emissions;
import org.opentripplanner.model.plan.Itinerary;
import org.opentripplanner.model.plan.Leg;
import org.opentripplanner.model.plan.Place;
import org.opentripplanner.model.plan.RelativeDirection;
import org.opentripplanner.model.plan.ScheduledTransitLeg;
import org.opentripplanner.model.plan.WalkStep;
import org.opentripplanner.model.plan.WalkStepBuilder;
import org.opentripplanner.routing.alertpatch.AlertCause;
import org.opentripplanner.routing.alertpatch.AlertEffect;
import org.opentripplanner.routing.alertpatch.AlertSeverity;
import org.opentripplanner.routing.alertpatch.EntitySelector;
import org.opentripplanner.routing.alertpatch.TimePeriod;
import org.opentripplanner.routing.alertpatch.TransitAlert;
import org.opentripplanner.routing.api.request.RouteRequest;
import org.opentripplanner.routing.graph.Graph;
import org.opentripplanner.routing.graphfinder.GraphFinder;
import org.opentripplanner.routing.graphfinder.NearbyStop;
import org.opentripplanner.routing.graphfinder.PlaceAtDistance;
import org.opentripplanner.routing.graphfinder.PlaceType;
import org.opentripplanner.routing.impl.TransitAlertServiceImpl;
import org.opentripplanner.routing.services.TransitAlertService;
import org.opentripplanner.service.realtimevehicles.internal.DefaultRealtimeVehicleService;
import org.opentripplanner.service.realtimevehicles.model.RealtimeVehicle;
import org.opentripplanner.service.vehicleparking.VehicleParkingRepository;
import org.opentripplanner.service.vehicleparking.internal.DefaultVehicleParkingRepository;
import org.opentripplanner.service.vehicleparking.internal.DefaultVehicleParkingService;
import org.opentripplanner.service.vehicleparking.model.VehicleParking;
import org.opentripplanner.service.vehiclerental.internal.DefaultVehicleRentalService;
import org.opentripplanner.service.vehiclerental.model.TestFreeFloatingRentalVehicleBuilder;
import org.opentripplanner.service.vehiclerental.model.TestVehicleRentalStationBuilder;
import org.opentripplanner.service.vehiclerental.model.VehicleRentalStation;
import org.opentripplanner.service.vehiclerental.model.VehicleRentalVehicle;
import org.opentripplanner.standalone.config.framework.json.JsonSupport;
import org.opentripplanner.test.support.FilePatternSource;
import org.opentripplanner.transit.model._data.TimetableRepositoryForTest;
import org.opentripplanner.transit.model.basic.Accessibility;
import org.opentripplanner.transit.model.basic.Money;
import org.opentripplanner.transit.model.basic.TransitMode;
import org.opentripplanner.transit.model.framework.AbstractBuilder;
import org.opentripplanner.transit.model.framework.Deduplicator;
import org.opentripplanner.transit.model.framework.FeedScopedId;
import org.opentripplanner.transit.model.network.BikeAccess;
import org.opentripplanner.transit.model.network.Route;
import org.opentripplanner.transit.model.network.TripPattern;
import org.opentripplanner.transit.model.organization.Agency;
import org.opentripplanner.transit.model.site.Entrance;
import org.opentripplanner.transit.model.site.RegularStop;
import org.opentripplanner.transit.model.site.StopLocation;
import org.opentripplanner.transit.model.timetable.RealTimeTripTimes;
import org.opentripplanner.transit.model.timetable.Trip;
import org.opentripplanner.transit.model.timetable.TripTimesFactory;
import org.opentripplanner.transit.service.DefaultTransitService;
import org.opentripplanner.transit.service.TimetableRepository;
import org.opentripplanner.transit.service.TransitEditorService;
import org.opentripplanner.transit.service.TransitService;
import org.opentripplanner.utils.collection.ListUtils;

class GraphQLIntegrationTest {

  private static final TimetableRepositoryForTest TEST_MODEL = TimetableRepositoryForTest.of();

  private static final Place A = TEST_MODEL.place("A", 5.0, 8.0);
  private static final Place B = TEST_MODEL.place("B", 6.0, 8.5);
  private static final Place C = TEST_MODEL.place("C", 7.0, 9.0);
  private static final Place D = TEST_MODEL.place("D", 8.0, 9.5);
  private static final Place E = TEST_MODEL.place("E", 9.0, 10.0);
  private static final Place F = TEST_MODEL.place("F", 9.0, 10.5);
  private static final Place G = TEST_MODEL.place("G", 9.5, 11.0);
  private static final Place H = TEST_MODEL.place("H", 10.0, 11.5);

  private static final List<RegularStop> STOP_LOCATIONS = Stream
    .of(A, B, C, D, E, F, G, H)
    .map(p -> (RegularStop) p.stop)
    .toList();
  private static final Route ROUTE = TimetableRepositoryForTest.route("a-route").build();
  private static final String ADDED_TRIP_ID = "ADDED_TRIP";
  private static final String REPLACEMENT_TRIP_ID = "REPLACEMENT_TRIP";
  public static final ZoneId TIME_ZONE = ZoneIds.BERLIN;
  public static final String FEED_ID = TimetableRepositoryForTest.FEED_ID;

  private static final VehicleRentalStation VEHICLE_RENTAL_STATION = new TestVehicleRentalStationBuilder()
    .withVehicles(10)
    .withSpaces(10)
    .withVehicleTypeBicycle(5, 7)
    .withVehicleTypeElectricBicycle(5, 3)
    .withSystem("Network-1", "https://foo.bar")
    .build();

  private static final VehicleRentalVehicle RENTAL_VEHICLE_1 = new TestFreeFloatingRentalVehicleBuilder()
    .withSystem("Network-1", "https://foo.bar")
    .build();

  private static final VehicleRentalVehicle RENTAL_VEHICLE_2 = new TestFreeFloatingRentalVehicleBuilder()
    .withSystem("Network-2", "https://foo.bar.baz")
    .withNetwork("Network-2")
    .withCurrentRangeMeters(null)
    .withCurrentFuelPercent(null)
    .build();

  static final Graph GRAPH = new Graph();

  static final Instant ALERT_START_TIME = OffsetDateTime
    .parse("2023-02-15T12:03:28+01:00")
    .toInstant();
  static final Instant ALERT_END_TIME = ALERT_START_TIME.plus(1, ChronoUnit.DAYS);
  private static final int TEN_MINUTES = 10 * 60;

  private static final LocalDate SERVICE_DATE = LocalDate.of(2024, 1, 1);
  private static final int SERVICE_CODE = 0;

  private static GraphQLRequestContext context;

  private static final Deduplicator DEDUPLICATOR = new Deduplicator();
  private static final VehicleParkingRepository parkingRepository = new DefaultVehicleParkingRepository();

  @BeforeAll
  static void setup() {
    parkingRepository.updateVehicleParking(
      List.of(
        VehicleParking
          .builder()
          .id(id("parking-1"))
          .coordinate(WgsCoordinate.GREENWICH)
          .name(NonLocalizedString.ofNullable("parking"))
          .build()
      ),
      List.of()
    );

    var siteRepositoryBuilder = TEST_MODEL.siteRepositoryBuilder();
    STOP_LOCATIONS.forEach(siteRepositoryBuilder::withRegularStop);
    var siteRepository = siteRepositoryBuilder.build();
    var timetableRepository = new TimetableRepository(siteRepository, DEDUPLICATOR);

    var cal_id = TimetableRepositoryForTest.id("CAL_1");
    var trip = TimetableRepositoryForTest
      .trip("123")
      .withHeadsign(I18NString.of("Trip Headsign"))
      .withServiceId(cal_id)
      .build();
    var stopTimes = TEST_MODEL.stopTimesEvery5Minutes(3, trip, "11:00");
    var tripTimes = TripTimesFactory.tripTimes(trip, stopTimes, DEDUPLICATOR);
    var trip2 = TimetableRepositoryForTest
      .trip("321Canceled")
      .withHeadsign(I18NString.of("Trip Headsign"))
      .withServiceId(cal_id)
      .build();
    var stopTimes2 = TEST_MODEL.stopTimesEvery5Minutes(3, trip2, "11:30");
    var tripTimes2 = TripTimesFactory.tripTimes(trip2, stopTimes2, DEDUPLICATOR);

    var tripToBeReplaced = TimetableRepositoryForTest
      .trip(REPLACEMENT_TRIP_ID)
      .withServiceId(cal_id)
      .build();
    final TripPattern pattern = TEST_MODEL
      .pattern(BUS)
      .withScheduledTimeTableBuilder(builder ->
        builder
          .addTripTimes(tripTimes)
          .addTripTimes(tripTimes2)
          .addTripTimes(
            TripTimesFactory.tripTimes(
              tripToBeReplaced,
              TEST_MODEL.stopTimesEvery5Minutes(3, tripToBeReplaced, "11:30"),
              DEDUPLICATOR
            )
          )
      )
      .build();

    timetableRepository.addTripPattern(id("pattern-1"), pattern);

    var feedInfo = FeedInfo.dummyForTest(FEED_ID);
    timetableRepository.addFeedInfo(feedInfo);

    var agency = Agency
      .of(new FeedScopedId(FEED_ID, "agency-xx"))
      .withName("speedtransit")
      .withUrl("www.otp-foo.bar")
      .withTimezone("Europe/Berlin")
      .build();
    timetableRepository.addAgency(agency);

    timetableRepository.initTimeZone(BERLIN);

    // Create a calendar (needed for testing cancelled trips)
    CalendarServiceData calendarServiceData = new CalendarServiceData();
    var firstDate = LocalDate.of(2024, 8, 8);
    var secondDate = LocalDate.of(2024, 8, 9);
    calendarServiceData.putServiceDatesForServiceId(cal_id, List.of(firstDate, secondDate));
    timetableRepository.getServiceCodes().put(cal_id, 0);
    timetableRepository.updateCalendarServiceData(
      true,
      calendarServiceData,
      DataImportIssueStore.NOOP
    );

    timetableRepository.index();

    TimetableSnapshot timetableSnapshot = new TimetableSnapshot();
    tripTimes2.cancelTrip();
    timetableSnapshot.update(new RealTimeTripUpdate(pattern, tripTimes2, secondDate));

    var snapshot = timetableSnapshot.commit();

    var routes = Arrays
      .stream(TransitMode.values())
      .sorted(Comparator.comparing(Enum::name))
      .map(m ->
        TimetableRepositoryForTest
          .route(m.name())
          .withMode(m)
          .withLongName(I18NString.of("Long name for %s".formatted(m)))
          .withGtfsSortOrder(sortOrder(m))
          .withBikesAllowed(bikesAllowed(m))
          .build()
      )
      .toList();

    var busRoute = routes.stream().filter(r -> r.getMode().equals(BUS)).findFirst().get();
<<<<<<< HEAD
    // Crate a calendar (needed for testing cancelled trips)
    CalendarServiceData calendarServiceData = new CalendarServiceData();
    var firstDate = LocalDate.of(2024, 8, 8);
    var secondDate = LocalDate.of(2024, 8, 9);
    calendarServiceData.putServiceDatesForServiceId(
      cal_id,
      List.of(firstDate, secondDate, SERVICE_DATE)
    );
    timetableRepository.getServiceCodes().put(cal_id, SERVICE_CODE);
    timetableRepository.updateCalendarServiceData(
      true,
      calendarServiceData,
      DataImportIssueStore.NOOP
    );
    timetableRepository.index();
    TimetableSnapshot timetableSnapshot = new TimetableSnapshot();
    tripTimes2.cancelTrip();
    timetableSnapshot.update(new RealTimeTripUpdate(pattern, tripTimes2, secondDate));

    TransitEditorService transitService = new DefaultTransitService(timetableRepository) {
=======
    TransitEditorService transitService = new DefaultTransitService(timetableRepository, snapshot) {
>>>>>>> 62b49822
      private final TransitAlertService alertService = new TransitAlertServiceImpl(
        timetableRepository
      );

      @Override
      public List<TransitMode> findTransitModes(StopLocation stop) {
        return List.of(BUS, FERRY);
      }

      @Override
      public TransitAlertService getTransitAlertService() {
        return alertService;
      }

      @Override
      public Set<Route> findRoutes(StopLocation stop) {
        return Set.of(ROUTE);
      }
    };
<<<<<<< HEAD
    routes.forEach(transitService::addRoutes);

    final Trip addedTrip = Trip
      .of(new FeedScopedId(FEED_ID, ADDED_TRIP_ID))
      .withRoute(busRoute)
      .build();

    for (var t : List.of(addedTrip, tripToBeReplaced)) {
      var realTimeTripTimes = TripTimesFactory.tripTimes(
        t,
        TEST_MODEL.stopTimesEvery5Minutes(4, t, "00:00"),
        new Deduplicator()
      );
      realTimeTripTimes.setServiceCode(SERVICE_CODE);
      timetableSnapshot.update(
        new RealTimeTripUpdate(
          TripPattern
            .of(new FeedScopedId(FEED_ID, "ADDED_TRIP_PATTERN"))
            .withRoute(t.getRoute())
            .withStopPattern(
              TimetableRepositoryForTest.stopPattern(
                (RegularStop) A.stop,
                (RegularStop) B.stop,
                (RegularStop) C.stop,
                (RegularStop) D.stop
              )
            )
            .withCreatedByRealtimeUpdater(true)
            .build(),
          realTimeTripTimes,
          SERVICE_DATE,
          null,
          t == addedTrip,
          false
        )
      );
    }
=======
>>>>>>> 62b49822

    routes.forEach(transitService::addRoutes);

    var step1 = walkStep("street")
      .withRelativeDirection(RelativeDirection.DEPART)
      .withAbsoluteDirection(20)
      .build();
    var step2 = walkStep("elevator").withRelativeDirection(RelativeDirection.ELEVATOR).build();
    FeedScopedId entranceId = new FeedScopedId("osm", "123");
    Entrance entrance = Entrance
      .of(entranceId)
      .withCoordinate(new WgsCoordinate(60, 80))
      .withCode("A")
      .withWheelchairAccessibility(Accessibility.POSSIBLE)
      .build();
    var step3 = walkStep("entrance")
      .withRelativeDirection(RelativeDirection.ENTER_OR_EXIT_STATION)
      .withEntrance(entrance)
      .build();

    var entitySelector = new EntitySelector.Stop(A.stop.getId());
    var alert = TransitAlert
      .of(id("an-alert"))
      .withHeaderText(I18NString.of("A header"))
      .withDescriptionText(I18NString.of("A description"))
      .withUrl(I18NString.of("https://example.com"))
      .withCause(AlertCause.MAINTENANCE)
      .withEffect(AlertEffect.REDUCED_SERVICE)
      .withSeverity(AlertSeverity.VERY_SEVERE)
      .addEntity(entitySelector)
      .addTimePeriod(
        new TimePeriod(ALERT_START_TIME.getEpochSecond(), ALERT_END_TIME.getEpochSecond())
      )
      .build();

    Itinerary i1 = newItinerary(A, T11_00)
      .walk(20, B, List.of(step1, step2, step3))
      .bus(busRoute, 122, T11_01, T11_15, C)
      .rail(439, T11_30, T11_50, D)
      .carHail(D10m, E)
      .build();

    add10MinuteDelay(i1);

    var busLeg = i1.getTransitLeg(1);
    var railLeg = (ScheduledTransitLeg) i1.getTransitLeg(2);
    railLeg = railLeg.copy().withAlerts(Set.of(alert)).withAccessibilityScore(3f).build();
    ArrayList<Leg> legs = new ArrayList<>(i1.getLegs());
    legs.set(2, railLeg);
    i1.setLegs(legs);

    var fares = new ItineraryFares();

    var dayPass = fareProduct("day-pass");
    fares.addItineraryProducts(List.of(dayPass));

    var singleTicket = fareProduct("single-ticket");
    fares.addFareProduct(railLeg, singleTicket);
    fares.addFareProduct(busLeg, singleTicket);
    i1.setFare(fares);

    i1.setFare(fares);
    FaresToItineraryMapper.addFaresToLegs(fares, i1);

    i1.setAccessibilityScore(0.5f);

    var emissions = new Emissions(new Grams(123.0));
    i1.setEmissionsPerPerson(emissions);

    var alerts = ListUtils.combine(List.of(alert), getTransitAlert(entitySelector));
    transitService.getTransitAlertService().setAlerts(alerts);

    var realtimeVehicleService = new DefaultRealtimeVehicleService(transitService);
    var occypancyVehicle = RealtimeVehicle
      .builder()
      .withTrip(trip)
      .withTime(Instant.MAX)
      .withVehicleId(id("vehicle-1"))
      .withOccupancyStatus(FEW_SEATS_AVAILABLE)
      .build();
    var positionVehicle = RealtimeVehicle
      .builder()
      .withTrip(trip)
      .withTime(Instant.MIN)
      .withVehicleId(id("vehicle-2"))
      .withLabel("vehicle2")
      .withCoordinates(new WgsCoordinate(60.0, 80.0))
      .withHeading(80.0)
      .withSpeed(10.2)
      .withStop(pattern.getStop(0))
      .withStopStatus(IN_TRANSIT_TO)
      .build();
    realtimeVehicleService.setRealtimeVehicles(pattern, List.of(occypancyVehicle, positionVehicle));

    DefaultVehicleRentalService defaultVehicleRentalService = new DefaultVehicleRentalService();
    defaultVehicleRentalService.addVehicleRentalStation(VEHICLE_RENTAL_STATION);
    defaultVehicleRentalService.addVehicleRentalStation(RENTAL_VEHICLE_1);
    defaultVehicleRentalService.addVehicleRentalStation(RENTAL_VEHICLE_2);

    context =
      new GraphQLRequestContext(
        new TestRoutingService(List.of(i1)),
        transitService,
        new DefaultFareService(),
        defaultVehicleRentalService,
        new DefaultVehicleParkingService(parkingRepository),
        realtimeVehicleService,
        finder,
        new RouteRequest()
      );
  }

  private static BikeAccess bikesAllowed(TransitMode m) {
    return switch (m.ordinal() % 3) {
      case 0 -> BikeAccess.ALLOWED;
      case 1 -> BikeAccess.NOT_ALLOWED;
      default -> BikeAccess.UNKNOWN;
    };
  }

  /**
   * We want to provide a variety of numbers and null, so we cover all cases in the test output.
   */
  private static Integer sortOrder(TransitMode m) {
    if (m.ordinal() == 0) {
      return null;
    } else {
      return m.ordinal();
    }
  }

  private static void add10MinuteDelay(Itinerary i1) {
    i1.transformTransitLegs(tl -> {
      if (tl instanceof ScheduledTransitLeg stl) {
        var rtt = (RealTimeTripTimes) stl.getTripTimes();

        for (var i = 0; i < rtt.getNumStops(); i++) {
          rtt.updateArrivalTime(i, rtt.getArrivalTime(i) + TEN_MINUTES);
          rtt.updateDepartureTime(i, rtt.getDepartureTime(i) + TEN_MINUTES);
        }
      }
      return tl;
    });
  }

  @FilePatternSource(
    pattern = "application/src/test/resources/org/opentripplanner/apis/gtfs/queries/*.graphql"
  )
  @ParameterizedTest(name = "Check GraphQL query in {0}")
  void graphQL(Path path) throws IOException {
    var query = Files.readString(path);
    var response = GtfsGraphQLIndex.getGraphQLResponse(
      query,
      null,
      null,
      2000,
      2000,
      Locale.ENGLISH,
      context
    );
    var actualJson = responseBody(response);
    assertEquals(200, response.getStatus());

    Path expectationFile = getExpectation(path);

    if (!expectationFile.toFile().exists()) {
      Files.writeString(
        expectationFile,
        JsonSupport.prettyPrint(actualJson),
        StandardOpenOption.CREATE_NEW
      );
      fail(
        "No expectations file for %s so generated it. Please check the content.".formatted(path)
      );
    }

    var expectedJson = Files.readString(expectationFile);
    assertEqualJson(expectedJson, actualJson);
  }

  private static List<TransitAlert> getTransitAlert(EntitySelector.Stop entitySelector) {
    var alertWithoutDescription = TransitAlert
      .of(id("no-description"))
      .withHeaderText(I18NStrings.TRANSLATED_STRING_1)
      .addEntity(entitySelector);

    var alertWithoutHeader = TransitAlert
      .of(id("no-header"))
      .withDescriptionText(I18NStrings.TRANSLATED_STRING_2)
      .addEntity(entitySelector);
    var alertWithNothing = TransitAlert
      .of(id("neither-header-nor-description"))
      .addEntity(entitySelector);

    return Stream
      .of(alertWithoutDescription, alertWithoutHeader, alertWithNothing)
      .map(AbstractBuilder::build)
      .toList();
  }

  private static WalkStepBuilder walkStep(String name) {
    return WalkStep
      .builder()
      .withDirectionText(I18NString.of(name))
      .withStartLocation(WgsCoordinate.GREENWICH)
      .withAngle(10);
  }

  private static FareProduct fareProduct(String name) {
    return new FareProduct(
      id(name),
      name,
      Money.euros(10),
      null,
      new RiderCategory(id("senior-citizens"), "Senior citizens", null),
      new FareMedium(id("oyster"), "TfL Oyster Card")
    );
  }

  /**
   * Locate 'expectations' relative to the given query input file. The 'expectations' and 'queries'
   * subdirectories are expected to be in the same directory.
   */
  private static Path getExpectation(Path path) {
    return path
      .getParent()
      .getParent()
      .resolve("expectations")
      .resolve(path.getFileName().toString().replace(".graphql", ".json"));
  }

  private static String responseBody(Response response) {
    if (response instanceof OutboundJaxrsResponse outbound) {
      return (String) outbound.getContext().getEntity();
    }
    fail("expected an outbound response but got %s".formatted(response.getClass().getSimpleName()));
    return null;
  }

  private static final GraphFinder finder = new GraphFinder() {
    @Override
    public List<NearbyStop> findClosestStops(Coordinate coordinate, double radiusMeters) {
      return null;
    }

    @Override
    public List<PlaceAtDistance> findClosestPlaces(
      double lat,
      double lon,
      double radiusMeters,
      int maxResults,
      List<TransitMode> filterByModes,
      List<PlaceType> filterByPlaceTypes,
      List<FeedScopedId> filterByStops,
      List<FeedScopedId> filterByStations,
      List<FeedScopedId> filterByRoutes,
      List<String> filterByBikeRentalStations,
      List<String> filterByNetwork,
      TransitService transitService
    ) {
      var stop = TimetableRepositoryForTest.of().stop("A").build();
      return List.of(
        new PlaceAtDistance(stop, 0),
        new PlaceAtDistance(VEHICLE_RENTAL_STATION, 30),
        new PlaceAtDistance(RENTAL_VEHICLE_1, 50)
      );
    }
  };
}<|MERGE_RESOLUTION|>--- conflicted
+++ resolved
@@ -243,42 +243,6 @@
 
     timetableRepository.initTimeZone(BERLIN);
 
-    // Create a calendar (needed for testing cancelled trips)
-    CalendarServiceData calendarServiceData = new CalendarServiceData();
-    var firstDate = LocalDate.of(2024, 8, 8);
-    var secondDate = LocalDate.of(2024, 8, 9);
-    calendarServiceData.putServiceDatesForServiceId(cal_id, List.of(firstDate, secondDate));
-    timetableRepository.getServiceCodes().put(cal_id, 0);
-    timetableRepository.updateCalendarServiceData(
-      true,
-      calendarServiceData,
-      DataImportIssueStore.NOOP
-    );
-
-    timetableRepository.index();
-
-    TimetableSnapshot timetableSnapshot = new TimetableSnapshot();
-    tripTimes2.cancelTrip();
-    timetableSnapshot.update(new RealTimeTripUpdate(pattern, tripTimes2, secondDate));
-
-    var snapshot = timetableSnapshot.commit();
-
-    var routes = Arrays
-      .stream(TransitMode.values())
-      .sorted(Comparator.comparing(Enum::name))
-      .map(m ->
-        TimetableRepositoryForTest
-          .route(m.name())
-          .withMode(m)
-          .withLongName(I18NString.of("Long name for %s".formatted(m)))
-          .withGtfsSortOrder(sortOrder(m))
-          .withBikesAllowed(bikesAllowed(m))
-          .build()
-      )
-      .toList();
-
-    var busRoute = routes.stream().filter(r -> r.getMode().equals(BUS)).findFirst().get();
-<<<<<<< HEAD
     // Crate a calendar (needed for testing cancelled trips)
     CalendarServiceData calendarServiceData = new CalendarServiceData();
     var firstDate = LocalDate.of(2024, 8, 8);
@@ -294,35 +258,26 @@
       DataImportIssueStore.NOOP
     );
     timetableRepository.index();
+
     TimetableSnapshot timetableSnapshot = new TimetableSnapshot();
     tripTimes2.cancelTrip();
     timetableSnapshot.update(new RealTimeTripUpdate(pattern, tripTimes2, secondDate));
 
-    TransitEditorService transitService = new DefaultTransitService(timetableRepository) {
-=======
-    TransitEditorService transitService = new DefaultTransitService(timetableRepository, snapshot) {
->>>>>>> 62b49822
-      private final TransitAlertService alertService = new TransitAlertServiceImpl(
-        timetableRepository
-      );
-
-      @Override
-      public List<TransitMode> findTransitModes(StopLocation stop) {
-        return List.of(BUS, FERRY);
-      }
-
-      @Override
-      public TransitAlertService getTransitAlertService() {
-        return alertService;
-      }
-
-      @Override
-      public Set<Route> findRoutes(StopLocation stop) {
-        return Set.of(ROUTE);
-      }
-    };
-<<<<<<< HEAD
-    routes.forEach(transitService::addRoutes);
+    var routes = Arrays
+      .stream(TransitMode.values())
+      .sorted(Comparator.comparing(Enum::name))
+      .map(m ->
+        TimetableRepositoryForTest
+          .route(m.name())
+          .withMode(m)
+          .withLongName(I18NString.of("Long name for %s".formatted(m)))
+          .withGtfsSortOrder(sortOrder(m))
+          .withBikesAllowed(bikesAllowed(m))
+          .build()
+      )
+      .toList();
+
+    var busRoute = routes.stream().filter(r -> r.getMode().equals(BUS)).findFirst().get();
 
     final Trip addedTrip = Trip
       .of(new FeedScopedId(FEED_ID, ADDED_TRIP_ID))
@@ -359,8 +314,29 @@
         )
       );
     }
-=======
->>>>>>> 62b49822
+
+    var snapshot = timetableSnapshot.commit();
+
+    TransitEditorService transitService = new DefaultTransitService(timetableRepository, snapshot) {
+      private final TransitAlertService alertService = new TransitAlertServiceImpl(
+        timetableRepository
+      );
+
+      @Override
+      public List<TransitMode> findTransitModes(StopLocation stop) {
+        return List.of(BUS, FERRY);
+      }
+
+      @Override
+      public TransitAlertService getTransitAlertService() {
+        return alertService;
+      }
+
+      @Override
+      public Set<Route> findRoutes(StopLocation stop) {
+        return Set.of(ROUTE);
+      }
+    };
 
     routes.forEach(transitService::addRoutes);
 
