--- conflicted
+++ resolved
@@ -48,12 +48,9 @@
 import org.opentripplanner.framework.model.Grams;
 import org.opentripplanner.graph_builder.issue.api.DataImportIssueStore;
 import org.opentripplanner.model.FeedInfo;
-<<<<<<< HEAD
-import org.opentripplanner.model.TripTimeOnDate;
-=======
 import org.opentripplanner.model.RealTimeTripUpdate;
 import org.opentripplanner.model.TimetableSnapshot;
->>>>>>> e130997f
+import org.opentripplanner.model.TripTimeOnDate;
 import org.opentripplanner.model.calendar.CalendarServiceData;
 import org.opentripplanner.model.fare.FareMedium;
 import org.opentripplanner.model.fare.FareProduct;
@@ -191,7 +188,13 @@
       .build();
     var stopTimes = TEST_MODEL.stopTimesEvery5Minutes(3, trip, "11:00");
     var tripTimes = TripTimesFactory.tripTimes(trip, stopTimes, DEDUPLICATOR);
-<<<<<<< HEAD
+    var trip2 = TimetableRepositoryForTest
+      .trip("321Canceled")
+      .withHeadsign(I18NString.of("Trip Headsign"))
+      .withServiceId(cal_id)
+      .build();
+    var stopTimes2 = TEST_MODEL.stopTimesEvery5Minutes(3, trip2, "11:30");
+    var tripTimes2 = TripTimesFactory.tripTimes(trip2, stopTimes2, DEDUPLICATOR);
 
     var calendar = new CalendarServiceData();
     FeedScopedId serviceId = calendar.getOrCreateServiceIdForDate(SERVICE_DATE);
@@ -205,6 +208,7 @@
       .withScheduledTimeTableBuilder(builder ->
         builder
           .addTripTimes(tripTimes)
+          .addTripTimes(tripTimes2)
           .addTripTimes(
             TripTimesFactory.tripTimes(
               tripToBeReplaced,
@@ -212,19 +216,6 @@
               DEDUPLICATOR
             )
           )
-=======
-    var trip2 = TimetableRepositoryForTest
-      .trip("321Canceled")
-      .withHeadsign(I18NString.of("Trip Headsign"))
-      .withServiceId(cal_id)
-      .build();
-    var stopTimes2 = TEST_MODEL.stopTimesEvery5Minutes(3, trip2, "11:30");
-    var tripTimes2 = TripTimesFactory.tripTimes(trip2, stopTimes2, DEDUPLICATOR);
-    final TripPattern pattern = TEST_MODEL
-      .pattern(BUS)
-      .withScheduledTimeTableBuilder(builder ->
-        builder.addTripTimes(tripTimes).addTripTimes(tripTimes2)
->>>>>>> e130997f
       )
       .build();
 
