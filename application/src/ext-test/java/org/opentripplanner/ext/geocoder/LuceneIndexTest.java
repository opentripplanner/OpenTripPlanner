--- conflicted
+++ resolved
@@ -135,15 +135,9 @@
         .build();
 
       @Override
-<<<<<<< HEAD
       public List<TransitMode> findTransitModes(StopLocation stop) {
-        if (stop.getGtfsVehicleType() != null) {
-          return List.of(stop.getGtfsVehicleType());
-=======
-      public List<TransitMode> getModesOfStopLocation(StopLocation stop) {
         if (stop.getVehicleType() != null) {
           return List.of(stop.getVehicleType());
->>>>>>> 56f3b2a5
         } else {
           return List.copyOf(modes.get(stop));
         }
