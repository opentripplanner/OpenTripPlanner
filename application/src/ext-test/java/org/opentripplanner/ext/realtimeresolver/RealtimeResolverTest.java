package org.opentripplanner.ext.realtimeresolver;

import static org.junit.jupiter.api.Assertions.assertEquals;
import static org.junit.jupiter.api.Assertions.assertNotNull;
import static org.junit.jupiter.api.Assertions.assertTrue;
import static org.opentripplanner.model.plan.TestItineraryBuilder.newItinerary;
import static org.opentripplanner.utils.time.TimeUtils.time;

import java.time.LocalDate;
import java.util.List;
import java.util.stream.Collectors;
import java.util.stream.IntStream;
import org.junit.jupiter.api.Test;
import org.opentripplanner.graph_builder.issue.api.DataImportIssueStore;
import org.opentripplanner.model.Timetable;
import org.opentripplanner.model.calendar.CalendarServiceData;
import org.opentripplanner.model.plan.Itinerary;
import org.opentripplanner.model.plan.Leg;
import org.opentripplanner.model.plan.Place;
import org.opentripplanner.model.plan.ScheduledTransitLeg;
import org.opentripplanner.routing.alertpatch.EntitySelector;
import org.opentripplanner.routing.alertpatch.TimePeriod;
import org.opentripplanner.routing.alertpatch.TransitAlert;
import org.opentripplanner.routing.impl.TransitAlertServiceImpl;
import org.opentripplanner.routing.services.TransitAlertService;
import org.opentripplanner.transit.model._data.TimetableRepositoryForTest;
import org.opentripplanner.transit.model.network.Route;
import org.opentripplanner.transit.model.network.TripPattern;
import org.opentripplanner.transit.model.site.RegularStop;
import org.opentripplanner.transit.model.timetable.TripTimes;
import org.opentripplanner.transit.service.DefaultTransitService;
import org.opentripplanner.transit.service.TimetableRepository;
import org.opentripplanner.transit.service.TransitService;

class RealtimeResolverTest {

  private final TimetableRepositoryForTest testModel = TimetableRepositoryForTest.of();

  private final Route route1 = TimetableRepositoryForTest.route("route1").build();
  private final Route route2 = TimetableRepositoryForTest.route("route2").build();

  private final RegularStop stop1 = testModel.stop("stop1", 1, 1).build();
  private final RegularStop stop2 = testModel.stop("stop2", 2, 1).build();
  private final RegularStop stop3 = testModel.stop("stop3", 3, 1).build();

  @Test
  void testPopulateLegsWithRealtime() {
    var itinerary = newItinerary(Place.forStop(stop1), time("11:00"))
      .bus(route1, 1, time("11:05"), time("11:20"), Place.forStop(stop2))
      .bus(route2, 2, time("11:20"), time("11:40"), Place.forStop(stop3))
      .build();

    // Put a delay on trip 1
    var serviceDate = itinerary.startTime().toLocalDate();
    var patterns = itineraryPatterns(itinerary);
    var delayedPattern = delay(patterns.get(0), 123);
    var transitService = makeTransitService(List.of(delayedPattern, patterns.get(1)), serviceDate);

    // Put an alert on stop3
    var alert = TransitAlert.of(stop3.getId())
      .addEntity(new EntitySelector.StopAndRoute(stop3.getId(), route2.getId()))
      .addTimePeriod(new TimePeriod(0, 0))
      .build();
    transitService.getTransitAlertService().setAlerts(List.of(alert));

    var itineraries = List.of(itinerary);
    RealtimeResolver.populateLegsWithRealtime(itineraries, transitService);

    assertEquals(1, itineraries.size());

    var legs = itinerary.getLegs();
    var leg1ArrivalDelay = legs
      .get(0)
      .asScheduledTransitLeg()
      .getTripPattern()
      .getScheduledTimetable()
      .getTripTimes()
      .getFirst()
      .getArrivalDelay(1);
    assertEquals(123, leg1ArrivalDelay);
    assertEquals(0, legs.get(0).getTransitAlerts().size());
    assertEquals(1, legs.get(1).getTransitAlerts().size());
  }

  @Test
  void testPopulateLegsWithRealtimeNonTransit() {
    // Test walk leg and transit leg that doesn't have a corresponding realtime leg
    var itinerary = newItinerary(Place.forStop(stop1), time("11:00"))
      .walk(300, Place.forStop(stop2))
      .bus(route1, 1, time("11:20"), time("11:40"), Place.forStop(stop3))
      .build();

    var model = new TimetableRepository();
    model.index();
    var transitService = new DefaultTransitService(model);

    var itineraries = List.of(itinerary);
    RealtimeResolver.populateLegsWithRealtime(itineraries, transitService);

    assertEquals(1, itineraries.size());

    var legs = itinerary.getLegs();
    assertEquals(2, legs.size());
    assertTrue(legs.get(0).isWalkingLeg());
    assertTrue(legs.get(1).isTransitLeg());
  }

  @Test
  void testPopulateLegsWithRealtimeKeepStaySeated() {
    var staySeatedItinerary = newItinerary(Place.forStop(stop1), time("11:00"))
      .bus(route1, 1, time("11:05"), time("11:20"), Place.forStop(stop2))
      .staySeatedBus(route2, 2, time("11:20"), time("11:40"), Place.forStop(stop3))
      .build();

    var serviceDate = staySeatedItinerary.startTime().toLocalDate();
    var patterns = itineraryPatterns(staySeatedItinerary);
    var transitService = makeTransitService(patterns, serviceDate);

    var itineraries = List.of(staySeatedItinerary);
    RealtimeResolver.populateLegsWithRealtime(itineraries, transitService);

    assertEquals(1, itineraries.size());

    var constrained = itineraries.get(0).getLegs().get(1).getTransferFromPrevLeg();
    assertNotNull(constrained);
    assertTrue(constrained.getTransferConstraint().isStaySeated());
  }

  private static TripPattern delay(TripPattern pattern1, int seconds) {
    var originalTimeTable = pattern1.getScheduledTimetable();

<<<<<<< HEAD
    var delayedTripTimes = delay(originalTimeTable.getTripTimes().getFirst(), seconds);
    var delayedTimetable = Timetable
      .of()
=======
    var delayedTripTimes = delay(originalTimeTable.getTripTimes(0), seconds);
    var delayedTimetable = Timetable.of()
>>>>>>> 04fadbf9
      .withTripPattern(pattern1)
      .addTripTimes(delayedTripTimes)
      .build();

    return pattern1.copy().withScheduledTimeTable(delayedTimetable).build();
  }

  private static TripTimes delay(TripTimes tt, int seconds) {
    var delayed = tt.copyScheduledTimes();
    IntStream.range(0, delayed.getNumStops()).forEach(i -> {
      delayed.updateArrivalDelay(i, seconds);
      delayed.updateDepartureDelay(i, seconds);
    });
    return delayed;
  }

  private static List<TripPattern> itineraryPatterns(Itinerary itinerary) {
    return itinerary
      .getLegs()
      .stream()
      .filter(Leg::isScheduledTransitLeg)
      .map(Leg::asScheduledTransitLeg)
      .map(ScheduledTransitLeg::getTripPattern)
      .collect(Collectors.toList());
  }

  private static TransitService makeTransitService(
    List<TripPattern> patterns,
    LocalDate serviceDate
  ) {
    var timetableRepository = new TimetableRepository();
    CalendarServiceData calendarServiceData = new CalendarServiceData();

    patterns.forEach(pattern -> {
      timetableRepository.addTripPattern(pattern.getId(), pattern);

      var serviceCode = pattern.getScheduledTimetable().getTripTimes().getFirst().getServiceCode();
      timetableRepository.getServiceCodes().put(pattern.getId(), serviceCode);

      calendarServiceData.putServiceDatesForServiceId(pattern.getId(), List.of(serviceDate));
    });

    timetableRepository.updateCalendarServiceData(
      true,
      calendarServiceData,
      DataImportIssueStore.NOOP
    );
    timetableRepository.index();

    return new DefaultTransitService(timetableRepository) {
      final TransitAlertService alertService = new TransitAlertServiceImpl(timetableRepository);

      @Override
      public TransitAlertService getTransitAlertService() {
        return alertService;
      }
    };
  }
}<|MERGE_RESOLUTION|>--- conflicted
+++ resolved
@@ -129,14 +129,8 @@
   private static TripPattern delay(TripPattern pattern1, int seconds) {
     var originalTimeTable = pattern1.getScheduledTimetable();
 
-<<<<<<< HEAD
     var delayedTripTimes = delay(originalTimeTable.getTripTimes().getFirst(), seconds);
-    var delayedTimetable = Timetable
-      .of()
-=======
-    var delayedTripTimes = delay(originalTimeTable.getTripTimes(0), seconds);
     var delayedTimetable = Timetable.of()
->>>>>>> 04fadbf9
       .withTripPattern(pattern1)
       .addTripTimes(delayedTripTimes)
       .build();
