--- conflicted
+++ resolved
@@ -49,13 +49,9 @@
     overloadingAllowed = config.overloadingAllowed();
     system = VehicleRentalSystem.of()
       .withSystemId(networkName)
-<<<<<<< HEAD
+      .withName(I18NString.of("Helsinki/Espoo"))
       .withLanguage("fi")
       .withName("Helsinki/Espoo")
-=======
-      .withName(I18NString.of("Helsinki/Espoo"))
-      .withTimezone("Europe/Helsinki")
->>>>>>> 6cc45987
       .build();
   }
 
