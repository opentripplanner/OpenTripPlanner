package org.opentripplanner.ext.fares;

import org.opentripplanner.model.plan.Itinerary;
import org.opentripplanner.routing.algorithm.filterchain.framework.spi.ItineraryDecorator;
import org.opentripplanner.routing.fares.FareService;

/**
 * Computes the fares of an itinerary and adds them.
 */
<<<<<<< HEAD
public final class DecorateWithFare implements ItineraryDecorator {
=======
public class DecorateWithFare implements ItineraryDecorator {
>>>>>>> 1cd3e1ff

  private final FareService fareService;

  public DecorateWithFare(FareService fareService) {
    this.fareService = fareService;
  }

  @Override
  public Itinerary decorate(Itinerary itinerary) {
    var fare = fareService.calculateFares(itinerary);
    return (fare != null)
      ? ItineraryFaresDecorator.decorateItineraryWithFare(itinerary, fare)
      : itinerary;
  }
}<|MERGE_RESOLUTION|>--- conflicted
+++ resolved
@@ -7,11 +7,7 @@
 /**
  * Computes the fares of an itinerary and adds them.
  */
-<<<<<<< HEAD
-public final class DecorateWithFare implements ItineraryDecorator {
-=======
 public class DecorateWithFare implements ItineraryDecorator {
->>>>>>> 1cd3e1ff
 
   private final FareService fareService;
 
