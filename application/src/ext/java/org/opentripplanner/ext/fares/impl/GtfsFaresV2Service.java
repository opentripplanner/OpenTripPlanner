--- conflicted
+++ resolved
@@ -20,12 +20,8 @@
 import org.opentripplanner.model.fare.FareProduct;
 import org.opentripplanner.model.plan.Itinerary;
 import org.opentripplanner.model.plan.Leg;
-<<<<<<< HEAD
 import org.opentripplanner.model.plan.leg.ScheduledTransitLeg;
-=======
-import org.opentripplanner.model.plan.ScheduledTransitLeg;
 import org.opentripplanner.transit.model.basic.Distance;
->>>>>>> a5a328bf
 import org.opentripplanner.transit.model.framework.FeedScopedId;
 import org.opentripplanner.transit.model.site.StopLocation;
 import org.slf4j.Logger;
@@ -247,23 +243,13 @@
     // If no valid distance type is given, do not consider distances in fare computation
 
     FareDistance distance = rule.fareDistance();
-<<<<<<< HEAD
-    if (distance instanceof FareDistance.Stops ruleDistance) {
+    if (distance instanceof FareDistance.Stops(int min, int max)) {
       var numStops = leg.listIntermediateStops().size();
-      return numStops >= ruleDistance.min() && ruleDistance.max() >= numStops;
-    } else if (rule.fareDistance() instanceof FareDistance.LinearDistance ruleDistance) {
-      var ruleMax = ruleDistance.max();
-      var ruleMin = ruleDistance.min();
-      var legDistance = leg.directDistanceMeters();
-=======
-    if (distance instanceof FareDistance.Stops(int min, int max)) {
-      var numStops = leg.getIntermediateStops().size();
       return numStops >= min && max >= numStops;
     } else if (
       rule.fareDistance() instanceof FareDistance.LinearDistance(Distance min, Distance max)
     ) {
-      var legDistance = leg.getDirectDistanceMeters();
->>>>>>> a5a328bf
+      var legDistance = leg.directDistanceMeters();
 
       return legDistance > min.toMeters() && legDistance < max.toMeters();
     } else return true;
