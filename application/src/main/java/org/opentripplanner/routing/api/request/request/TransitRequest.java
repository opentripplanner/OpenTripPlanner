package org.opentripplanner.routing.api.request.request;

import java.io.Serializable;
import java.util.List;
import java.util.Objects;
import org.opentripplanner.model.modes.ExcludeAllTransitFilter;
import org.opentripplanner.routing.api.request.DebugRaptor;
import org.opentripplanner.routing.api.request.request.filter.AllowAllTransitFilter;
import org.opentripplanner.routing.api.request.request.filter.TransitFilter;
import org.opentripplanner.routing.api.request.request.filter.TransitGroupSelect;
import org.opentripplanner.transit.model.framework.FeedScopedId;
import org.opentripplanner.utils.tostring.ToStringBuilder;

<<<<<<< HEAD
public class TransitRequest implements Serializable {
=======
/**
 * Represents a transit request with various configuration options such as
 * banned trips, preferred/unpreferred agencies, and routes, as well as
 * filters and debugging capabilities. This class is designed to allow for
 * customization of transit-related searches.
 */
public class TransitRequest implements Cloneable, Serializable {
>>>>>>> 5025a472

  public static final TransitRequest DEFAULT = new TransitRequest(
    List.of(AllowAllTransitFilter.of()),
    List.of(),
    List.of(),
    List.of(),
    List.of(),
    List.of(),
    List.of(),
    List.of(),
    DebugRaptor.defaltValue()
  );

  private final List<TransitFilter> filters;

  @Deprecated
  private final List<FeedScopedId> preferredAgencies;

  private final List<FeedScopedId> unpreferredAgencies;

  /**
   * @deprecated TODO OTP2 Needs to be implemented
   */
  @Deprecated
  private final List<FeedScopedId> preferredRoutes;

  private final List<FeedScopedId> unpreferredRoutes;
  private final List<FeedScopedId> bannedTrips;
  private final List<TransitGroupSelect> priorityGroupsByAgency;
  private final List<TransitGroupSelect> priorityGroupsGlobal;
  private final DebugRaptor raptorDebugging;

  TransitRequest(
    List<TransitFilter> filters,
    List<FeedScopedId> preferredAgencies,
    List<FeedScopedId> unpreferredAgencies,
    List<FeedScopedId> preferredRoutes,
    List<FeedScopedId> unpreferredRoutes,
    List<FeedScopedId> bannedTrips,
    List<TransitGroupSelect> priorityGroupsByAgency,
    List<TransitGroupSelect> priorityGroupsGlobal,
    DebugRaptor raptorDebugging
  ) {
    this.filters = filters;
    this.preferredAgencies = preferredAgencies;
    this.unpreferredAgencies = unpreferredAgencies;
    this.preferredRoutes = preferredRoutes;
    this.unpreferredRoutes = unpreferredRoutes;
    this.bannedTrips = bannedTrips;
    this.priorityGroupsByAgency = priorityGroupsByAgency;
    this.priorityGroupsGlobal = priorityGroupsGlobal;
    this.raptorDebugging = raptorDebugging;
  }

  public static TransitRequestBuilder of() {
    return DEFAULT.copyOf();
  }

  public TransitRequestBuilder copyOf() {
    return new TransitRequestBuilder(this);
  }

  @Deprecated
  public List<FeedScopedId> bannedTrips() {
    return bannedTrips;
  }

  public List<TransitFilter> filters() {
    return filters;
  }

  /**
   * A unique group-id is assigned to all patterns grouped by matching select and agency.
   * In other words, two patterns matching the same select and with the same agency-id
   * will get the same group-id.
   * <p>
   * Note! Entities that are not matched are put in the BASE-GROUP with id 0.
   */
  public List<TransitGroupSelect> priorityGroupsByAgency() {
    return priorityGroupsByAgency;
  }

  /**
   * A unique group-id is assigned all patterns grouped by matching selects.
   * <p>
   * Note! Entities that are not matched are put in the BASE-GROUP with id 0.
   */
  public List<TransitGroupSelect> priorityGroupsGlobal() {
    return priorityGroupsGlobal;
  }

  /**
   * List of preferred agencies by user.
   */
  @Deprecated
  public List<FeedScopedId> preferredAgencies() {
    return preferredAgencies;
  }

  public List<FeedScopedId> unpreferredAgencies() {
    return unpreferredAgencies;
  }

  /**
   * Set of preferred routes by user and configuration.
   */
  @Deprecated
  public List<FeedScopedId> preferredRoutes() {
    return preferredRoutes;
  }

  /**
   * Set of unpreferred routes for given user and configuration.
   */
  public List<FeedScopedId> unpreferredRoutes() {
    return unpreferredRoutes;
  }

  public DebugRaptor raptorDebugging() {
    return raptorDebugging;
  }

  /**
   * Returns whether it is requested to run the transit search for this request.
   */
  public boolean enabled() {
    return filters.stream().noneMatch(ExcludeAllTransitFilter.class::isInstance);
  }

  @Override
  public boolean equals(Object o) {
    if (this == o) {
      return true;
    }
    if (o == null || getClass() != o.getClass()) {
      return false;
    }
    TransitRequest that = (TransitRequest) o;
    return (
      Objects.equals(filters, that.filters) &&
      Objects.equals(preferredAgencies, that.preferredAgencies) &&
      Objects.equals(unpreferredAgencies, that.unpreferredAgencies) &&
      Objects.equals(preferredRoutes, that.preferredRoutes) &&
      Objects.equals(unpreferredRoutes, that.unpreferredRoutes) &&
      Objects.equals(bannedTrips, that.bannedTrips) &&
      Objects.equals(priorityGroupsByAgency, that.priorityGroupsByAgency) &&
      Objects.equals(priorityGroupsGlobal, that.priorityGroupsGlobal) &&
      Objects.equals(raptorDebugging, that.raptorDebugging)
    );
  }

  @Override
  public int hashCode() {
    return Objects.hash(
      filters,
      preferredAgencies,
      unpreferredAgencies,
      preferredRoutes,
      unpreferredRoutes,
      bannedTrips,
      priorityGroupsByAgency,
      priorityGroupsGlobal,
      raptorDebugging
    );
  }

  @Override
  public String toString() {
    return ToStringBuilder.of(TransitRequest.class)
      .addCol("filters", filters, DEFAULT.filters)
      .addCol("preferredAgencies", preferredAgencies)
      .addCol("unpreferredAgencies", unpreferredAgencies)
      .addCol("preferredRoutes", preferredRoutes)
      .addCol("unpreferredRoutes", unpreferredRoutes)
      .addCol("bannedTrips", bannedTrips)
      .addCol("priorityGroupsByAgency", priorityGroupsByAgency)
      .addCol("priorityGroupsGlobal", priorityGroupsGlobal)
      .addObj("raptorDebugging", raptorDebugging, DEFAULT.raptorDebugging)
      .toString();
  }
}<|MERGE_RESOLUTION|>--- conflicted
+++ resolved
@@ -11,17 +11,13 @@
 import org.opentripplanner.transit.model.framework.FeedScopedId;
 import org.opentripplanner.utils.tostring.ToStringBuilder;
 
-<<<<<<< HEAD
-public class TransitRequest implements Serializable {
-=======
 /**
  * Represents a transit request with various configuration options such as
  * banned trips, preferred/unpreferred agencies, and routes, as well as
  * filters and debugging capabilities. This class is designed to allow for
  * customization of transit-related searches.
  */
-public class TransitRequest implements Cloneable, Serializable {
->>>>>>> 5025a472
+public class TransitRequest implements Serializable {
 
   public static final TransitRequest DEFAULT = new TransitRequest(
     List.of(AllowAllTransitFilter.of()),
