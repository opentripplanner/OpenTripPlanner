package org.opentripplanner.routing.graphfinder;

import static java.lang.Integer.min;

import java.util.Comparator;
import java.util.List;
import org.locationtech.jts.geom.Coordinate;
import org.opentripplanner.astar.spi.SkipEdgeStrategy;
import org.opentripplanner.astar.spi.TraverseVisitor;
import org.opentripplanner.model.GenericLocation;
import org.opentripplanner.routing.api.request.RouteRequest;
import org.opentripplanner.routing.api.request.StreetMode;
import org.opentripplanner.routing.graph.Graph;
import org.opentripplanner.routing.linking.VertexLinker;
import org.opentripplanner.street.model.edge.Edge;
import org.opentripplanner.street.search.StreetSearchBuilder;
import org.opentripplanner.street.search.TemporaryVerticesContainer;
import org.opentripplanner.street.search.state.State;
import org.opentripplanner.street.search.strategy.DominanceFunctions;
import org.opentripplanner.transit.model.basic.TransitMode;
import org.opentripplanner.transit.model.framework.FeedScopedId;
import org.opentripplanner.transit.service.TransitService;

/**
 * A GraphFinder which uses the street network to traverse the graph in order to find the nearest
 * stops and/or places from the origin.
 */
public class StreetGraphFinder implements GraphFinder {

  private final Graph graph;
  private final VertexLinker linker;

  public StreetGraphFinder(Graph graph, VertexLinker linker) {
    this.graph = graph;
    this.linker = linker;
  }

  @Override
  public List<NearbyStop> findClosestStops(Coordinate coordinate, double radiusMeters) {
    StopFinderTraverseVisitor visitor = new StopFinderTraverseVisitor(radiusMeters);
    findClosestUsingStreets(
      coordinate.getY(),
      coordinate.getX(),
      visitor,
      visitor.getSkipEdgeStrategy()
    );
    return visitor.stopsFound();
  }

  @Override
  public List<PlaceAtDistance> findClosestPlaces(
    double lat,
    double lon,
    double radiusMeters,
    int maxResults,
    List<TransitMode> filterByModes,
    List<PlaceType> filterByPlaceTypes,
    List<FeedScopedId> filterByStops,
    List<FeedScopedId> filterByStations,
    List<FeedScopedId> filterByRoutes,
    List<String> filterByBikeRentalStations,
    List<String> filterByNetwork,
    TransitService transitService
  ) {
    PlaceFinderTraverseVisitor visitor = new PlaceFinderTraverseVisitor(
      transitService,
      filterByModes,
      filterByPlaceTypes,
      filterByStops,
      filterByStations,
      filterByRoutes,
      filterByBikeRentalStations,
      filterByNetwork,
      maxResults,
      radiusMeters
    );
    SkipEdgeStrategy<State, Edge> terminationStrategy = visitor.getSkipEdgeStrategy();
    findClosestUsingStreets(lat, lon, visitor, terminationStrategy);
    List<PlaceAtDistance> results = visitor.placesFound;
    results.sort(Comparator.comparingDouble(PlaceAtDistance::distance));
    return results.subList(0, min(results.size(), maxResults));
  }

  private void findClosestUsingStreets(
    double lat,
    double lon,
    TraverseVisitor<State, Edge> visitor,
    SkipEdgeStrategy<State, Edge> skipEdgeStrategy
  ) {
    // Make a normal OTP routing request so we can traverse edges and use GenericAStar
    // TODO make a function that builds normal routing requests from profile requests
    // TODO: This is incorrect, the configured defaults are not used.
    var request = RouteRequest.of()
      .withPreferences(pref -> pref.withWalk(it -> it.withSpeed(1)))
      .withNumItineraries(1)
      .buildDefault();

    // RR dateTime defaults to currentTime.
    // If elapsed time is not capped, searches are very slow.
    try (
<<<<<<< HEAD
      var temporaryVerticesContainer = TemporaryVerticesContainer.of(graph)
        .withFrom(GenericLocation.fromCoordinate(lat, lon), StreetMode.WALK)
        .build()
=======
      var temporaryVertices = new TemporaryVerticesContainer(
        graph,
        linker,
        GenericLocation.fromCoordinate(lat, lon),
        GenericLocation.UNKNOWN,
        StreetMode.WALK,
        StreetMode.WALK
      )
>>>>>>> 46f58732
    ) {
      StreetSearchBuilder.of()
        .setSkipEdgeStrategy(skipEdgeStrategy)
        .setTraverseVisitor(visitor)
        .setDominanceFunction(new DominanceFunctions.LeastWalk())
        .setRequest(request)
        .setFrom(temporaryVerticesContainer.fromVertices())
        .setTo(temporaryVerticesContainer.toVertices())
        .getShortestPathTree();
    }
  }
}<|MERGE_RESOLUTION|>--- conflicted
+++ resolved
@@ -98,20 +98,9 @@
     // RR dateTime defaults to currentTime.
     // If elapsed time is not capped, searches are very slow.
     try (
-<<<<<<< HEAD
-      var temporaryVerticesContainer = TemporaryVerticesContainer.of(graph)
+      var temporaryVerticesContainer = TemporaryVerticesContainer.of(graph, linker)
         .withFrom(GenericLocation.fromCoordinate(lat, lon), StreetMode.WALK)
         .build()
-=======
-      var temporaryVertices = new TemporaryVerticesContainer(
-        graph,
-        linker,
-        GenericLocation.fromCoordinate(lat, lon),
-        GenericLocation.UNKNOWN,
-        StreetMode.WALK,
-        StreetMode.WALK
-      )
->>>>>>> 46f58732
     ) {
       StreetSearchBuilder.of()
         .setSkipEdgeStrategy(skipEdgeStrategy)
