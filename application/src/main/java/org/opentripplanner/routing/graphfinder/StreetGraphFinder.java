package org.opentripplanner.routing.graphfinder;

import static java.lang.Integer.min;

import java.util.Comparator;
import java.util.List;
import org.locationtech.jts.geom.Coordinate;
import org.opentripplanner.astar.spi.SkipEdgeStrategy;
import org.opentripplanner.astar.spi.TraverseVisitor;
import org.opentripplanner.model.GenericLocation;
import org.opentripplanner.routing.api.request.RouteRequest;
import org.opentripplanner.routing.api.request.StreetMode;
import org.opentripplanner.routing.graph.Graph;
import org.opentripplanner.street.model.edge.Edge;
import org.opentripplanner.street.search.StreetSearchBuilder;
import org.opentripplanner.street.search.TemporaryVerticesContainer;
import org.opentripplanner.street.search.state.State;
import org.opentripplanner.street.search.strategy.DominanceFunctions;
import org.opentripplanner.transit.model.basic.TransitMode;
import org.opentripplanner.transit.model.framework.FeedScopedId;
import org.opentripplanner.transit.service.TransitService;

/**
 * A GraphFinder which uses the street network to traverse the graph in order to find the nearest
 * stops and/or places from the origin.
 */
public class StreetGraphFinder implements GraphFinder {

  private final Graph graph;

  public StreetGraphFinder(Graph graph) {
    this.graph = graph;
  }

  @Override
  public List<NearbyStop> findClosestStops(Coordinate coordinate, double radiusMeters) {
    StopFinderTraverseVisitor visitor = new StopFinderTraverseVisitor(radiusMeters);
    findClosestUsingStreets(
      coordinate.getY(),
      coordinate.getX(),
      visitor,
      visitor.getSkipEdgeStrategy()
    );
    return visitor.stopsFound();
  }

  @Override
  public List<PlaceAtDistance> findClosestPlaces(
    double lat,
    double lon,
    double radiusMeters,
    int maxResults,
    List<TransitMode> filterByModes,
    List<PlaceType> filterByPlaceTypes,
    List<FeedScopedId> filterByStops,
    List<FeedScopedId> filterByStations,
    List<FeedScopedId> filterByRoutes,
    List<String> filterByBikeRentalStations,
    List<String> filterByNetwork,
    TransitService transitService
  ) {
    PlaceFinderTraverseVisitor visitor = new PlaceFinderTraverseVisitor(
      transitService,
      filterByModes,
      filterByPlaceTypes,
      filterByStops,
      filterByStations,
      filterByRoutes,
      filterByBikeRentalStations,
      filterByNetwork,
      maxResults,
      radiusMeters
    );
    SkipEdgeStrategy<State, Edge> terminationStrategy = visitor.getSkipEdgeStrategy();
    findClosestUsingStreets(lat, lon, visitor, terminationStrategy);
    List<PlaceAtDistance> results = visitor.placesFound;
    results.sort(Comparator.comparingDouble(PlaceAtDistance::distance));
    return results.subList(0, min(results.size(), maxResults));
  }

  private void findClosestUsingStreets(
    double lat,
    double lon,
    TraverseVisitor<State, Edge> visitor,
    SkipEdgeStrategy<State, Edge> skipEdgeStrategy
  ) {
<<<<<<< HEAD
    // Make a normal OTP routing request so we can traverse edges and use GenericAStar
    // TODO make a function that builds normal routing requests from profile requests

    // TODO: This is incorrect, the configured defaults are not used.
    var request = RouteRequest.of()
      .withPreferences(pref -> pref.withWalk(it -> it.withSpeed(1)))
      .withNumItineraries(1)
      .buildDefault();

=======
    RouteRequest rr = new RouteRequest();
    rr.setFrom(new GenericLocation(null, null, lat, lon));
    rr.withPreferences(pref -> pref.withWalk(it -> it.withSpeed(1)));
    rr.setNumItineraries(1);
>>>>>>> 5025a472
    // RR dateTime defaults to currentTime.
    // If elapsed time is not capped, searches are very slow.
    try (
      var temporaryVertices = new TemporaryVerticesContainer(
        graph,
        GenericLocation.fromCoordinate(lat, lon),
        GenericLocation.UNKNOWN,
        StreetMode.WALK,
        StreetMode.WALK
      )
    ) {
      StreetSearchBuilder.of()
        .setSkipEdgeStrategy(skipEdgeStrategy)
        .setTraverseVisitor(visitor)
        .setDominanceFunction(new DominanceFunctions.LeastWalk())
        .setRequest(request)
        .setVerticesContainer(temporaryVertices)
        .getShortestPathTree();
    }
  }
}<|MERGE_RESOLUTION|>--- conflicted
+++ resolved
@@ -84,22 +84,14 @@
     TraverseVisitor<State, Edge> visitor,
     SkipEdgeStrategy<State, Edge> skipEdgeStrategy
   ) {
-<<<<<<< HEAD
     // Make a normal OTP routing request so we can traverse edges and use GenericAStar
     // TODO make a function that builds normal routing requests from profile requests
-
     // TODO: This is incorrect, the configured defaults are not used.
     var request = RouteRequest.of()
       .withPreferences(pref -> pref.withWalk(it -> it.withSpeed(1)))
       .withNumItineraries(1)
       .buildDefault();
 
-=======
-    RouteRequest rr = new RouteRequest();
-    rr.setFrom(new GenericLocation(null, null, lat, lon));
-    rr.withPreferences(pref -> pref.withWalk(it -> it.withSpeed(1)));
-    rr.setNumItineraries(1);
->>>>>>> 5025a472
     // RR dateTime defaults to currentTime.
     // If elapsed time is not capped, searches are very slow.
     try (
