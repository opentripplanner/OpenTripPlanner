package org.opentripplanner.routing.algorithm.raptoradapter.router.street;

import java.util.Collections;
import java.util.List;
import org.opentripplanner.astar.model.GraphPath;
import org.opentripplanner.framework.application.OTPRequestTimeoutException;
import org.opentripplanner.framework.geometry.SphericalDistanceLibrary;
import org.opentripplanner.model.plan.Itinerary;
import org.opentripplanner.routing.algorithm.mapping.GraphPathToItineraryMapper;
import org.opentripplanner.routing.algorithm.mapping.ItinerariesHelper;
import org.opentripplanner.routing.api.request.RouteRequest;
import org.opentripplanner.routing.api.request.StreetMode;
import org.opentripplanner.routing.error.PathNotFoundException;
import org.opentripplanner.routing.impl.GraphPathFinder;
import org.opentripplanner.standalone.api.OtpServerRequestContext;
import org.opentripplanner.street.model.edge.Edge;
import org.opentripplanner.street.model.vertex.Vertex;
import org.opentripplanner.street.search.TemporaryVerticesContainer;
import org.opentripplanner.street.search.state.State;
import org.opentripplanner.street.service.StreetLimitationParametersService;

/**
 * Generates "direct" street routes, i.e. those that do not use transit and are on the street
 * network for the entire itinerary.
 *
 * @see DirectFlexRouter
 */
public class DirectStreetRouter {

  public static List<Itinerary> route(OtpServerRequestContext serverContext, RouteRequest request) {
    if (request.journey().direct().mode() == StreetMode.NOT_SET) {
      return Collections.emptyList();
    }
    OTPRequestTimeoutException.checkForTimeout();

    try (
      var temporaryVertices = new TemporaryVerticesContainer(
        serverContext.graph(),
        serverContext.vertexLinker(),
        serverContext.transitService()::findStopOrChildIds,
        request.from(),
        request.to(),
        request.journey().direct().mode(),
        request.journey().direct().mode()
      )
    ) {
      StreetLimitationParametersService streetLimitationParametersService =
        serverContext.streetLimitationParametersService();
      var maxCarSpeed = streetLimitationParametersService.getMaxCarSpeed();
      if (!straightLineDistanceIsWithinLimit(request, temporaryVertices, maxCarSpeed)) {
        return Collections.emptyList();
      }

      // we could also get a persistent router-scoped GraphPathFinder but there's no setup cost here
      GraphPathFinder gpFinder = new GraphPathFinder(
        serverContext.traverseVisitor(),
<<<<<<< HEAD
        serverContext.dataOverlayContext(request),
        streetLimitationParametersService
=======
        serverContext.listExtensionRequestContexts(request),
        maxCarSpeed
>>>>>>> 297de30a
      );
      List<GraphPath<State, Edge, Vertex>> paths = gpFinder.graphPathFinderEntryPoint(
        request,
        temporaryVertices
      );

      // Convert the internal GraphPaths to itineraries
      final GraphPathToItineraryMapper graphPathToItineraryMapper = new GraphPathToItineraryMapper(
        serverContext.transitService()::getRegularStop,
        serverContext.transitService().getTimeZone(),
        serverContext.graph().streetNotesService,
        serverContext.graph().ellipsoidToGeoidDifference
      );
      List<Itinerary> response = graphPathToItineraryMapper.mapItineraries(paths);
      response = ItinerariesHelper.decorateItinerariesWithRequestData(
        response,
        request.journey().wheelchair(),
        request.preferences().wheelchair()
      );
      return response;
    } catch (PathNotFoundException e) {
      return Collections.emptyList();
    }
  }

  private static boolean straightLineDistanceIsWithinLimit(
    RouteRequest request,
    TemporaryVerticesContainer vertexContainer,
    float maxCarSpeed
  ) {
    // TODO This currently only calculates the distances between the first fromVertex
    //      and the first toVertex
    double distance = SphericalDistanceLibrary.distance(
      vertexContainer.getFromVertices().iterator().next().getCoordinate(),
      vertexContainer.getToVertices().iterator().next().getCoordinate()
    );
    return distance < calculateDistanceMaxLimit(request, maxCarSpeed);
  }

  /**
   * Calculates the maximum distance in meters based on the maxDirectStreetDuration and the
   * fastest mode available. This assumes that it is not possible to exceed the speed defined in the
   * RouteRequest.
   */
  private static double calculateDistanceMaxLimit(RouteRequest request, float maxCarSpeed) {
    var preferences = request.preferences();
    double distanceLimit;
    StreetMode mode = request.journey().direct().mode();

    double durationLimit = preferences.street().maxDirectDuration().valueOf(mode).toSeconds();

    if (mode.includesDriving()) {
      distanceLimit = durationLimit * maxCarSpeed;
    } else if (mode.includesBiking()) {
      distanceLimit = durationLimit * preferences.bike().speed();
    } else if (mode.includesScooter()) {
      distanceLimit = durationLimit * preferences.scooter().speed();
    } else if (mode.includesWalking()) {
      distanceLimit = durationLimit * preferences.walk().speed();
    } else {
      throw new IllegalStateException("Could not set max limit for StreetMode");
    }

    return distanceLimit;
  }
}<|MERGE_RESOLUTION|>--- conflicted
+++ resolved
@@ -54,13 +54,8 @@
       // we could also get a persistent router-scoped GraphPathFinder but there's no setup cost here
       GraphPathFinder gpFinder = new GraphPathFinder(
         serverContext.traverseVisitor(),
-<<<<<<< HEAD
-        serverContext.dataOverlayContext(request),
+        serverContext.listExtensionRequestContexts(request),
         streetLimitationParametersService
-=======
-        serverContext.listExtensionRequestContexts(request),
-        maxCarSpeed
->>>>>>> 297de30a
       );
       List<GraphPath<State, Edge, Vertex>> paths = gpFinder.graphPathFinderEntryPoint(
         request,
