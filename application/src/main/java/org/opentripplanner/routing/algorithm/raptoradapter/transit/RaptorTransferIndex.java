package org.opentripplanner.routing.algorithm.raptoradapter.transit;

import static java.util.stream.Collectors.toMap;

import java.util.ArrayList;
import java.util.List;
import java.util.function.Function;
import java.util.stream.IntStream;
import org.opentripplanner.framework.application.OTPFeature;
import org.opentripplanner.raptor.api.model.RaptorTransfer;
import org.opentripplanner.routing.api.request.StreetMode;
import org.opentripplanner.street.search.request.StreetSearchRequest;

public class RaptorTransferIndex {

  private final List<RaptorTransfer>[] forwardTransfers;

  private final List<RaptorTransfer>[] reversedTransfers;

  public RaptorTransferIndex(
    List<List<RaptorTransfer>> forwardTransfers,
    List<List<RaptorTransfer>> reversedTransfers
  ) {
    // Create immutable copies of the lists for each stop to make them immutable and faster to iterate
    this.forwardTransfers = forwardTransfers.stream().map(List::copyOf).toArray(List[]::new);
    this.reversedTransfers = reversedTransfers.stream().map(List::copyOf).toArray(List[]::new);
  }

  /**
   * Create an index to be put into the transfer cache
   *
   * @param isRuntimeRequest true if the request originates from the client during the runtime,
   *                         false if the request comes from transferCacheRequests in router-config.json
   */
  public static RaptorTransferIndex create(
    List<List<Transfer>> transfersByStopIndex,
    StreetSearchRequest request,
    boolean isRuntimeRequest
  ) {
    var forwardTransfers = new ArrayList<List<RaptorTransfer>>(transfersByStopIndex.size());
    var reversedTransfers = new ArrayList<List<RaptorTransfer>>(transfersByStopIndex.size());
    StreetMode mode = request.mode();

    for (int i = 0; i < transfersByStopIndex.size(); i++) {
      reversedTransfers.add(new ArrayList<>());
    }

    var stopIndices = IntStream.range(0, transfersByStopIndex.size());
    // we want to always parallelize the cache building during the startup
    // and only parallelize during runtime requests if the feature flag is on
    if (!isRuntimeRequest || OTPFeature.ParallelRouting.isOn()) {
      stopIndices = stopIndices.parallel();
    }
    stopIndices.forEach(fromStop -> {
      // The transfers are filtered so that there is only one possible directional transfer
      // for a stop pair.
      var transfers = transfersByStopIndex
        .get(fromStop)
        .stream()
        .filter(transfer -> transfer.allowsMode(mode))
        .flatMap(s -> s.asRaptorTransfer(request).stream())
        .collect(
          toMap(RaptorTransfer::stop, Function.identity(), (a, b) -> a.c1() < b.c1() ? a : b)
        )
        .values();

<<<<<<< HEAD
      // forwardTransfers is not modified here, and no two threads will access the same element
      // in it, so this is still thread safe.
      forwardTransfers.get(fromStop).addAll(transfers);
    });
=======
      forwardTransfers.add(new ArrayList<>(transfers));
>>>>>>> 5f9b4481

    for (int fromStop = 0; fromStop < transfersByStopIndex.size(); fromStop++) {
      for (var forwardTransfer : forwardTransfers.get(fromStop)) {
        reversedTransfers
          .get(forwardTransfer.stop())
          .add(DefaultRaptorTransfer.reverseOf(fromStop, forwardTransfer));
      }
    }
    return new RaptorTransferIndex(forwardTransfers, reversedTransfers);
  }

  public List<RaptorTransfer> getForwardTransfers(int stopIndex) {
    return forwardTransfers[stopIndex];
  }

  public List<RaptorTransfer> getReversedTransfers(int stopIndex) {
    return reversedTransfers[stopIndex];
  }
}<|MERGE_RESOLUTION|>--- conflicted
+++ resolved
@@ -42,6 +42,7 @@
     StreetMode mode = request.mode();
 
     for (int i = 0; i < transfersByStopIndex.size(); i++) {
+      forwardTransfers.add(new ArrayList<>());
       reversedTransfers.add(new ArrayList<>());
     }
 
@@ -64,14 +65,10 @@
         )
         .values();
 
-<<<<<<< HEAD
       // forwardTransfers is not modified here, and no two threads will access the same element
       // in it, so this is still thread safe.
       forwardTransfers.get(fromStop).addAll(transfers);
     });
-=======
-      forwardTransfers.add(new ArrayList<>(transfers));
->>>>>>> 5f9b4481
 
     for (int fromStop = 0; fromStop < transfersByStopIndex.size(); fromStop++) {
       for (var forwardTransfer : forwardTransfers.get(fromStop)) {
