package org.opentripplanner.routing.graph.index;

import java.util.Collection;
import java.util.Collections;
import java.util.HashMap;
import java.util.List;
import java.util.Map;
import java.util.Set;
import java.util.stream.Collectors;
import javax.annotation.Nullable;
import org.locationtech.jts.geom.Coordinate;
import org.locationtech.jts.geom.Envelope;
import org.locationtech.jts.geom.LineString;
import org.opentripplanner.framework.geometry.GeometryUtils;
import org.opentripplanner.framework.geometry.HashGridSpatialIndex;
import org.opentripplanner.framework.geometry.SphericalDistanceLibrary;
import org.opentripplanner.framework.geometry.SplitLineString;
import org.opentripplanner.framework.i18n.I18NString;
import org.opentripplanner.framework.i18n.LocalizedString;
import org.opentripplanner.framework.i18n.NonLocalizedString;
import org.opentripplanner.model.GenericLocation;
import org.opentripplanner.routing.api.request.StreetMode;
import org.opentripplanner.routing.graph.Graph;
import org.opentripplanner.routing.linking.DisposableEdgeCollection;
import org.opentripplanner.routing.linking.Scope;
import org.opentripplanner.routing.linking.VertexLinker;
import org.opentripplanner.street.model.edge.Edge;
import org.opentripplanner.street.model.edge.LinkingDirection;
import org.opentripplanner.street.model.edge.StreetEdge;
import org.opentripplanner.street.model.edge.TemporaryFreeEdge;
import org.opentripplanner.street.model.edge.TemporaryPartialStreetEdge;
import org.opentripplanner.street.model.edge.TemporaryPartialStreetEdgeBuilder;
import org.opentripplanner.street.model.vertex.StationCentroidVertex;
import org.opentripplanner.street.model.vertex.StreetVertex;
import org.opentripplanner.street.model.vertex.TemporaryStreetLocation;
import org.opentripplanner.street.model.vertex.TransitStopVertex;
import org.opentripplanner.street.model.vertex.Vertex;
import org.opentripplanner.street.search.TraverseMode;
import org.opentripplanner.street.search.TraverseModeSet;
import org.opentripplanner.transit.model.framework.FeedScopedId;
import org.opentripplanner.transit.model.site.RegularStop;
import org.opentripplanner.transit.service.SiteRepository;
import org.opentripplanner.utils.logging.ProgressTracker;
import org.slf4j.Logger;
import org.slf4j.LoggerFactory;

/**
 * Indexes all edges and transit vertices of the graph spatially. Has a variety of query methods
 * used during network linking and trip planning.
 * <p>
 * Creates a TemporaryStreetLocation representing a location on a street that's not at an
 * intersection, based on input latitude and longitude. Instantiating this class is expensive,
 * because it creates a spatial index of all of the intersections in the graph.
 */
public class StreetIndex {

  private static final Logger LOG = LoggerFactory.getLogger(StreetIndex.class);

  private final SiteRepository siteRepository;

  private final VertexLinker vertexLinker;

  private final Map<FeedScopedId, TransitStopVertex> transitStopVertices;

  /**
   * This list contains transitStationVertices for the stations that are configured to route to centroid
   */
  private final Map<FeedScopedId, StationCentroidVertex> stationCentroidVertices;

  private final EdgeSpatialIndex edgeSpatialIndex;
  private final HashGridSpatialIndex<Vertex> verticesTree;

  /**
   * Should only be called by the graph.
   */
  public StreetIndex(Graph graph, SiteRepository siteRepository) {
    this.siteRepository = siteRepository;
    this.edgeSpatialIndex = new EdgeSpatialIndex();
    this.verticesTree = new HashGridSpatialIndex<>();
    this.vertexLinker = new VertexLinker(graph, siteRepository, edgeSpatialIndex);
    this.transitStopVertices = toImmutableMap(graph.getVerticesOfType(TransitStopVertex.class));
    this.stationCentroidVertices = createStationCentroidVertexMap(graph);
    postSetup(graph.getVertices());
  }

  /**
   * Creates a TemporaryStreetLocation on the given street (set of PlainStreetEdges). How far along
   * is controlled by the location parameter, which represents a distance along the edge between 0
   * (the from vertex) and 1 (the to vertex).
   *
   * @param edges A collection of nearby edges, which represent one street.
   * @return the new TemporaryStreetLocation
   */
  public static TemporaryStreetLocation createTemporaryStreetLocationForTest(
    String label,
    I18NString name,
    Iterable<StreetEdge> edges,
    Coordinate nearestPoint,
    boolean endVertex,
    DisposableEdgeCollection tempEdges
  ) {
    boolean wheelchairAccessible = false;

<<<<<<< HEAD
    var location = new TemporaryStreetLocation(label, nearestPoint, name);
=======
    TemporaryStreetLocation location = new TemporaryStreetLocation(nearestPoint, name, endVertex);
>>>>>>> caf673b7

    for (StreetEdge street : edges) {
      Vertex fromv = street.getFromVertex();
      Vertex tov = street.getToVertex();
      wheelchairAccessible |= street.isWheelchairAccessible();

      /* forward edges and vertices */
      Vertex edgeLocation;
      if (SphericalDistanceLibrary.distance(nearestPoint, fromv.getCoordinate()) < 1) {
        // no need to link to area edges caught on-end
        edgeLocation = fromv;

        if (endVertex) {
          tempEdges.addEdge(TemporaryFreeEdge.createTemporaryFreeEdge(edgeLocation, location));
        } else {
          tempEdges.addEdge(TemporaryFreeEdge.createTemporaryFreeEdge(location, edgeLocation));
        }
      } else if (SphericalDistanceLibrary.distance(nearestPoint, tov.getCoordinate()) < 1) {
        // no need to link to area edges caught on-end
        edgeLocation = tov;

        if (endVertex) {
          tempEdges.addEdge(TemporaryFreeEdge.createTemporaryFreeEdge(edgeLocation, location));
        } else {
          tempEdges.addEdge(TemporaryFreeEdge.createTemporaryFreeEdge(location, edgeLocation));
        }
      } else {
        // creates links from street head -> location -> street tail.
        createHalfLocationForTest(location, name, nearestPoint, street, endVertex, tempEdges);
      }
    }
    location.setWheelchairAccessible(wheelchairAccessible);
    return location;
  }

  public VertexLinker getVertexLinker() {
    return vertexLinker;
  }

  @Nullable
  public TransitStopVertex findTransitStopVertices(FeedScopedId stopId) {
    return transitStopVertices.get(stopId);
  }

  /**
   * Returns the vertices intersecting with the specified envelope.
   */
  public List<Vertex> getVerticesForEnvelope(Envelope envelope) {
    List<Vertex> vertices = verticesTree.query(envelope);
    // Here we assume vertices list modifiable
    vertices.removeIf(v -> !envelope.contains(new Coordinate(v.getLon(), v.getLat())));
    return vertices;
  }

  /**
   * Return the edges whose geometry intersect with the specified envelope. Warning: edges disconnected from the graph
   * will not be indexed.
   */
  public Collection<Edge> getEdgesForEnvelope(Envelope envelope) {
    return edgeSpatialIndex
      .query(envelope, Scope.PERMANENT)
      .filter(e ->
        e.isReachableFromGraph() &&
        envelope.intersects(edgeGeometryOrStraightLine(e).getEnvelopeInternal())
      )
      .toList();
  }

  /**
   * Gets a set of vertices corresponding to the location provided. It first tries to match one of
   * the stop or station types by id, and if not successful it uses the coordinates if provided.
   *
   * @param endVertex: whether this is a start vertex (if it's false) or end vertex (if it's true)
   */
  @Nullable
  public Set<Vertex> getStreetVerticesForLocation(
    GenericLocation location,
    StreetMode streetMode,
    boolean endVertex,
    Set<DisposableEdgeCollection> tempEdges
  ) {
    // Differentiate between driving and non-driving, as driving is not available from transit stops
    TraverseMode nonTransitMode = getTraverseModeForLinker(streetMode, endVertex);

    if (nonTransitMode.isInCar()) {
      // Fetch coordinate from stop, if not given in request
      if (location.stopId != null && location.getCoordinate() == null) {
        var coordinate = siteRepository.getCoordinateById(location.stopId);
        if (coordinate != null) {
          location =
            new GenericLocation(
              location.label,
              location.stopId,
              coordinate.latitude(),
              coordinate.longitude()
            );
        }
      }
    } else {
      // Check if Stop/StopCollection is found by FeedScopeId
      if (location.stopId != null) {
        var streetVertices = getStreetVerticesById(location.stopId);
        if (!streetVertices.isEmpty()) {
          return streetVertices;
        }
      }
    }

    // Check if coordinate is provided and connect it to graph
    if (location.getCoordinate() != null) {
      return Set.of(
        createVertexFromCoordinate(
          location.getCoordinate(),
          location.label,
          streetMode,
          endVertex,
          tempEdges
        )
      );
    }

    return null;
  }

  @Override
  public String toString() {
    return (
      getClass().getName() +
      " -- edgeTree: " +
      edgeSpatialIndex.toString() +
      " -- verticesTree: " +
      verticesTree.toString()
    );
  }

  /**
   * Create the appropriate vertex for this coordinate.
   *
   * @param endVertex: whether this is a start vertex (if it's false) or end vertex (if it's true)
   */
  public Vertex createVertexForCoordinateForTest(
    Coordinate location,
    StreetMode streetMode,
    boolean endVertex,
    Set<DisposableEdgeCollection> tempEdges
  ) {
    return createVertexFromCoordinate(location, null, streetMode, endVertex, tempEdges);
  }

  /**
   * @param id Id of Stop, Station, MultiModalStation or GroupOfStations
   * @return The associated TransitStopVertex or all underlying TransitStopVertices
   */
  public Set<TransitStopVertex> getStopOrChildStopsVertices(FeedScopedId id) {
    return siteRepository
      .findStopOrChildStops(id)
      .stream()
      .filter(RegularStop.class::isInstance)
      .map(RegularStop.class::cast)
      .map(it -> transitStopVertices.get(it.getId()))
      .collect(Collectors.toSet());
  }

  /**
   * Get the street vertices for an id. If the id corresponds to a regular stop we will return the
   * coordinate for the stop.
   * If the id corresponds to a station we will either return the coordinates of the child stops or
   * the station centroid if the station is configured to route to centroid.
   */
  public Set<Vertex> getStreetVerticesById(FeedScopedId id) {
    var stationVertex = stationCentroidVertices.get(id);
    if (stationVertex != null) {
      return Set.of(stationVertex);
    }
    return Collections.unmodifiableSet(getStopOrChildStopsVertices(id));
  }

  private static void createHalfLocationForTest(
    TemporaryStreetLocation base,
    I18NString name,
    Coordinate nearestPoint,
    StreetEdge street,
    boolean endVertex,
    DisposableEdgeCollection tempEdges
  ) {
    StreetVertex tov = (StreetVertex) street.getToVertex();
    StreetVertex fromv = (StreetVertex) street.getFromVertex();
    LineString geometry = street.getGeometry();

    SplitLineString geometries = getGeometry(street, nearestPoint);

    double totalGeomLength = geometry.getLength();
    double lengthRatioIn = geometries.beginning().getLength() / totalGeomLength;

    double lengthIn = street.getDistanceMeters() * lengthRatioIn;
    double lengthOut = street.getDistanceMeters() * (1 - lengthRatioIn);

    if (endVertex) {
      TemporaryPartialStreetEdge tpse = new TemporaryPartialStreetEdgeBuilder()
        .withParentEdge(street)
        .withFromVertex(fromv)
        .withToVertex(base)
        .withGeometry(geometries.beginning())
        .withName(name)
        .withMeterLength(lengthIn)
        .withMotorVehicleNoThruTraffic(street.isMotorVehicleNoThruTraffic())
        .withBicycleNoThruTraffic(street.isBicycleNoThruTraffic())
        .withWalkNoThruTraffic(street.isWalkNoThruTraffic())
        .withLink(street.isLink())
        .buildAndConnect();
      tempEdges.addEdge(tpse);
    } else {
      TemporaryPartialStreetEdge tpse = new TemporaryPartialStreetEdgeBuilder()
        .withParentEdge(street)
        .withFromVertex(base)
        .withToVertex(tov)
        .withGeometry(geometries.ending())
        .withName(name)
        .withMeterLength(lengthOut)
        .withLink(street.isLink())
        .withMotorVehicleNoThruTraffic(street.isMotorVehicleNoThruTraffic())
        .withBicycleNoThruTraffic(street.isBicycleNoThruTraffic())
        .withWalkNoThruTraffic(street.isWalkNoThruTraffic())
        .buildAndConnect();
      tempEdges.addEdge(tpse);
    }
  }

  private static SplitLineString getGeometry(StreetEdge e, Coordinate nearestPoint) {
    LineString geometry = e.getGeometry();
    return GeometryUtils.splitGeometryAtPoint(geometry, nearestPoint);
  }

  private static LineString edgeGeometryOrStraightLine(Edge e) {
    LineString geometry = e.getGeometry();
    if (geometry == null) {
      Coordinate[] coordinates = new Coordinate[] {
        e.getFromVertex().getCoordinate(),
        e.getToVertex().getCoordinate(),
      };
      geometry = GeometryUtils.getGeometryFactory().createLineString(coordinates);
    }
    return geometry;
  }

  private Vertex createVertexFromCoordinate(
    Coordinate coordinate,
    @Nullable String label,
    StreetMode streetMode,
    boolean endVertex,
    Set<DisposableEdgeCollection> tempEdges
  ) {
    if (endVertex) {
      LOG.debug("Creating end vertex for {}", coordinate);
    } else {
      LOG.debug("Creating start vertex for {}", coordinate);
    }

    I18NString name;
    if (label == null || label.isEmpty()) {
      if (endVertex) {
        name = new LocalizedString("destination");
      } else {
        name = new LocalizedString("origin");
      }
    } else {
      name = new NonLocalizedString(label);
    }

<<<<<<< HEAD
    String id = UUID.randomUUID().toString();
    var temporaryStreetLocation = new TemporaryStreetLocation(id, coordinate, name);
=======
    TemporaryStreetLocation temporaryStreetLocation = new TemporaryStreetLocation(
      coordinate,
      name,
      endVertex
    );
>>>>>>> caf673b7

    TraverseMode nonTransitMode = getTraverseModeForLinker(streetMode, endVertex);

    tempEdges.add(
      vertexLinker.linkVertexForRequest(
        temporaryStreetLocation,
        new TraverseModeSet(nonTransitMode),
        endVertex ? LinkingDirection.OUTGOING : LinkingDirection.INCOMING,
        endVertex
          ? (vertex, streetVertex) ->
            List.of(
              TemporaryFreeEdge.createTemporaryFreeEdge(
                streetVertex,
                (TemporaryStreetLocation) vertex
              )
            )
          : (vertex, streetVertex) ->
            List.of(
              TemporaryFreeEdge.createTemporaryFreeEdge(
                (TemporaryStreetLocation) vertex,
                streetVertex
              )
            )
      )
    );

    if (
      temporaryStreetLocation.getIncoming().isEmpty() &&
      temporaryStreetLocation.getOutgoing().isEmpty()
    ) {
      LOG.warn("Couldn't link {}", coordinate);
    }

    temporaryStreetLocation.setWheelchairAccessible(true);

    return temporaryStreetLocation;
  }

  private TraverseMode getTraverseModeForLinker(StreetMode streetMode, boolean endVertex) {
    TraverseMode nonTransitMode = TraverseMode.WALK;
    // for park and ride we will start in car mode and walk to the end vertex
    boolean parkAndRideDepart = streetMode == StreetMode.CAR_TO_PARK && !endVertex;
    boolean onlyCarAvailable = streetMode == StreetMode.CAR;
    if (onlyCarAvailable || parkAndRideDepart) {
      nonTransitMode = TraverseMode.CAR;
    }
    return nonTransitMode;
  }

  private void postSetup(Collection<Vertex> vertices) {
    var progress = ProgressTracker.track("Index street vertex", 1000, vertices.size());
    LOG.info(progress.startMessage());

    for (Vertex gv : vertices) {
      for (Edge e : gv.getOutgoing()) {
        LineString geometry = edgeGeometryOrStraightLine(e);
        edgeSpatialIndex.insert(geometry, e, Scope.PERMANENT);
      }
      Envelope env = new Envelope(gv.getCoordinate());
      verticesTree.insert(env, gv);

      //noinspection Convert2MethodRef
      progress.step(m -> LOG.info(m));
    }

    // Trim the sizes of the indices
    edgeSpatialIndex.compact();
    verticesTree.compact();
    LOG.info(progress.completeMessage());
  }

  private static Map<FeedScopedId, TransitStopVertex> toImmutableMap(
    Collection<TransitStopVertex> vertices
  ) {
    var map = new HashMap<FeedScopedId, TransitStopVertex>();
    for (TransitStopVertex it : vertices) {
      map.put(it.getStop().getId(), it);
    }
    return Map.copyOf(map);
  }

  private static Map<FeedScopedId, StationCentroidVertex> createStationCentroidVertexMap(
    Graph graph
  ) {
    return graph
      .getVerticesOfType(StationCentroidVertex.class)
      .stream()
      .filter(vertex -> vertex.getStation().shouldRouteToCentroid())
      .collect(Collectors.toUnmodifiableMap(v -> v.getStation().getId(), v -> v));
  }
}<|MERGE_RESOLUTION|>--- conflicted
+++ resolved
@@ -101,11 +101,7 @@
   ) {
     boolean wheelchairAccessible = false;
 
-<<<<<<< HEAD
-    var location = new TemporaryStreetLocation(label, nearestPoint, name);
-=======
-    TemporaryStreetLocation location = new TemporaryStreetLocation(nearestPoint, name, endVertex);
->>>>>>> caf673b7
+    TemporaryStreetLocation location = new TemporaryStreetLocation(nearestPoint, name);
 
     for (StreetEdge street : edges) {
       Vertex fromv = street.getFromVertex();
@@ -375,16 +371,7 @@
       name = new NonLocalizedString(label);
     }
 
-<<<<<<< HEAD
-    String id = UUID.randomUUID().toString();
-    var temporaryStreetLocation = new TemporaryStreetLocation(id, coordinate, name);
-=======
-    TemporaryStreetLocation temporaryStreetLocation = new TemporaryStreetLocation(
-      coordinate,
-      name,
-      endVertex
-    );
->>>>>>> caf673b7
+    var temporaryStreetLocation = new TemporaryStreetLocation(coordinate, name);
 
     TraverseMode nonTransitMode = getTraverseModeForLinker(streetMode, endVertex);
 
