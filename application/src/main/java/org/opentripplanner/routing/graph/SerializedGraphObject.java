--- conflicted
+++ resolved
@@ -84,12 +84,8 @@
   public final DataImportIssueSummary issueSummary;
   public final StopConsolidationRepository stopConsolidationRepository;
   private final int routingTripPatternCounter;
-<<<<<<< HEAD
-  public final EmissionsRepository emissionsRepository;
+  public final EmissionRepository emissionRepository;
   public final FareServiceFactory fareServiceFactory;
-=======
-  public final EmissionRepository emissionRepository;
->>>>>>> a5a328bf
   public final StreetLimitationParameters streetLimitationParameters;
   public final VehicleParkingRepository parkingRepository;
 
