package org.opentripplanner.framework.token;

import java.time.Duration;
import java.time.Instant;
import java.util.List;
import java.util.Objects;
import java.util.Optional;
import java.util.OptionalInt;
import java.util.stream.Collectors;
import javax.annotation.Nullable;

/**
 * Given a schema definition and a token version this class holds the values for all fields in a
 * token. The field accessors return an optional value and there is no accessors to get "required"
 * fields. The responsibility of enforcing required fields is left to the concrete domain
 * specific representation, like the {@code PageCursor}.
 */
public class Token {

  private final TokenDefinition definition;
  private final List<Object> fieldValues;

  Token(TokenDefinition definition, List<Object> fieldValues) {
    this.definition = Objects.requireNonNull(definition);
    this.fieldValues = Objects.requireNonNull(fieldValues);
  }

  public int version() {
    return definition.version();
  }

  public Optional<Boolean> getBoolean(String fieldName) {
    var value = (Boolean) get(fieldName, TokenType.BOOLEAN);
    return Optional.ofNullable(value);
  }

  public Optional<Duration> getDuration(String fieldName) {
    return Optional.ofNullable((Duration) get(fieldName, TokenType.DURATION));
  }

  public OptionalInt getInt(String fieldName) {
    Integer v = (Integer) get(fieldName, TokenType.INT);
    return v == null ? OptionalInt.empty() : OptionalInt.of(v);
  }

<<<<<<< HEAD
  public Integer getInt(String fieldName) {
    return (Integer) get(fieldName, TokenType.INT);
  }

  public String getString(String fieldName) {
    return (String) get(fieldName, TokenType.STRING);
=======
  public Optional<String> getString(String fieldName) {
    return Optional.ofNullable((String) get(fieldName, TokenType.STRING));
>>>>>>> ed6c34d7
  }

  /**
   * Be careful with enums. If values are added or deleted the backward/forward compatibility
   * is compromised. This method return an empty value if the enum does not exist.
   * <p>
   * To ensure that enum values are forward compatible the value must first be added, and then it
   * can not be used in a token before OTP is released and deployed. Then when the enum value
   * exist in the deployed server, then a new version of OTP can be rolled out which now can use
   * the new value.
   * <p>
   * To ensure backwards compatibility, enum values should be **deprecated**, not removed. The enum
   * value can only be deleted, when all tokens with the value has expired (depends on use-case).
   */
  public <T extends Enum<T>> Optional<T> getEnum(String fieldName, Class<T> enumClass) {
    try {
      String value = (String) get(fieldName, TokenType.ENUM);
      if (value == null) {
        return Optional.empty();
      }
      return Optional.of(Enum.valueOf(enumClass, value));
    } catch (IllegalArgumentException ignore) {
      return Optional.empty();
    }
  }

  public Optional<Instant> getTimeInstant(String fieldName) {
    return Optional.ofNullable((Instant) get(fieldName, TokenType.TIME_INSTANT));
  }

  @Override
  public String toString() {
    return (
      "(v" +
      version() +
      ", " +
      fieldValues.stream().map(Objects::toString).collect(Collectors.joining(", ")) +
      ')'
    );
  }

  @Nullable
  private Object get(String fieldName, TokenType type) {
    return fieldValues.get(definition.getIndex(fieldName, type));
  }
}<|MERGE_RESOLUTION|>--- conflicted
+++ resolved
@@ -43,17 +43,8 @@
     return v == null ? OptionalInt.empty() : OptionalInt.of(v);
   }
 
-<<<<<<< HEAD
-  public Integer getInt(String fieldName) {
-    return (Integer) get(fieldName, TokenType.INT);
-  }
-
-  public String getString(String fieldName) {
-    return (String) get(fieldName, TokenType.STRING);
-=======
   public Optional<String> getString(String fieldName) {
     return Optional.ofNullable((String) get(fieldName, TokenType.STRING));
->>>>>>> ed6c34d7
   }
 
   /**
