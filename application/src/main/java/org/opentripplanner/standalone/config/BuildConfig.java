package org.opentripplanner.standalone.config;

import static org.opentripplanner.framework.application.OtpFileNames.BUILD_CONFIG_FILENAME;
import static org.opentripplanner.standalone.config.framework.json.OtpVersion.V1_5;
import static org.opentripplanner.standalone.config.framework.json.OtpVersion.V2_0;
import static org.opentripplanner.standalone.config.framework.json.OtpVersion.V2_1;
import static org.opentripplanner.standalone.config.framework.json.OtpVersion.V2_2;
import static org.opentripplanner.standalone.config.framework.json.OtpVersion.V2_5;
import static org.opentripplanner.standalone.config.framework.json.OtpVersion.V2_7;

import com.fasterxml.jackson.databind.JsonNode;
import com.fasterxml.jackson.databind.node.MissingNode;
import java.net.URI;
import java.time.Duration;
import java.time.LocalDate;
import java.time.ZoneId;
import java.util.List;
import java.util.Map;
import java.util.Set;
import java.util.regex.Pattern;
import javax.annotation.Nullable;
import org.opentripplanner.datastore.api.OtpDataStoreConfig;
import org.opentripplanner.ext.dataoverlay.configuration.DataOverlayConfig;
import org.opentripplanner.ext.emissions.EmissionsConfig;
import org.opentripplanner.ext.fares.FaresConfiguration;
import org.opentripplanner.framework.geometry.CompactElevationProfile;
import org.opentripplanner.graph_builder.module.TransferParameters;
import org.opentripplanner.graph_builder.module.ned.parameter.DemExtractParameters;
import org.opentripplanner.graph_builder.module.ned.parameter.DemExtractParametersList;
import org.opentripplanner.graph_builder.module.osm.parameters.OsmExtractParameters;
import org.opentripplanner.graph_builder.module.osm.parameters.OsmExtractParametersList;
import org.opentripplanner.graph_builder.services.osm.EdgeNamer;
import org.opentripplanner.gtfs.graphbuilder.GtfsFeedParameters;
import org.opentripplanner.model.calendar.ServiceDateInterval;
import org.opentripplanner.netex.config.NetexFeedParameters;
import org.opentripplanner.routing.api.request.RouteRequest;
import org.opentripplanner.routing.api.request.StreetMode;
import org.opentripplanner.routing.api.request.framework.DurationForEnum;
import org.opentripplanner.routing.fares.FareServiceFactory;
import org.opentripplanner.standalone.config.buildconfig.DemConfig;
import org.opentripplanner.standalone.config.buildconfig.GtfsConfig;
import org.opentripplanner.standalone.config.buildconfig.IslandPruningConfig;
import org.opentripplanner.standalone.config.buildconfig.NetexConfig;
import org.opentripplanner.standalone.config.buildconfig.OsmConfig;
import org.opentripplanner.standalone.config.buildconfig.S3BucketConfig;
import org.opentripplanner.standalone.config.buildconfig.TransferConfig;
import org.opentripplanner.standalone.config.buildconfig.TransferRequestConfig;
import org.opentripplanner.standalone.config.buildconfig.TransitFeedConfig;
import org.opentripplanner.standalone.config.buildconfig.TransitFeeds;
import org.opentripplanner.standalone.config.framework.json.NodeAdapter;
import org.opentripplanner.standalone.config.sandbox.DataOverlayConfigMapper;
import org.opentripplanner.street.model.StreetConstants;
import org.opentripplanner.transit.model.framework.FeedScopedId;
import org.opentripplanner.utils.lang.ObjectUtils;
import org.slf4j.Logger;
import org.slf4j.LoggerFactory;

/**
 * This class is an object representation of the 'build-config.json'.
 * <p>
 * These are parameters that when changed, necessitate a Graph rebuild. They are distinct from the
 * RouterParameters which can be applied to a pre-built graph or on the fly at runtime. Eventually
 * both classes may be initialized from the same config file so make sure there is no overlap in the
 * JSON keys used.
 * <p>
 * These used to be command line parameters, but there were getting to be too many of them and
 * besides, we want to allow different graph build configuration for each Graph.
 * <p>
 * ones trigger a rebuild ...or just feed the same JSON tree to two different classes, one of which
 * is the build configuration and the other is the router configuration.
 */
public class BuildConfig implements OtpDataStoreConfig {

  private static final Logger LOG = LoggerFactory.getLogger(BuildConfig.class);

  public static final BuildConfig DEFAULT = new BuildConfig(
    MissingNode.getInstance(),
    "DEFAULT",
    false
  );

  private static final double DEFAULT_SUBWAY_ACCESS_TIME_MINUTES = 2.0;

  /**
   * Match all filenames that contains "gtfs". The pattern is NOT Case sensitive.
   */
  private static final String DEFAULT_GTFS_PATTERN = "(?i)gtfs";

  /**
   * Match all filenames that contain "netex". The pattern is NOT Case sensitive.
   */
  private static final String DEFAULT_NETEX_PATTERN = "(?i)netex";

  /**
   * Match all filenames that ends with suffix {@code .pbf}, {@code .osm} or {@code .osm.xml}. The
   * pattern is NOT Case sensitive.
   */
  private static final String DEFAULT_OSM_PATTERN = "(?i)(\\.pbf|\\.osm|\\.osm\\.xml)$";

  /**
   * Default: {@code (?i).tiff?$} - Match all filenames that ends with suffix {@code .tif} or
   * {@code .tiff}. The pattern is NOT Case sensitive.
   */
  private static final String DEFAULT_DEM_PATTERN = "(?i)\\.tiff?$";

  /**
   * The root adaptor kept for reference and (de)serialization.
   */
  private final NodeAdapter root;

  public final String configVersion;

  public final boolean dataImportReport;

  public final int maxDataImportIssuesPerFile;

  public final double subwayAccessTime;

  public final boolean embedRouterConfig;

  public final boolean areaVisibility;

  public final boolean platformEntriesLinking;

  /** See {@link S3BucketConfig}. */
  public final S3BucketConfig elevationBucket;

  /**
   * A specific fares service to use.
   */
  public final FareServiceFactory fareServiceFactory;

  private final Pattern netexLocalFilePattern;

  private final Pattern gtfsLocalFilePattern;

  private final Pattern osmLocalFilePattern;

  private final Pattern demLocalFilePattern;

  private final String gsCredentials;

  private final URI streetGraph;

  private final URI graph;

  private final URI buildReportDir;

  /**
   * A custom OSM namer to use.
   */
  public final EdgeNamer edgeNamer;

  public final boolean osmCacheDataInMem;

  /** See {@link IslandPruningConfig}. */
  public final IslandPruningConfig islandPruning;

  public final Duration maxTransferDuration;
  public final Map<StreetMode, TransferParameters> transferParametersForMode;
  public final NetexFeedParameters netexDefaults;
  public final GtfsFeedParameters gtfsDefaults;

  public final DemExtractParameters demDefaults;
  public final OsmExtractParameters osmDefaults;

  public final List<RouteRequest> transferRequests;

  public final int maxAreaNodes;

  public final DataOverlayConfig dataOverlay;
  public final double maxStopToShapeSnapDistance;
  public final Set<String> boardingLocationTags;
  public final DemExtractParametersList dem;
  public final OsmExtractParametersList osm;
  public final EmissionsConfig emissions;
  public final TransitFeeds transitFeeds;
  public final boolean staticParkAndRide;
  public final boolean staticBikeParkAndRide;
  public final double distanceBetweenElevationSamples;
  public final double maxElevationPropagationMeters;
  public final boolean readCachedElevations;
  public final boolean writeCachedElevations;
  public final boolean includeEllipsoidToGeoidDifference;
  public final boolean multiThreadElevationCalculations;
  public final LocalDate transitServiceStart;
  public final LocalDate transitServiceEnd;
  public final ZoneId transitModelTimeZone;
  private final List<FeedScopedId> transitRouteToStationCentroid;
  public final URI stopConsolidation;

  /**
   * Set all parameters from the given Jackson JSON tree, applying defaults. Supplying
   * MissingNode.getInstance() will cause all the defaults to be applied. This could be done
   * automatically with the "reflective query scraper" but it's less type safe and less clear. Until
   * that class is more type safe, it seems simpler to just list out the parameters by name here.
   */
  public BuildConfig(JsonNode node, String source, boolean logUnusedParams) {
    this(new NodeAdapter(node, source), logUnusedParams);
  }

  /**
   * @see #BuildConfig(JsonNode, String, boolean)
   */
  public BuildConfig(NodeAdapter root, boolean logUnusedParams) {
    this.root = root;
    // Keep this list of BASIC parameters sorted alphabetically on config PARAMETER name
    areaVisibility = root
      .of("areaVisibility")
      .since(V1_5)
      .summary("Perform visibility calculations.")
      .description(
        """
        If this is `true` OTP attempts to calculate a path straight through an OSM area using the
        shortest way rather than around the edge of it. (These calculations can be time consuming).
        """
      )
      .asBoolean(false);
    configVersion = root
      .of("configVersion")
      .since(V2_1)
      .summary("Deployment version of the *" + BUILD_CONFIG_FILENAME + "*.")
      .description(OtpConfig.CONFIG_VERSION_DESCRIPTION)
      .asString(null);
    dataImportReport = root
      .of("dataImportReport")
      .since(V2_0)
      .summary("Generate nice HTML report of Graph errors/warnings")
      .description("The reports are stored in the same location as the graph.")
      .asBoolean(false);
    distanceBetweenElevationSamples = root
      .of("distanceBetweenElevationSamples")
      .since(V2_0)
      .summary("The distance between elevation samples in meters.")
      .description(
        "The default is the approximate resolution of 1/3 arc-second NED data. This should not " +
        "be smaller than the horizontal resolution of the height data used."
      )
      .asDouble(CompactElevationProfile.DEFAULT_DISTANCE_BETWEEN_SAMPLES_METERS);
    elevationBucket = S3BucketConfig.fromConfig(root, "elevationBucket");
    embedRouterConfig = root
      .of("embedRouterConfig")
      .since(V2_0)
      .summary(
        "Embed the Router config in the graph, which allows it to be sent to a server fully " +
        "configured over the wire."
      )
      .asBoolean(true);
    includeEllipsoidToGeoidDifference = root
      .of("includeEllipsoidToGeoidDifference")
      .since(V2_0)
      .summary(
        "Include the Ellipsoid to Geoid difference in the calculations of every point along " +
        "every StreetWithElevationEdge."
      )
      .description(
        """
        When set to true (it is false by default), the elevation module will include the Ellipsoid to
        Geoid difference in the calculations of every point along every StreetWithElevationEdge in the
        graph.

        NOTE: if this is set to true for graph building, make sure to not set the value of
        `RoutingResource#geoidElevation` to true otherwise OTP will add this geoid value again to
        all of the elevation values in the street edges.
        """
      )
      .asBoolean(false);

    islandPruning = IslandPruningConfig.fromConfig(root);

    maxDataImportIssuesPerFile = root
      .of("maxDataImportIssuesPerFile")
      .since(V2_0)
      .summary("When to split the import report.")
      .description(
        """
          If the number of issues is larger then `maxDataImportIssuesPerFile`, then the files will
          be split in multiple files. Since browsers have problems opening large HTML files.
        """
      )
      .asInt(1000);
    maxTransferDuration = root
      .of("maxTransferDuration")
      .since(V2_1)
      .summary(
        "Transfers up to this duration with a mode-specific speed value will be pre-calculated and included in the Graph."
      )
      .asDuration(Duration.ofMinutes(30));
    transferParametersForMode = TransferConfig.map(root, "transferParametersForMode");
    maxStopToShapeSnapDistance = root
      .of("maxStopToShapeSnapDistance")
      .since(V2_1)
      .summary("Maximum distance between route shapes and their stops.")
      .description(
        """
        This field is used for mapping routes geometry shapes. It determines max distance between shape
        points and their stop sequence. If mapper cannot find any stops within this radius it will
        default to simple stop-to-stop geometry instead.
        """
      )
      .asDouble(150);
    multiThreadElevationCalculations = root
      .of("multiThreadElevationCalculations")
      .since(V2_0)
      .summary("Configuring multi-threading during elevation calculations.")
      .description(
        """
          For unknown reasons that seem to depend on data and machine settings, it might be faster
          to use a single processor. If multi-threading is activated, parallel streams will be used
          to calculate the elevations.
        """
      )
      .asBoolean(false);
    osmCacheDataInMem = root
      .of("osmCacheDataInMem")
      .since(V2_0)
      .summary("If OSM data should be cached in memory during processing.")
      .description(
        """
        When loading OSM data, the input is streamed 3 times - one phase for processing RELATIONS, one
        for WAYS and last one for NODES. Instead of reading the data source 3 times it might be faster
        to cache the entire osm file im memory. The trade off is of course that OTP might use more
        memory while loading osm data. You can use this parameter to choose what is best for your
        deployment depending on your infrastructure. Set the parameter to `true` to cache the
        data, and to `false` to read the stream from the source each time.
        """
      )
      .asBoolean(false);
    platformEntriesLinking = root
      .of("platformEntriesLinking")
      .since(V2_0)
      .summary("Link unconnected entries to public transport platforms.")
      .asBoolean(false);
    readCachedElevations = root
      .of("readCachedElevations")
      .since(V2_0)
      .summary("Whether to read cached elevation data.")
      .description(
        """
        When set to true, the elevation module will attempt to read this file in
        order to reuse calculations of elevation data for various coordinate sequences instead of
        recalculating them all over again.
        """
      )
      .asBoolean(true);
    staticBikeParkAndRide = root
      .of("staticBikeParkAndRide")
      .since(V1_5)
      .summary("Whether we should create bike P+R stations from OSM data.")
      .asBoolean(false);
    staticParkAndRide = root
      .of("staticParkAndRide")
      .since(V1_5)
      .summary("Whether we should create car P+R stations from OSM data.")
      .asBoolean(true);
    subwayAccessTime = root
      .of("subwayAccessTime")
      .since(V1_5)
      .summary(
        "Minutes necessary to reach stops served by trips on routes of route_type=1 (subway) from the street."
      )
      .description(
        """
        Note! The preferred way to do this is to update the OSM data.
        See [In-station navigation](In-Station-Navigation.md).

        The ride locations for some modes of transport such as subways can be slow to reach from the street.
        When planning a trip, we need to allow additional time to reach these locations to properly inform
        the passenger. For example, this helps avoid suggesting short bus rides between two subway rides as
        a way to improve travel time. You can specify how long it takes to reach a subway platform.

        This setting does not generalize to other modes like airplanes because you often need much longer time
        to check in to a flight (2-3 hours for international flights) than to alight and exit the airport
        (perhaps 1 hour). Use [`boardSlackForMode`](RouteRequest.md#rd_boardSlackForMode) and
        [`alightSlackForMode`](RouteRequest.md#rd_alightSlackForMode) for this.
        """
      )
      .asDouble(DEFAULT_SUBWAY_ACCESS_TIME_MINUTES);

    // Time Zone dependent config
    {
      // We need a time zone for setting transit service start and end. Getting the wrong time-zone
      // will just shift the period with one day, so the consequences is limited.
      transitModelTimeZone = root
        .of("transitModelTimeZone")
        .since(V2_2)
        .summary("Time zone for the graph.")
        .description(
          "This is used to store the timetables in the transit model, and to interpret times in incoming requests."
        )
        .asZoneId(null);
      var confZone = ObjectUtils.ifNotNull(transitModelTimeZone, ZoneId.systemDefault());
      transitServiceStart = root
        .of("transitServiceStart")
        .since(V2_0)
        .summary("Limit the import of transit services to the given START date.")
        .description(
          """
          See [Limit the transit service period](#limit-transit-service-period) for an introduction.

          The date is inclusive. If set, any transit service on a day BEFORE the given date is dropped and
          will not be part of the graph. Use an absolute date or a period relative to the date the graph is
          build(BUILD_DAY).

          Use an empty string to make unbounded.
          """
        )
        .asDateOrRelativePeriod("-P1Y", confZone);
      transitServiceEnd = root
        .of("transitServiceEnd")
        .since(V2_0)
        .summary("Limit the import of transit services to the given end date.")
        .description(
          """
<<<<<<< HEAD
When set to true, the elevation module will create a file cache for calculated elevation data.
Subsequent graph builds can reuse the data in this file.

After building the graph, a file called `cached_elevations.obj` will be written to the cache
directory. By default, this file is not written during graph builds. There is also a graph build
parameter called `readCachedElevations` which is set to `true` by default.

In graph builds, the elevation module will attempt to read the `cached_elevations.obj` file from
the cache directory. The cache directory defaults to `/var/otp/cache`, but this can be overridden
via the CLI argument `--cache <directory>`. For the same graph build for multiple Northeast US
states, the time it took with using this pre-downloaded and precalculated data became roughly 9
minutes.

The cached data is a lookup table where the coordinate sequences of respective street edges are
used as keys for calculated data. It is assumed that all of the other input data except for the
OpenStreetMap data remains the same between graph builds. Therefore, if the underlying elevation
data is changed, or different configuration values for `elevationUnitMultiplier` or
`includeEllipsoidToGeoidDifference` are used, then this data becomes invalid and all elevation data
should be recalculated. Over time, various edits to OpenStreetMap will cause this cached data to
become stale and not include new OSM ways. Therefore, periodic update of this cached data is
recommended.
"""
        )
        .asBoolean(false);
    maxAreaNodes =
      root
        .of("maxAreaNodes")
        .since(V2_1)
        .summary(
          "Visibility calculations for an area will not be done if there are more nodes than this limit."
        )
        .asInt(StreetConstants.DEFAULT_MAX_AREA_NODES);
    maxElevationPropagationMeters =
      root
        .of("maxElevationPropagationMeters")
        .since(V1_5)
        .summary("The maximum distance to propagate elevation to vertices which have no elevation.")
        .asInt(2000);
    boardingLocationTags =
      root
        .of("boardingLocationTags")
        .since(V2_2)
        .summary(
          "What OSM tags should be looked on for the source of matching stops to platforms and stops."
=======
          See [Limit the transit service period](#limit-transit-service-period) for an introduction.

          The date is inclusive. If set, any transit service on a day AFTER the given date is dropped and
          will not be part of the graph. Use an absolute date or a period relative to the date the graph is
          build(BUILD_DAY).

          Use an empty string to make it unbounded.
          """
>>>>>>> 4e14cfa3
        )
        .asDateOrRelativePeriod("P3Y", confZone);
    }

    transitRouteToStationCentroid = root
      .of("transitRouteToStationCentroid")
      .since(V2_7)
      .summary("List stations that should route to centroid.")
      .description(
        """
        This field contains a list of station ids for which street legs will start/end at the station
        centroid instead of the child stops.

        When searching from/to a station the default behaviour is to route from/to any of the stations child
        stops. This can cause strange results for stations that have stops spread over a large area.

        For some stations you might instead wish to use the centroid of the station as the
        origin/destination. In this case the centroid will be used both for direct street search and for
        access/egress street search where the station is used as the start/end of the access/egress. But
        transit that starts/ends at the station will work as usual without any additional street leg from/to
        the centroid.
        """
      )
      .asFeedScopedIds(List.of());

    writeCachedElevations = root
      .of("writeCachedElevations")
      .since(V2_0)
      .summary("Reusing elevation data from previous builds")
      .description(
        """
        When set to true, the elevation module will create a file cache for calculated elevation data.
        Subsequent graph builds can reuse the data in this file.

        After building the graph, a file called `cached_elevations.obj` will be written to the cache
        directory. By default, this file is not written during graph builds. There is also a graph build
        parameter called `readCachedElevations` which is set to `true` by default.

        In graph builds, the elevation module will attempt to read the `cached_elevations.obj` file from
        the cache directory. The cache directory defaults to `/var/otp/cache`, but this can be overridden
        via the CLI argument `--cache <directory>`. For the same graph build for multiple Northeast US
        states, the time it took with using this pre-downloaded and precalculated data became roughly 9
        minutes.

        The cached data is a lookup table where the coordinate sequences of respective street edges are
        used as keys for calculated data. It is assumed that all of the other input data except for the
        OpenStreetMap data remains the same between graph builds. Therefore, if the underlying elevation
        data is changed, or different configuration values for `elevationUnitMultiplier` or
        `includeEllipsoidToGeoidDifference` are used, then this data becomes invalid and all elevation data
        should be recalculated. Over time, various edits to OpenStreetMap will cause this cached data to
        become stale and not include new OSM ways. Therefore, periodic update of this cached data is
        recommended.
        """
      )
      .asBoolean(false);
    maxAreaNodes = root
      .of("maxAreaNodes")
      .since(V2_1)
      .summary(
        "Visibility calculations for an area will not be done if there are more nodes than this limit."
      )
      .asInt(150);
    maxElevationPropagationMeters = root
      .of("maxElevationPropagationMeters")
      .since(V1_5)
      .summary("The maximum distance to propagate elevation to vertices which have no elevation.")
      .asInt(2000);
    boardingLocationTags = root
      .of("boardingLocationTags")
      .since(V2_2)
      .summary(
        "What OSM tags should be looked on for the source of matching stops to platforms and stops."
      )
      .description("[Detailed documentation](BoardingLocations.md)")
      .asStringSet(List.copyOf(Set.of("ref")));

    var localFileNamePatternsConfig = root
      .of("localFileNamePatterns")
      .since(V2_0)
      .summary("Patterns for matching OTP file types in the base directory")
      .description(
        """
<<<<<<< HEAD
When scanning the base directory for inputs, each file's name is checked against patterns to
detect what kind of file it is.

OTP1 used to peek inside ZIP files and read the CSV tables to guess if a ZIP was indeed GTFS. Now
that we support remote input files (cloud storage or arbitrary URLs) not all data sources allow
seeking within files to guess what they are. Therefore, like all other file types GTFS is now
detected from a filename pattern. It is not sufficient to look for the `.zip` extension because
Netex data is also often supplied in a ZIP file.
"""
=======
        When scanning the base directory for inputs, each file's name is checked against patterns to
        detect what kind of file it is.

        OTP1 used to peek inside ZIP files and read the CSV tables to guess if a ZIP was indeed GTFS. Now
        that we support remote input files (cloud storage or arbitrary URLs) not all data sources allow
        seeking within files to guess what they are. Therefore, like all other file types GTFS is now
        detected from a filename pattern. It is not sufficient to look for the `.zip` extension because
        Netex data is also often supplied in a ZIP file.
        """
>>>>>>> 4e14cfa3
      )
      .asObject();
    gtfsLocalFilePattern = localFileNamePatternsConfig
      .of("gtfs")
      .since(V2_0)
      .summary("Patterns for matching GTFS zip-files or directories.")
      .description(
        """
        If the filename contains the given pattern it is considered a match.
        Any legal Java Regular expression is allowed.
        """
      )
      .asPattern(DEFAULT_GTFS_PATTERN);
    netexLocalFilePattern = localFileNamePatternsConfig
      .of("netex")
      .since(V2_0)
      .summary("Patterns for matching NeTEx zip files or directories.")
      .description(
        """
        If the filename contains the given
        pattern it is considered a match. Any legal Java Regular expression is allowed.
        """
      )
      .asPattern(DEFAULT_NETEX_PATTERN);
    osmLocalFilePattern = localFileNamePatternsConfig
      .of("osm")
      .since(V2_0)
      .summary("Pattern for matching Open Street Map input files.")
      .description(
        """
        If the filename contains the given pattern
        it is considered a match. Any legal Java Regular expression is allowed.
        """
      )
      .asPattern(DEFAULT_OSM_PATTERN);
    demLocalFilePattern = localFileNamePatternsConfig
      .of("dem")
      .since(V2_0)
      .summary("Pattern for matching elevation DEM files.")
      .description(
        """
        If the filename contains the given pattern it is
        considered a match. Any legal Java Regular expression is allowed.
        """
      )
      .asPattern(DEFAULT_DEM_PATTERN);

<<<<<<< HEAD
    gsCredentials =
      root
        .of("gsCredentials")
        .since(V2_0)
        .summary(
          "Local file system path to Google Cloud Platform service accounts credentials file."
        )
        .description(
          """
            The credentials is used to access GCS urls. When using GCS from outside of Google Cloud you
            need to provide a path the the service credentials. Environment variables in the path are
            resolved.

            This is a path to a file on the local file system, not an URI.
            """
        )
        .asString(null);
    graph =
      root
        .of("graph")
        .since(V2_0)
        .summary("URI to the graph object file for reading and writing.")
        .description("The file is created or overwritten if OTP saves the graph to the file.")
        .asUri(null);
    streetGraph =
      root
        .of("streetGraph")
        .since(V2_0)
        .summary("URI to the street graph object file for reading and writing.")
        .description("The file is created or overwritten if OTP saves the graph to the file")
        .asUri(null);
    buildReportDir =
      root
        .of("buildReportDir")
        .since(V2_0)
        .summary("URI to the directory where the graph build report should be written to.")
        .description(
          """
      The html report is written into this directory. If the directory exist, any existing files are deleted. 
      If it does not exist, it is created.
      """
        )
        .asUri(null);

    stopConsolidation =
      root
        .of("stopConsolidationFile")
        .since(V2_5)
        .summary(
          "Name of the CSV-formatted file in the build directory which contains the configuration for stop consolidation."
        )
        .asUri(null);
=======
    gsCredentials = root
      .of("gsCredentials")
      .since(V2_0)
      .summary("Local file system path to Google Cloud Platform service accounts credentials file.")
      .description(
        """
        The credentials is used to access GCS urls. When using GCS from outside of Google Cloud you
        need to provide a path the the service credentials. Environment variables in the path are
        resolved.

        This is a path to a file on the local file system, not an URI.
        """
      )
      .asString(null);
    graph = root
      .of("graph")
      .since(V2_0)
      .summary("URI to the graph object file for reading and writing.")
      .description("The file is created or overwritten if OTP saves the graph to the file.")
      .asUri(null);
    streetGraph = root
      .of("streetGraph")
      .since(V2_0)
      .summary("URI to the street graph object file for reading and writing.")
      .description("The file is created or overwritten if OTP saves the graph to the file")
      .asUri(null);
    buildReportDir = root
      .of("buildReportDir")
      .since(V2_0)
      .summary("URI to the directory where the graph build report should be written to.")
      .description(
        """
        The html report is written into this directory. If the directory exist, any existing files are deleted.
        If it does not exist, it is created.
        """
      )
      .asUri(null);

    stopConsolidation = root
      .of("stopConsolidationFile")
      .since(V2_5)
      .summary(
        "Name of the CSV-formatted file in the build directory which contains the configuration for stop consolidation."
      )
      .asUri(null);
>>>>>>> 4e14cfa3

    osmDefaults = OsmConfig.mapOsmDefaults(root, "osmDefaults");
    osm = OsmConfig.mapOsmConfig(root, "osm", osmDefaults);
    demDefaults = DemConfig.mapDemDefaultsConfig(root, "demDefaults");
    dem = DemConfig.mapDemConfig(root, "dem", demDefaults);
    emissions = new EmissionsConfig("emissions", root);

    netexDefaults = NetexConfig.mapNetexDefaultParameters(root, "netexDefaults");
    gtfsDefaults = GtfsConfig.mapGtfsDefaultParameters(root, "gtfsDefaults");
    transitFeeds = TransitFeedConfig.mapTransitFeeds(
      root,
      "transitFeeds",
      netexDefaults,
      gtfsDefaults
    );

    // List of complex parameters
    fareServiceFactory = FaresConfiguration.fromConfig(root, "fares");
    edgeNamer = EdgeNamer.EdgeNamerFactory.fromConfig(root, "osmNaming");
    dataOverlay = DataOverlayConfigMapper.map(root, "dataOverlay");

    transferRequests = TransferRequestConfig.map(root, "transferRequests");

    if (logUnusedParams && LOG.isWarnEnabled()) {
      root.logAllWarnings(LOG::warn);
    }
  }

  @Override
  public URI reportDirectory() {
    return buildReportDir;
  }

  @Override
  public String gsCredentials() {
    return gsCredentials;
  }

  @Override
  public List<URI> osmFiles() {
    return osm.osmFiles();
  }

  @Override
  public List<URI> demFiles() {
    return dem.demFiles();
  }

  @Override
  public List<URI> gtfsFiles() {
    return transitFeeds.gtfsFiles();
  }

  @Override
  public List<URI> netexFiles() {
    return transitFeeds.netexFiles();
  }

  @Override
  public URI graph() {
    return graph;
  }

  @Override
  public URI streetGraph() {
    return streetGraph;
  }

  @Override
  @Nullable
  public URI stopConsolidation() {
    return stopConsolidation;
  }

  @Override
  public Pattern gtfsLocalFilePattern() {
    return gtfsLocalFilePattern;
  }

  @Override
  public Pattern netexLocalFilePattern() {
    return netexLocalFilePattern;
  }

  @Override
  public Pattern osmLocalFilePattern() {
    return osmLocalFilePattern;
  }

  @Override
  public Pattern demLocalFilePattern() {
    return demLocalFilePattern;
  }

  /**
   * If {@code true} the config is loaded from file, in not the DEFAULT config is used.
   */
  public boolean isDefault() {
    return root.isEmpty();
  }

  public String toJson() {
    return root.isEmpty() ? "" : root.toJson();
  }

  public ServiceDateInterval getTransitServicePeriod() {
    return new ServiceDateInterval(transitServiceStart, transitServiceEnd);
  }

  public List<FeedScopedId> transitRouteToStationCentroid() {
    return transitRouteToStationCentroid;
  }

  public int getSubwayAccessTimeSeconds() {
    // Convert access time in minutes to seconds
    return (int) (subwayAccessTime * 60.0);
  }

  public NodeAdapter asNodeAdapter() {
    return root;
  }

  /**
   * Checks if any unknown or invalid parameters were encountered while loading the configuration.
   */
  public boolean hasUnknownParameters() {
    return root.hasUnknownParameters();
  }
}<|MERGE_RESOLUTION|>--- conflicted
+++ resolved
@@ -412,52 +412,6 @@
         .summary("Limit the import of transit services to the given end date.")
         .description(
           """
-<<<<<<< HEAD
-When set to true, the elevation module will create a file cache for calculated elevation data.
-Subsequent graph builds can reuse the data in this file.
-
-After building the graph, a file called `cached_elevations.obj` will be written to the cache
-directory. By default, this file is not written during graph builds. There is also a graph build
-parameter called `readCachedElevations` which is set to `true` by default.
-
-In graph builds, the elevation module will attempt to read the `cached_elevations.obj` file from
-the cache directory. The cache directory defaults to `/var/otp/cache`, but this can be overridden
-via the CLI argument `--cache <directory>`. For the same graph build for multiple Northeast US
-states, the time it took with using this pre-downloaded and precalculated data became roughly 9
-minutes.
-
-The cached data is a lookup table where the coordinate sequences of respective street edges are
-used as keys for calculated data. It is assumed that all of the other input data except for the
-OpenStreetMap data remains the same between graph builds. Therefore, if the underlying elevation
-data is changed, or different configuration values for `elevationUnitMultiplier` or
-`includeEllipsoidToGeoidDifference` are used, then this data becomes invalid and all elevation data
-should be recalculated. Over time, various edits to OpenStreetMap will cause this cached data to
-become stale and not include new OSM ways. Therefore, periodic update of this cached data is
-recommended.
-"""
-        )
-        .asBoolean(false);
-    maxAreaNodes =
-      root
-        .of("maxAreaNodes")
-        .since(V2_1)
-        .summary(
-          "Visibility calculations for an area will not be done if there are more nodes than this limit."
-        )
-        .asInt(StreetConstants.DEFAULT_MAX_AREA_NODES);
-    maxElevationPropagationMeters =
-      root
-        .of("maxElevationPropagationMeters")
-        .since(V1_5)
-        .summary("The maximum distance to propagate elevation to vertices which have no elevation.")
-        .asInt(2000);
-    boardingLocationTags =
-      root
-        .of("boardingLocationTags")
-        .since(V2_2)
-        .summary(
-          "What OSM tags should be looked on for the source of matching stops to platforms and stops."
-=======
           See [Limit the transit service period](#limit-transit-service-period) for an introduction.
 
           The date is inclusive. If set, any transit service on a day AFTER the given date is dropped and
@@ -466,7 +420,6 @@
 
           Use an empty string to make it unbounded.
           """
->>>>>>> 4e14cfa3
         )
         .asDateOrRelativePeriod("P3Y", confZone);
     }
@@ -500,6 +453,7 @@
         """
         When set to true, the elevation module will create a file cache for calculated elevation data.
         Subsequent graph builds can reuse the data in this file.
+
 
         After building the graph, a file called `cached_elevations.obj` will be written to the cache
         directory. By default, this file is not written during graph builds. There is also a graph build
@@ -528,7 +482,7 @@
       .summary(
         "Visibility calculations for an area will not be done if there are more nodes than this limit."
       )
-      .asInt(150);
+      .asInt(StreetConstants.DEFAULT_MAX_AREA_NODES);
     maxElevationPropagationMeters = root
       .of("maxElevationPropagationMeters")
       .since(V1_5)
@@ -549,17 +503,6 @@
       .summary("Patterns for matching OTP file types in the base directory")
       .description(
         """
-<<<<<<< HEAD
-When scanning the base directory for inputs, each file's name is checked against patterns to
-detect what kind of file it is.
-
-OTP1 used to peek inside ZIP files and read the CSV tables to guess if a ZIP was indeed GTFS. Now
-that we support remote input files (cloud storage or arbitrary URLs) not all data sources allow
-seeking within files to guess what they are. Therefore, like all other file types GTFS is now
-detected from a filename pattern. It is not sufficient to look for the `.zip` extension because
-Netex data is also often supplied in a ZIP file.
-"""
-=======
         When scanning the base directory for inputs, each file's name is checked against patterns to
         detect what kind of file it is.
 
@@ -569,7 +512,6 @@
         detected from a filename pattern. It is not sufficient to look for the `.zip` extension because
         Netex data is also often supplied in a ZIP file.
         """
->>>>>>> 4e14cfa3
       )
       .asObject();
     gtfsLocalFilePattern = localFileNamePatternsConfig
@@ -617,60 +559,6 @@
       )
       .asPattern(DEFAULT_DEM_PATTERN);
 
-<<<<<<< HEAD
-    gsCredentials =
-      root
-        .of("gsCredentials")
-        .since(V2_0)
-        .summary(
-          "Local file system path to Google Cloud Platform service accounts credentials file."
-        )
-        .description(
-          """
-            The credentials is used to access GCS urls. When using GCS from outside of Google Cloud you
-            need to provide a path the the service credentials. Environment variables in the path are
-            resolved.
-
-            This is a path to a file on the local file system, not an URI.
-            """
-        )
-        .asString(null);
-    graph =
-      root
-        .of("graph")
-        .since(V2_0)
-        .summary("URI to the graph object file for reading and writing.")
-        .description("The file is created or overwritten if OTP saves the graph to the file.")
-        .asUri(null);
-    streetGraph =
-      root
-        .of("streetGraph")
-        .since(V2_0)
-        .summary("URI to the street graph object file for reading and writing.")
-        .description("The file is created or overwritten if OTP saves the graph to the file")
-        .asUri(null);
-    buildReportDir =
-      root
-        .of("buildReportDir")
-        .since(V2_0)
-        .summary("URI to the directory where the graph build report should be written to.")
-        .description(
-          """
-      The html report is written into this directory. If the directory exist, any existing files are deleted. 
-      If it does not exist, it is created.
-      """
-        )
-        .asUri(null);
-
-    stopConsolidation =
-      root
-        .of("stopConsolidationFile")
-        .since(V2_5)
-        .summary(
-          "Name of the CSV-formatted file in the build directory which contains the configuration for stop consolidation."
-        )
-        .asUri(null);
-=======
     gsCredentials = root
       .of("gsCredentials")
       .since(V2_0)
@@ -716,7 +604,6 @@
         "Name of the CSV-formatted file in the build directory which contains the configuration for stop consolidation."
       )
       .asUri(null);
->>>>>>> 4e14cfa3
 
     osmDefaults = OsmConfig.mapOsmDefaults(root, "osmDefaults");
     osm = OsmConfig.mapOsmConfig(root, "osm", osmDefaults);
