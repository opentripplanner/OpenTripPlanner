package org.opentripplanner.standalone.config.routerconfig.updaters;

import static org.opentripplanner.standalone.config.framework.json.EnumMapper.docEnumValueList;
import static org.opentripplanner.standalone.config.framework.json.OtpVersion.V1_5;
import static org.opentripplanner.standalone.config.framework.json.OtpVersion.V2_2;
import static org.opentripplanner.standalone.config.framework.json.OtpVersion.V2_3;
import static org.opentripplanner.standalone.config.framework.json.OtpVersion.V2_8;

import java.time.Duration;
import org.opentripplanner.standalone.config.framework.json.NodeAdapter;
import org.opentripplanner.updater.trip.gtfs.BackwardsDelayPropagationType;
import org.opentripplanner.updater.trip.gtfs.ForwardsDelayPropagationType;
import org.opentripplanner.updater.trip.gtfs.updater.http.PollingTripUpdaterParameters;

public class PollingTripUpdaterConfig {

  public static PollingTripUpdaterParameters create(String configRef, NodeAdapter c) {
    var url = c
      .of("url")
      .since(V1_5)
      .summary("The URL of the GTFS-RT resource.")
      .description(
        "`file:` URLs are also supported if you want to read a file from the local disk."
      )
      .asString();

    var headers = HttpHeadersConfig.headers(c, V2_3);

    return new PollingTripUpdaterParameters(
      configRef,
      c
        .of("frequency")
        .since(V1_5)
        .summary("How often the data should be downloaded.")
        .asDuration(Duration.ofMinutes(1)),
      c
        .of("fuzzyTripMatching")
        .since(V1_5)
        .summary("If the trips should be matched fuzzily.")
        .asBoolean(false),
      c
        .of("forwardsDelayPropagationType")
        .since(V2_8)
<<<<<<< HEAD
        .summary("How forwards propagation should be handled.")
        .description(
          """
            NONE:
            Do not propagate delays forwards. Reject real-time updates if not all arrival / departure times
            are specified until the end of the trip.

            Note that this will also reject all updates containing NO_DATA, or all updates containing
            SKIPPED stops without a time provided. Only use this value when you can guarantee that the
            real-time feed contains all departure and arrival times for all future stops, including
            SKIPPED stops.

            DEFAULT:
            Default value. Propagate delays forwards for stops without arrival / departure times given.

            For NO_DATA stops, the scheduled time is used unless a previous delay fouls the scheduled time
            at the stop, in such case the minimum amount of delay is propagated to make the times
            non-decreasing.

            For SKIPPED stops without time given, interpolate the estimated time using the ratio between
            scheduled and real times from the previous to the next stop.
          """
        )
=======
        .summary(ForwardsDelayPropagationType.DEFAULT.typeDescription())
        .description(docEnumValueList(ForwardsDelayPropagationType.values()))
>>>>>>> 0dad13d1
        .asEnum(ForwardsDelayPropagationType.DEFAULT),
      c
        .of("backwardsDelayPropagationType")
        .since(V2_2)
<<<<<<< HEAD
        .summary("How backwards propagation should be handled.")
        .description(
          """
            NONE:
            Do not propagate delays backwards. Reject real-time updates if the times are not specified
            from the beginning of the trip.

            REQUIRED_NO_DATA:
            Default value. Only propagates delays backwards when it is required to ensure that the times
            are increasing, and it sets the NO_DATA flag on the stops so these automatically updated times
            are not exposed through APIs.

            REQUIRED:
            Only propagates delays backwards when it is required to ensure that the times are increasing.
            The updated times are exposed through APIs.

            ALWAYS:
            Propagates delays backwards on stops with no estimates regardless if it's required or not.
            The updated times are exposed through APIs.
          """
        )
=======
        .summary(BackwardsDelayPropagationType.REQUIRED_NO_DATA.typeDescription())
        .description(docEnumValueList(BackwardsDelayPropagationType.values()))
>>>>>>> 0dad13d1
        .asEnum(BackwardsDelayPropagationType.REQUIRED_NO_DATA),
      c.of("feedId").since(V1_5).summary("Which feed the updates apply to.").asString(),
      url,
      headers
    );
  }
}<|MERGE_RESOLUTION|>--- conflicted
+++ resolved
@@ -41,64 +41,14 @@
       c
         .of("forwardsDelayPropagationType")
         .since(V2_8)
-<<<<<<< HEAD
-        .summary("How forwards propagation should be handled.")
-        .description(
-          """
-            NONE:
-            Do not propagate delays forwards. Reject real-time updates if not all arrival / departure times
-            are specified until the end of the trip.
-
-            Note that this will also reject all updates containing NO_DATA, or all updates containing
-            SKIPPED stops without a time provided. Only use this value when you can guarantee that the
-            real-time feed contains all departure and arrival times for all future stops, including
-            SKIPPED stops.
-
-            DEFAULT:
-            Default value. Propagate delays forwards for stops without arrival / departure times given.
-
-            For NO_DATA stops, the scheduled time is used unless a previous delay fouls the scheduled time
-            at the stop, in such case the minimum amount of delay is propagated to make the times
-            non-decreasing.
-
-            For SKIPPED stops without time given, interpolate the estimated time using the ratio between
-            scheduled and real times from the previous to the next stop.
-          """
-        )
-=======
         .summary(ForwardsDelayPropagationType.DEFAULT.typeDescription())
         .description(docEnumValueList(ForwardsDelayPropagationType.values()))
->>>>>>> 0dad13d1
         .asEnum(ForwardsDelayPropagationType.DEFAULT),
       c
         .of("backwardsDelayPropagationType")
         .since(V2_2)
-<<<<<<< HEAD
-        .summary("How backwards propagation should be handled.")
-        .description(
-          """
-            NONE:
-            Do not propagate delays backwards. Reject real-time updates if the times are not specified
-            from the beginning of the trip.
-
-            REQUIRED_NO_DATA:
-            Default value. Only propagates delays backwards when it is required to ensure that the times
-            are increasing, and it sets the NO_DATA flag on the stops so these automatically updated times
-            are not exposed through APIs.
-
-            REQUIRED:
-            Only propagates delays backwards when it is required to ensure that the times are increasing.
-            The updated times are exposed through APIs.
-
-            ALWAYS:
-            Propagates delays backwards on stops with no estimates regardless if it's required or not.
-            The updated times are exposed through APIs.
-          """
-        )
-=======
         .summary(BackwardsDelayPropagationType.REQUIRED_NO_DATA.typeDescription())
         .description(docEnumValueList(BackwardsDelayPropagationType.values()))
->>>>>>> 0dad13d1
         .asEnum(BackwardsDelayPropagationType.REQUIRED_NO_DATA),
       c.of("feedId").since(V1_5).summary("Which feed the updates apply to.").asString(),
       url,
