--- conflicted
+++ resolved
@@ -74,11 +74,8 @@
       streetLimitationParametersService,
       traverseVisitor,
       luceneIndex,
-<<<<<<< HEAD
+      debugUiConfig,
       fareService
-=======
-      debugUiConfig
->>>>>>> e15f69b6
     );
   }
 
