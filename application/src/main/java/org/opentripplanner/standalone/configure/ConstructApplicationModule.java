--- conflicted
+++ resolved
@@ -48,8 +48,8 @@
     StreetLimitationParametersService streetLimitationParametersService,
     @Nullable TraverseVisitor<?, ?> traverseVisitor,
     EmissionsService emissionsService,
+    @Nullable GraphQLSchema schema,
     @Nullable SorlandsbanenNorwayService sorlandsbanenService,
-    @Nullable GraphQLSchema schema,
     LauncherRequestDecorator launcherRequestDecorator,
     @Nullable LuceneIndex luceneIndex
   ) {
@@ -80,13 +80,8 @@
       worldEnvelopeService,
       emissionsService,
       luceneIndex,
+      schema,
       sorlandsbanenService,
-<<<<<<< HEAD
-      schema,
-      routerConfig.flexParameters(),
-      rideHailingServices,
-=======
->>>>>>> 14c5e45f
       stopConsolidationService,
       tileRendererManager,
       traverseVisitor
