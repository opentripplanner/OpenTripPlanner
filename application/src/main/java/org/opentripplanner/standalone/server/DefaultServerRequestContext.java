package org.opentripplanner.standalone.server;

import graphql.schema.GraphQLSchema;
import io.micrometer.core.instrument.MeterRegistry;
import java.util.List;
import java.util.Locale;
import javax.annotation.Nullable;
import org.opentripplanner.astar.spi.TraverseVisitor;
import org.opentripplanner.ext.emissions.EmissionsService;
import org.opentripplanner.ext.flex.FlexParameters;
import org.opentripplanner.ext.geocoder.LuceneIndex;
import org.opentripplanner.ext.ridehailing.RideHailingService;
import org.opentripplanner.ext.sorlandsbanen.SorlandsbanenNorwayService;
import org.opentripplanner.ext.stopconsolidation.StopConsolidationService;
import org.opentripplanner.raptor.api.request.RaptorTuningParameters;
import org.opentripplanner.raptor.configure.RaptorConfig;
import org.opentripplanner.routing.algorithm.raptoradapter.transit.TransitTuningParameters;
import org.opentripplanner.routing.algorithm.raptoradapter.transit.TripSchedule;
import org.opentripplanner.routing.api.RoutingService;
import org.opentripplanner.routing.api.request.RouteRequest;
import org.opentripplanner.routing.graph.Graph;
import org.opentripplanner.routing.service.DefaultRoutingService;
import org.opentripplanner.service.realtimevehicles.RealtimeVehicleService;
import org.opentripplanner.service.vehicleparking.VehicleParkingService;
import org.opentripplanner.service.vehiclerental.VehicleRentalService;
import org.opentripplanner.service.worldenvelope.WorldEnvelopeService;
import org.opentripplanner.standalone.api.HttpRequestScoped;
import org.opentripplanner.standalone.api.OtpServerRequestContext;
import org.opentripplanner.standalone.config.DebugUiConfig;
import org.opentripplanner.standalone.config.routerconfig.TransitRoutingConfig;
import org.opentripplanner.standalone.config.routerconfig.VectorTileConfig;
import org.opentripplanner.street.service.StreetLimitationParametersService;
import org.opentripplanner.transit.service.TransitService;

@HttpRequestScoped
public class DefaultServerRequestContext implements OtpServerRequestContext {

  // Keep sort order: Main services, optional services and writable/none final fields
  //                  All 3 sections is sorted alphabetically.

  private final DebugUiConfig debugUiConfig;
  private final FlexParameters flexParameters;
  private final Graph graph;
  private final MeterRegistry meterRegistry;
  private final RaptorConfig<TripSchedule> raptorConfig;
  private final RealtimeVehicleService realtimeVehicleService;
  private final List<RideHailingService> rideHailingServices;
  private final RouteRequest routeRequestDefaults;
  private final StreetLimitationParametersService streetLimitationParametersService;
  private final TransitRoutingConfig transitRoutingConfig;
  private final TransitService transitService;
  private final VectorTileConfig vectorTileConfig;
  private final VehicleParkingService vehicleParkingService;
  private final VehicleRentalService vehicleRentalService;
  private final WorldEnvelopeService worldEnvelopeService;

  /* Optional fields */

  @Nullable
  private final EmissionsService emissionsService;

  @Nullable
  private final LuceneIndex luceneIndex;

  @Nullable
<<<<<<< HEAD
  private final TileRendererManager tileRendererManager;

  @Nullable
  private final GraphQLSchema schema;

  @Nullable
=======
>>>>>>> 62b49822
  private final SorlandsbanenNorwayService sorlandsbanenService;

  @Nullable
  private final StopConsolidationService stopConsolidationService;

  @Nullable
  private final TraverseVisitor traverseVisitor;

  /* Lazy initialized fields */

  private RouteRequest defaultRouteRequestWithTimeSet = null;

  /**
   * Create a server context valid for one http request only!
   * Make sure all mutable components are copied/cloned before calling this constructor.
   */
  public DefaultServerRequestContext(
    // Keep the same order as in the field declaration
    DebugUiConfig debugUiConfig,
    FlexParameters flexParameters,
    Graph graph,
    MeterRegistry meterRegistry,
    RaptorConfig<TripSchedule> raptorConfig,
    RealtimeVehicleService realtimeVehicleService,
    List<RideHailingService> rideHailingServices,
    RouteRequest routeRequestDefaults,
    StreetLimitationParametersService streetLimitationParametersService,
    TransitRoutingConfig transitRoutingConfig,
    TransitService transitService,
    VectorTileConfig vectorTileConfig,
    VehicleParkingService vehicleParkingService,
    VehicleRentalService vehicleRentalService,
    WorldEnvelopeService worldEnvelopeService,
    @Nullable EmissionsService emissionsService,
    @Nullable LuceneIndex luceneIndex,
    @Nullable GraphQLSchema schema,
    @Nullable SorlandsbanenNorwayService sorlandsbanenService,
    @Nullable StopConsolidationService stopConsolidationService,
    @Nullable TraverseVisitor traverseVisitor
  ) {
    this.debugUiConfig = debugUiConfig;
    this.flexParameters = flexParameters;
    this.graph = graph;
    this.meterRegistry = meterRegistry;
    this.raptorConfig = raptorConfig;
    this.realtimeVehicleService = realtimeVehicleService;
    this.rideHailingServices = rideHailingServices;
    this.routeRequestDefaults = routeRequestDefaults;
    this.streetLimitationParametersService = streetLimitationParametersService;
    this.transitRoutingConfig = transitRoutingConfig;
    this.transitService = transitService;
    this.vectorTileConfig = vectorTileConfig;
    this.vehicleParkingService = vehicleParkingService;
    this.vehicleRentalService = vehicleRentalService;
    this.worldEnvelopeService = worldEnvelopeService;

    // Optional fields
    this.emissionsService = emissionsService;
    this.luceneIndex = luceneIndex;
    this.schema = schema;
    this.sorlandsbanenService = sorlandsbanenService;
    this.stopConsolidationService = stopConsolidationService;
    this.traverseVisitor = traverseVisitor;
  }

  @Override
  public RouteRequest defaultRouteRequest() {
    // Lazy initialize request-scoped request to avoid doing this when not needed
    if (defaultRouteRequestWithTimeSet == null) {
      defaultRouteRequestWithTimeSet = routeRequestDefaults.copyWithDateTimeNow();
    }
    return defaultRouteRequestWithTimeSet;
  }

  /**
   * Return the default routing request locale(without cloning the request).
   */
  @Override
  public Locale defaultLocale() {
    return routeRequestDefaults.locale();
  }

  @Override
  public RaptorConfig<TripSchedule> raptorConfig() {
    return raptorConfig;
  }

  @Override
  public Graph graph() {
    return graph;
  }

  @Override
  public TransitService transitService() {
    return transitService;
  }

  @Override
  public RoutingService routingService() {
    return new DefaultRoutingService(this);
  }

  @Override
  public WorldEnvelopeService worldEnvelopeService() {
    return worldEnvelopeService;
  }

  @Override
  public RealtimeVehicleService realtimeVehicleService() {
    return realtimeVehicleService;
  }

  @Override
  public VehicleRentalService vehicleRentalService() {
    return vehicleRentalService;
  }

  @Override
  public VehicleParkingService vehicleParkingService() {
    return vehicleParkingService;
  }

  @Override
  public TransitTuningParameters transitTuningParameters() {
    return transitRoutingConfig;
  }

  @Override
  public RaptorTuningParameters raptorTuningParameters() {
    return transitRoutingConfig;
  }

  @Override
  public List<RideHailingService> rideHailingServices() {
    return rideHailingServices;
  }

  @Nullable
  @Override
  public GraphQLSchema schema() {
    return schema;
  }

  @Override
  public StopConsolidationService stopConsolidationService() {
    return stopConsolidationService;
  }

  @Override
  public StreetLimitationParametersService streetLimitationParametersService() {
    return streetLimitationParametersService;
  }

  @Override
  public MeterRegistry meterRegistry() {
    return meterRegistry;
  }

  @Override
  public TraverseVisitor traverseVisitor() {
    return traverseVisitor;
  }

  @Override
  public FlexParameters flexParameters() {
    return flexParameters;
  }

  @Override
  public VectorTileConfig vectorTileConfig() {
    return vectorTileConfig;
  }

  @Override
  public DebugUiConfig debugUiConfig() {
    return debugUiConfig;
  }

  @Nullable
  @Override
  public LuceneIndex lucenceIndex() {
    return luceneIndex;
  }

  @Override
  public EmissionsService emissionsService() {
    return emissionsService;
  }

  @Nullable
  public SorlandsbanenNorwayService sorlandsbanenService() {
    return sorlandsbanenService;
  }
}<|MERGE_RESOLUTION|>--- conflicted
+++ resolved
@@ -63,15 +63,9 @@
   private final LuceneIndex luceneIndex;
 
   @Nullable
-<<<<<<< HEAD
-  private final TileRendererManager tileRendererManager;
-
-  @Nullable
   private final GraphQLSchema schema;
 
   @Nullable
-=======
->>>>>>> 62b49822
   private final SorlandsbanenNorwayService sorlandsbanenService;
 
   @Nullable
