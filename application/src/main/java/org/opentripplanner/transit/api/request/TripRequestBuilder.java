--- conflicted
+++ resolved
@@ -9,7 +9,6 @@
 
 public class TripRequestBuilder {
 
-<<<<<<< HEAD
   private FilterValues<FeedScopedId> includedAgencies = FilterValues.ofEmptyIsEverything(
     "includedAgencies",
     List.of()
@@ -17,6 +16,9 @@
   private FilterValues<FeedScopedId> includedRoutes = FilterValues.ofEmptyIsEverything(
     "includedRoutes",
     List.of()
+  private FilterValues<FeedScopedId> includeAgencies = FilterValues.ofNullIsEverything(
+    "includeAgencies",
+    null
   );
 
   private FilterValues<FeedScopedId> excludedAgencies = FilterValues.ofEmptyIsEverything(
@@ -31,15 +33,9 @@
   private FilterValues<String> netexInternalPlanningCodes = FilterValues.ofEmptyIsEverything(
     "netexInternalPlanningCodes",
     List.of()
-=======
-  private FilterValues<FeedScopedId> includeAgencies = FilterValues.ofNullIsEverything(
-    "includeAgencies",
-    null
-  );
   private FilterValues<FeedScopedId> includeRoutes = FilterValues.ofNullIsEverything(
     "includeRoutes",
     null
->>>>>>> 9c216c4f
   );
   private FilterValues<String> includeNetexInternalPlanningCodes = FilterValues.ofNullIsEverything(
     "includeNetexInternalPlanningCodes",
@@ -52,12 +48,15 @@
 
   TripRequestBuilder() {}
 
-<<<<<<< HEAD
+  public TripRequestBuilder withIncludeAgencies(@Nullable List<FeedScopedId> includeAgencies) {
+    this.includeAgencies = FilterValues.ofNullIsEverything("includeAgencies", includeAgencies);
   public TripRequestBuilder withIncludedAgencies(Collection<FeedScopedId> agencies) {
     this.includedAgencies = FilterValues.ofEmptyIsNothing("includedAgencies", agencies);
     return this;
   }
 
+  public TripRequestBuilder withIncludeRoutes(@Nullable List<FeedScopedId> includeRoutes) {
+    this.includeRoutes = FilterValues.ofNullIsEverything("includeRoutes", includeRoutes);
   public TripRequestBuilder withIncludedRoutes(Collection<FeedScopedId> routes) {
     this.includedRoutes = FilterValues.ofEmptyIsNothing("includedRoutes", routes);
     return this;
@@ -70,15 +69,6 @@
 
   public TripRequestBuilder withExcludedRoutes(Collection<FeedScopedId> routes) {
     this.excludedRoutes = FilterValues.ofEmptyIsEverything("excludedRoutes", routes);
-=======
-  public TripRequestBuilder withIncludeAgencies(@Nullable List<FeedScopedId> includeAgencies) {
-    this.includeAgencies = FilterValues.ofNullIsEverything("includeAgencies", includeAgencies);
-    return this;
-  }
-
-  public TripRequestBuilder withIncludeRoutes(@Nullable List<FeedScopedId> includeRoutes) {
-    this.includeRoutes = FilterValues.ofNullIsEverything("includeRoutes", includeRoutes);
->>>>>>> 9c216c4f
     return this;
   }
 
@@ -102,19 +92,12 @@
 
   public TripRequest build() {
     return new TripRequest(
-<<<<<<< HEAD
       includedAgencies,
       includedRoutes,
       excludedAgencies,
       excludedRoutes,
       netexInternalPlanningCodes,
-      serviceDates
-=======
-      includeAgencies,
-      includeRoutes,
-      includeNetexInternalPlanningCodes,
       includeServiceDates
->>>>>>> 9c216c4f
     );
   }
 }