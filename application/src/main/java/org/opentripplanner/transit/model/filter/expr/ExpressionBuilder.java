--- conflicted
+++ resolved
@@ -40,28 +40,31 @@
     return this;
   }
 
-<<<<<<< HEAD
   public <V> ExpressionBuilder<T> noMatches(
-=======
-  public <V> ExpressionBuilder<T> matchesNone(
->>>>>>> b54eb0e1
     FilterValues<V> filterValues,
     Function<V, Matcher<T>> matcherProvider
   ) {
     if (filterValues.includeEverything()) {
       return this;
     }
-<<<<<<< HEAD
 
     matchers.add(AndMatcher.of(filterValues.get().stream().map(matcherProvider).toList()));
-=======
+    return this;
+  }
+
+  public <V> ExpressionBuilder<T> matchesNone(
+    FilterValues<V> filterValues,
+    Function<V, Matcher<T>> matcherProvider
+  ) {
+    if (filterValues.includeEverything()) {
+      return this;
+    }
     matchers.add(
       new NegationMatcher<>(
         "matchesNone",
         OrMatcher.of(filterValues.get().stream().map(matcherProvider).toList())
       )
     );
->>>>>>> b54eb0e1
     return this;
   }
 
