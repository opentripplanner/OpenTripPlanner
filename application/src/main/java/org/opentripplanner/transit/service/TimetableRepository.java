--- conflicted
+++ resolved
@@ -435,12 +435,8 @@
     return transfersByStop.get(stop);
   }
 
-<<<<<<< HEAD
-  public Collection<PathTransfer> getTransfersByMode(StreetMode mode) {
-=======
   /** Pre-generated transfers between all stops filtered based on the modes in the PathTransfer. */
   public List<PathTransfer> findTransfers(StreetMode mode) {
->>>>>>> 3a372622
     return transfersByStop
       .values()
       .stream()
