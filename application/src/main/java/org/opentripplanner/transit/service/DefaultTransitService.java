--- conflicted
+++ resolved
@@ -169,16 +169,7 @@
   }
 
   @Override
-<<<<<<< HEAD
-  public Agency getAgencyForId(FeedScopedId id) {
-=======
-  public AreaStop getAreaStop(FeedScopedId id) {
-    return this.timetableRepository.getSiteRepository().getAreaStop(id);
-  }
-
-  @Override
   public Agency getAgency(FeedScopedId id) {
->>>>>>> 996fa3f5
     return this.timetableRepositoryIndex.getAgencyForId(id);
   }
 
@@ -221,11 +212,7 @@
   }
 
   @Override
-<<<<<<< HEAD
-  public Collection<Operator> getAllOperators() {
-=======
   public Collection<Operator> listOperators() {
->>>>>>> 996fa3f5
     OTPRequestTimeoutException.checkForTimeout();
     return this.timetableRepository.getOperators();
   }
@@ -548,12 +535,8 @@
     return timetableRepository.getTripOnServiceDateById(id);
   }
 
-<<<<<<< HEAD
-  private Collection<TripOnServiceDate> getAllTripOnServiceDates() {
-=======
   @Override
   public Collection<TripOnServiceDate> listTripsOnServiceDate() {
->>>>>>> 996fa3f5
     TimetableSnapshot currentSnapshot = lazyGetTimeTableSnapShot();
     if (currentSnapshot != null) {
       return new CollectionsView<>(
