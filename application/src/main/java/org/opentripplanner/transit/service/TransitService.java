package org.opentripplanner.transit.service;

import gnu.trove.set.TIntSet;
import java.time.Duration;
import java.time.Instant;
import java.time.LocalDate;
import java.time.ZoneId;
import java.time.ZonedDateTime;
import java.util.Collection;
import java.util.List;
import java.util.Map;
import java.util.Optional;
import java.util.Set;
import javax.annotation.Nullable;
import org.locationtech.jts.geom.Envelope;
import org.opentripplanner.ext.flex.FlexIndex;
import org.opentripplanner.model.FeedInfo;
import org.opentripplanner.model.PathTransfer;
import org.opentripplanner.model.StopTimesInPattern;
import org.opentripplanner.model.Timetable;
import org.opentripplanner.model.TripTimeOnDate;
import org.opentripplanner.model.calendar.CalendarService;
import org.opentripplanner.model.transfer.TransferService;
import org.opentripplanner.routing.algorithm.raptoradapter.transit.TransitLayer;
import org.opentripplanner.routing.services.TransitAlertService;
import org.opentripplanner.routing.stoptimes.ArrivalDeparture;
import org.opentripplanner.transit.api.request.TripOnServiceDateRequest;
import org.opentripplanner.transit.api.request.TripRequest;
import org.opentripplanner.transit.model.basic.Notice;
import org.opentripplanner.transit.model.basic.TransitMode;
import org.opentripplanner.transit.model.framework.AbstractTransitEntity;
import org.opentripplanner.transit.model.framework.Deduplicator;
import org.opentripplanner.transit.model.framework.FeedScopedId;
import org.opentripplanner.transit.model.network.GroupOfRoutes;
import org.opentripplanner.transit.model.network.Route;
import org.opentripplanner.transit.model.network.TripPattern;
import org.opentripplanner.transit.model.organization.Agency;
import org.opentripplanner.transit.model.organization.Operator;
import org.opentripplanner.transit.model.site.AreaStop;
import org.opentripplanner.transit.model.site.GroupStop;
import org.opentripplanner.transit.model.site.MultiModalStation;
import org.opentripplanner.transit.model.site.RegularStop;
import org.opentripplanner.transit.model.site.Station;
import org.opentripplanner.transit.model.site.StopLocation;
import org.opentripplanner.transit.model.site.StopLocationsGroup;
import org.opentripplanner.transit.model.timetable.Trip;
import org.opentripplanner.transit.model.timetable.TripIdAndServiceDate;
import org.opentripplanner.transit.model.timetable.TripOnServiceDate;
import org.opentripplanner.updater.GraphUpdaterStatus;

/**
 * TransitService is a read-only interface for retrieving public transport data. It provides a
 * frozen view of all these elements at a point in time, which is not affected by incoming realtime
 * data, allowing results to remain stable over the course of a request. This can be used for
 * fetching tables of specific information like the routes passing through a particular stop, or for
 * gaining access to the entirety of the data to perform routing.
 * <p>
 * TODO RT_AB: this interface seems to provide direct access to TransitLayer but not TimetableRepository.
 *   Is this intentional, because TransitLayer is meant to be read-only and TimetableRepository is not?
 *   Should this be renamed TransitDataService since it seems to provide access to the data but
 *   not to transit routing functionality (which is provided by the RoutingService)?
 *   The DefaultTransitService implementation has a TimetableRepository instance and many of its methods
 *   read through to that TimetableRepository instance. But that field itself is not exposed, while the
 *   TransitLayer is here. It seems like exposing the raw TransitLayer is still a risk since it's
 *   copy-on-write and shares a lot of objects with any other TransitLayer instances.
 */
public interface TransitService {
<<<<<<< HEAD
  /**
   * @return empty if the trip doesn't exist in the timetable (e.g. real-time added)
   */
  Optional<List<TripTimeOnDate>> getScheduledTripTimes(Trip trip);

  /**
   * @return empty if the trip doesn't run on the date specified
   */
  Optional<List<TripTimeOnDate>> getTripTimeOnDates(Trip trip, LocalDate serviceDate);

  Collection<String> getFeedIds();
=======
  Collection<String> listFeedIds();
>>>>>>> 20502170

  Collection<Agency> listAgencies();
  Optional<Agency> findAgency(FeedScopedId id);

  FeedInfo getFeedInfo(String feedId);

  Collection<Notice> findNotices(AbstractTransitEntity<?, ?> entity);

  /**
   * Return a trip pattern by id, not including patterns created by real-time updates.
   */
  TripPattern getTripPattern(FeedScopedId id);

  /**
   * Return all scheduled trip patterns, not including real-time created trip patterns.
   * TODO: verify this is the intended behavior and possibly change the method name to
   *       getAllScheduledTripPatterns
   */
  Collection<TripPattern> listTripPatterns();

  Station getStation(FeedScopedId id);

  MultiModalStation getMultiModalStation(FeedScopedId id);

  Collection<Station> listStations();

  Integer getServiceCode(FeedScopedId id);

  TIntSet getServiceCodesRunningForDate(LocalDate date);

  Agency getAgency(FeedScopedId id);

  /**
   * Return a route for a given id, including routes created by real-time updates.
   *
   */
  Route getRoute(FeedScopedId id);

  /**
   * Return the routes using the given stop, not including real-time updates.
   */
  Set<Route> findRoutes(StopLocation stop);

  /**
   * Return all the scheduled trip patterns for a specific stop
   * (not taking into account real-time updates).
   */
  Collection<TripPattern> findPatterns(StopLocation stop);

  /**
   * Returns all the patterns for a specific stop. If includeRealtimeUpdates is set, new patterns
   * added by realtime updates are added to the collection.
   */
  Collection<TripPattern> findPatterns(StopLocation stop, boolean includeRealtimeUpdates);

  Collection<Operator> listOperators();

  Operator getOperator(FeedScopedId id);

  RegularStop getRegularStop(FeedScopedId id);

  Collection<StopLocation> listStopLocations();

  Collection<GroupStop> listGroupStops();

  StopLocation getStopLocation(FeedScopedId parseId);

  /**
   * Return all stops associated with the given id. If a Station, a MultiModalStation, or a
   * GroupOfStations matches the id, then all child stops are returned. If the id matches a regular
   * stop, area stop or stop group, then a list with one item is returned.
   * An empty list is if nothing is found.
   */
  Collection<StopLocation> findStopOrChildStops(FeedScopedId id);

  Collection<StopLocationsGroup> listStopLocationGroups();

  StopLocationsGroup getStopLocationsGroup(FeedScopedId id);

  /**
   * Return the trip for the given id, including trips created in real time.
   */
  @Nullable
  Trip getTrip(FeedScopedId id);

  /**
   * Return all trips, including those created by real-time updates.
   */
  Collection<Trip> listTrips();

  /**
   * Return all routes, including those created by real-time updates.
   */
  Collection<Route> listRoutes();

  /**
   * Return the scheduled trip pattern for a given trip.
   * If the trip is an added trip (extra journey), return the initial trip pattern for this trip.
   */
  TripPattern findPattern(Trip trip);

  /**
   * Return the trip pattern for a given trip on a service date. The real-time updated version
   * is returned if it exists, otherwise the scheduled trip pattern is returned.
   */
  TripPattern findPattern(Trip trip, LocalDate serviceDate);

  /**
   * Return all the trip patterns used in the given route, including those added by real-time updates
   */
  Collection<TripPattern> findPatterns(Route route);

  MultiModalStation findMultiModalStation(Station station);

  List<StopTimesInPattern> findStopTimesInPattern(
    StopLocation stop,
    Instant startTime,
    Duration timeRange,
    int numberOfDepartures,
    ArrivalDeparture arrivalDeparture,
    boolean includeCancelledTrips
  );

  List<StopTimesInPattern> findStopTimesInPattern(
    StopLocation stop,
    LocalDate serviceDate,
    ArrivalDeparture arrivalDeparture,
    boolean includeCancellations
  );

  List<TripTimeOnDate> findTripTimeOnDate(
    StopLocation stop,
    TripPattern pattern,
    Instant startTime,
    Duration timeRange,
    int numberOfDepartures,
    ArrivalDeparture arrivalDeparture,
    boolean includeCancellations
  );

  Collection<GroupOfRoutes> listGroupsOfRoutes();

  Collection<Route> findRoutes(GroupOfRoutes groupOfRoutes);

  @Nullable
  GroupOfRoutes getGroupOfRoutes(FeedScopedId id);

  /**
   * Return the timetable for a given trip pattern and date, taking into account real-time updates.
   * If no real-times update are applied, fall back to scheduled data.
   */
  @Nullable
  Timetable findTimetable(TripPattern tripPattern, LocalDate serviceDate);

  /**
   * Return the real-time added pattern for a given tripId and a given service date.
   * Return null if the trip does not exist or if the trip has no real-time added pattern for
   * this date (that is: it is still using its scheduled trip pattern for this date).
   */
  @Nullable
  TripPattern findNewTripPatternForModifiedTrip(FeedScopedId tripId, LocalDate serviceDate);

  /**
   * Return true if at least one trip pattern has been modified by a real-time update.
   */
  boolean hasNewTripPatternsForModifiedTrips();

  TripOnServiceDate getTripOnServiceDate(TripIdAndServiceDate tripIdAndServiceDate);

  /**
   * Return the TripOnServiceDate for a given id, including real-time updates.
   */
  TripOnServiceDate getTripOnServiceDate(FeedScopedId id);

  Collection<TripOnServiceDate> listTripsOnServiceDate();

  Set<TransitMode> listTransitModes();

  Collection<PathTransfer> findPathTransfers(StopLocation stop);

  TransitLayer getTransitLayer();

  TransitLayer getRealtimeTransitLayer();

  CalendarService getCalendarService();

  ZoneId getTimeZone();

  TransitAlertService getTransitAlertService();

  FlexIndex getFlexIndex();

  ZonedDateTime getTransitServiceEnds();

  ZonedDateTime getTransitServiceStarts();

  TransferService getTransferService();

  boolean transitFeedCovers(Instant dateTime);

  Collection<RegularStop> findRegularStops(Envelope envelope);

  Collection<AreaStop> findAreaStops(Envelope envelope);

  GraphUpdaterStatus getUpdaterStatus();

  /**
   * For a {@link StopLocationsGroup} get all child stops and get their modes.
   * <p>
   * The mode is either taken from {@link StopLocation#getVehicleType()} (if non-null)
   * or from the list of patterns that use the stop location.
   * <p>
   * The returning stream is ordered by the number of occurrences of the mode in the child stops.
   * So, if more patterns of mode BUS than RAIL visit the group, the result will be [BUS,RAIL].
   */
  List<TransitMode> findTransitModes(StopLocationsGroup station);
  /**
   * For a {@link StopLocation} return its modes.
   * <p>
   * The mode is either taken from {@link StopLocation#getVehicleType()} (if non-null)
   * or from the list of patterns that use the stop location.
   * <p>
   * If {@link StopLocation#getVehicleType()} is null the returning stream is ordered by the number
   * of occurrences of the mode in the stop.
   * <p>
   * So, if more patterns of mode BUS than RAIL visit the stop, the result will be [BUS,RAIL].
   */
  List<TransitMode> findTransitModes(StopLocation stop);

  Deduplicator getDeduplicator();

  Set<LocalDate> listServiceDates();

  Map<LocalDate, TIntSet> getServiceCodesRunningForDate();

  /**
   * Returns a list of TripOnServiceDates that match the filtering defined in the request.
   *
   * @param request - A TripOnServiceDateRequest object with filtering defined.
   * @return - A list of TripOnServiceDates
   */
  List<TripOnServiceDate> findTripsOnServiceDate(TripOnServiceDateRequest request);

  /**
   * Returns a list of Trips that match the filtering defined in the request.
   *
   * @param request - A TripRequest object with filtering defined.
   * @return - A list of Trips
   */
  List<Trip> getTrips(TripRequest request);

  /**
   * Checks if a trip with the given ID exists in the model.
   *
   * @param id the {@link FeedScopedId} of the trip to check
   * @return true if the trip exists, false otherwise
   */
  boolean containsTrip(FeedScopedId id);
}<|MERGE_RESOLUTION|>--- conflicted
+++ resolved
@@ -65,7 +65,6 @@
  *   copy-on-write and shares a lot of objects with any other TransitLayer instances.
  */
 public interface TransitService {
-<<<<<<< HEAD
   /**
    * @return empty if the trip doesn't exist in the timetable (e.g. real-time added)
    */
@@ -76,10 +75,7 @@
    */
   Optional<List<TripTimeOnDate>> getTripTimeOnDates(Trip trip, LocalDate serviceDate);
 
-  Collection<String> getFeedIds();
-=======
   Collection<String> listFeedIds();
->>>>>>> 20502170
 
   Collection<Agency> listAgencies();
   Optional<Agency> findAgency(FeedScopedId id);
