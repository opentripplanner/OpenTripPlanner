package org.opentripplanner.transit.service;

import gnu.trove.set.TIntSet;
import java.time.Duration;
import java.time.Instant;
import java.time.LocalDate;
import java.time.ZoneId;
import java.time.ZonedDateTime;
import java.util.Collection;
import java.util.List;
import java.util.Map;
import java.util.Optional;
import java.util.Set;
import javax.annotation.Nullable;
import org.locationtech.jts.geom.Envelope;
import org.opentripplanner.ext.flex.FlexIndex;
import org.opentripplanner.model.FeedInfo;
import org.opentripplanner.model.PathTransfer;
import org.opentripplanner.model.StopTimesInPattern;
import org.opentripplanner.model.Timetable;
import org.opentripplanner.model.TripTimeOnDate;
import org.opentripplanner.model.calendar.CalendarService;
import org.opentripplanner.model.transfer.TransferService;
import org.opentripplanner.routing.algorithm.raptoradapter.transit.TransitLayer;
import org.opentripplanner.routing.services.TransitAlertService;
import org.opentripplanner.routing.stoptimes.ArrivalDeparture;
import org.opentripplanner.transit.api.request.TripOnServiceDateRequest;
import org.opentripplanner.transit.model.basic.Notice;
import org.opentripplanner.transit.model.basic.TransitMode;
import org.opentripplanner.transit.model.framework.AbstractTransitEntity;
import org.opentripplanner.transit.model.framework.Deduplicator;
import org.opentripplanner.transit.model.framework.FeedScopedId;
import org.opentripplanner.transit.model.network.GroupOfRoutes;
import org.opentripplanner.transit.model.network.Route;
import org.opentripplanner.transit.model.network.TripPattern;
import org.opentripplanner.transit.model.organization.Agency;
import org.opentripplanner.transit.model.organization.Operator;
import org.opentripplanner.transit.model.site.AreaStop;
import org.opentripplanner.transit.model.site.GroupStop;
import org.opentripplanner.transit.model.site.MultiModalStation;
import org.opentripplanner.transit.model.site.RegularStop;
import org.opentripplanner.transit.model.site.Station;
import org.opentripplanner.transit.model.site.StopLocation;
import org.opentripplanner.transit.model.site.StopLocationsGroup;
import org.opentripplanner.transit.model.timetable.Trip;
import org.opentripplanner.transit.model.timetable.TripIdAndServiceDate;
import org.opentripplanner.transit.model.timetable.TripOnServiceDate;
import org.opentripplanner.updater.GraphUpdaterStatus;

/**
 * TransitService is a read-only interface for retrieving public transport data. It provides a
 * frozen view of all these elements at a point in time, which is not affected by incoming realtime
 * data, allowing results to remain stable over the course of a request. This can be used for
 * fetching tables of specific information like the routes passing through a particular stop, or for
 * gaining access to the entirety of the data to perform routing.
 * <p>
 * TODO RT_AB: this interface seems to provide direct access to TransitLayer but not TimetableRepository.
 *   Is this intentional, because TransitLayer is meant to be read-only and TimetableRepository is not?
 *   Should this be renamed TransitDataService since it seems to provide access to the data but
 *   not to transit routing functionality (which is provided by the RoutingService)?
 *   The DefaultTransitService implementation has a TimetableRepository instance and many of its methods
 *   read through to that TimetableRepository instance. But that field itself is not exposed, while the
 *   TransitLayer is here. It seems like exposing the raw TransitLayer is still a risk since it's
 *   copy-on-write and shares a lot of objects with any other TransitLayer instances.
 */
public interface TransitService {
  Collection<String> listFeedIds();

  Collection<Agency> listAgencies();
  Optional<Agency> findAgency(FeedScopedId id);

  FeedInfo getFeedInfo(String feedId);

  Collection<Notice> findNotices(AbstractTransitEntity<?, ?> entity);

  /**
   * Return a trip pattern by id, not including patterns created by real-time updates.
   */
  TripPattern getTripPattern(FeedScopedId id);

  /**
   * Return all scheduled trip patterns, not including real-time created trip patterns.
   * TODO: verify this is the intended behavior and possibly change the method name to
   *       getAllScheduledTripPatterns
   */
  Collection<TripPattern> listTripPatterns();

  Station getStation(FeedScopedId id);

  MultiModalStation getMultiModalStation(FeedScopedId id);

  Collection<Station> listStations();

  Integer getServiceCode(FeedScopedId id);

  TIntSet getServiceCodesRunningForDate(LocalDate date);

  Agency getAgency(FeedScopedId id);

  /**
   * Return a route for a given id, including routes created by real-time updates.
   *
   */
  Route getRoute(FeedScopedId id);

  /**
   * Return the routes using the given stop, not including real-time updates.
   */
  Set<Route> findRoutes(StopLocation stop);

  /**
   * Return all the scheduled trip patterns for a specific stop
   * (not taking into account real-time updates).
   */
  Collection<TripPattern> findPatterns(StopLocation stop);

  /**
   * Returns all the patterns for a specific stop. If includeRealtimeUpdates is set, new patterns
   * added by realtime updates are added to the collection.
   */
  Collection<TripPattern> findPatterns(StopLocation stop, boolean includeRealtimeUpdates);

  Collection<Operator> listOperators();

  Operator getOperator(FeedScopedId id);

  RegularStop getRegularStop(FeedScopedId id);

  Collection<StopLocation> listStopLocations();

  Collection<RegularStop> listRegularStops();

  Collection<GroupStop> listGroupStops();

  StopLocation getStopLocation(FeedScopedId parseId);

  /**
   * Return all stops associated with the given id. If a Station, a MultiModalStation, or a
   * GroupOfStations matches the id, then all child stops are returned. If the id matches a regular
   * stop, area stop or stop group, then a list with one item is returned.
   * An empty list is if nothing is found.
   */
  Collection<StopLocation> findStopOrChildStops(FeedScopedId id);

  Collection<StopLocationsGroup> listStopLocationGroups();

  StopLocationsGroup getStopLocationsGroup(FeedScopedId id);

  @Nullable
  AreaStop getAreaStop(FeedScopedId id);

  /**
   * Return the trip for the given id, including trips created in real time.
   */
  @Nullable
  Trip getTrip(FeedScopedId id);

  /**
   * Return all trips, including those created by real-time updates.
   */
  Collection<Trip> listTrips();

  /**
   * Return all routes, including those created by real-time updates.
   */
  Collection<Route> listRoutes();

  /**
   * Return the scheduled trip pattern for a given trip.
   * If the trip is an added trip (extra journey), return the initial trip pattern for this trip.
   */
  TripPattern findPattern(Trip trip);

  /**
   * Return the trip pattern for a given trip on a service date. The real-time updated version
   * is returned if it exists, otherwise the scheduled trip pattern is returned.
   */
  TripPattern findPattern(Trip trip, LocalDate serviceDate);

  /**
   * Return all the trip patterns used in the given route, including those added by real-time updates
   */
  Collection<TripPattern> findPatterns(Route route);

  MultiModalStation findMultiModalStation(Station station);

  List<StopTimesInPattern> findStopTimesInPattern(
    StopLocation stop,
    Instant startTime,
    Duration timeRange,
    int numberOfDepartures,
    ArrivalDeparture arrivalDeparture,
    boolean includeCancelledTrips
  );

  List<StopTimesInPattern> findStopTimesInPattern(
    StopLocation stop,
    LocalDate serviceDate,
    ArrivalDeparture arrivalDeparture,
    boolean includeCancellations
  );

  List<TripTimeOnDate> findTripTimeOnDate(
    StopLocation stop,
    TripPattern pattern,
    Instant startTime,
    Duration timeRange,
    int numberOfDepartures,
    ArrivalDeparture arrivalDeparture,
    boolean includeCancellations
  );

  Collection<GroupOfRoutes> listGroupsOfRoutes();

  Collection<Route> findRoutes(GroupOfRoutes groupOfRoutes);

  @Nullable
  GroupOfRoutes getGroupOfRoutes(FeedScopedId id);

  /**
   * Return the timetable for a given trip pattern and date, taking into account real-time updates.
   * If no real-times update are applied, fall back to scheduled data.
   */
  @Nullable
  Timetable findTimetable(TripPattern tripPattern, LocalDate serviceDate);

  /**
   * Return the real-time added pattern for a given tripId and a given service date.
   * Return null if the trip does not exist or if the trip has no real-time added pattern for
   * this date (that is: it is still using its scheduled trip pattern for this date).
   */
  @Nullable
  TripPattern findNewTripPatternForModifiedTrip(FeedScopedId tripId, LocalDate serviceDate);

  /**
   * Return true if at least one trip pattern has been modified by a real-time update.
   */
  boolean hasNewTripPatternsForModifiedTrips();

  TripOnServiceDate getTripOnServiceDate(TripIdAndServiceDate tripIdAndServiceDate);

  /**
   * Return the TripOnServiceDate for a given id, including real-time updates.
   */
  TripOnServiceDate getTripOnServiceDate(FeedScopedId datedServiceJourneyId);

  Collection<TripOnServiceDate> listTripsOnServiceDate();

  Set<TransitMode> listTransitModes();

  Collection<PathTransfer> findPathTransfers(StopLocation stop);

  TransitLayer getTransitLayer();

  TransitLayer getRealtimeTransitLayer();

  CalendarService getCalendarService();

  ZoneId getTimeZone();

  TransitAlertService getTransitAlertService();

  FlexIndex getFlexIndex();

  ZonedDateTime getTransitServiceEnds();

  ZonedDateTime getTransitServiceStarts();

  TransferService getTransferService();

  boolean transitFeedCovers(Instant dateTime);

  Collection<RegularStop> findRegularStops(Envelope envelope);

  Collection<AreaStop> findAreaStops(Envelope envelope);

  GraphUpdaterStatus getUpdaterStatus();

  /**
   * For a {@link StopLocationsGroup} get all child stops and get their modes.
   * <p>
   * The mode is either taken from {@link StopLocation#getVehicleType()} (if non-null)
   * or from the list of patterns that use the stop location.
   * <p>
   * The returning stream is ordered by the number of occurrences of the mode in the child stops.
   * So, if more patterns of mode BUS than RAIL visit the group, the result will be [BUS,RAIL].
   */
  List<TransitMode> findTransitModes(StopLocationsGroup station);
  /**
   * For a {@link StopLocation} return its modes.
   * <p>
   * The mode is either taken from {@link StopLocation#getVehicleType()} (if non-null)
   * or from the list of patterns that use the stop location.
   * <p>
   * If {@link StopLocation#getVehicleType()} is null the returning stream is ordered by the number
   * of occurrences of the mode in the stop.
   * <p>
   * So, if more patterns of mode BUS than RAIL visit the stop, the result will be [BUS,RAIL].
   */
  List<TransitMode> findTransitModes(StopLocation stop);

  Deduplicator getDeduplicator();

  Set<LocalDate> listServiceDates();

  Map<LocalDate, TIntSet> getServiceCodesRunningForDate();

  /**
   * Returns a list of TripOnServiceDates that match the filtering defined in the request.
   *
   * @param request - A TripOnServiceDateRequest object with filtering defined.
   * @return - A list of TripOnServiceDates
   */
<<<<<<< HEAD
  List<TripOnServiceDate> findTripsOnServiceDate(TripOnServiceDateRequest request);
=======
  List<TripOnServiceDate> getTripOnServiceDates(TripOnServiceDateRequest request);

  /**
   * Checks if a trip with the given ID exists in the model.
   *
   * @param id the {@link FeedScopedId} of the trip to check
   * @return true if the trip exists, false otherwise
   */
  boolean containsTrip(FeedScopedId id);
>>>>>>> 48fa3f3e
}<|MERGE_RESOLUTION|>--- conflicted
+++ resolved
@@ -311,10 +311,7 @@
    * @param request - A TripOnServiceDateRequest object with filtering defined.
    * @return - A list of TripOnServiceDates
    */
-<<<<<<< HEAD
   List<TripOnServiceDate> findTripsOnServiceDate(TripOnServiceDateRequest request);
-=======
-  List<TripOnServiceDate> getTripOnServiceDates(TripOnServiceDateRequest request);
 
   /**
    * Checks if a trip with the given ID exists in the model.
@@ -323,5 +320,4 @@
    * @return true if the trip exists, false otherwise
    */
   boolean containsTrip(FeedScopedId id);
->>>>>>> 48fa3f3e
 }