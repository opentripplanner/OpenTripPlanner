package org.opentripplanner.apis.transmodel;

import static java.lang.Boolean.TRUE;
import static java.util.Collections.emptyList;
import static org.opentripplanner.apis.transmodel.mapping.SeverityMapper.getTransmodelSeverity;
import static org.opentripplanner.apis.transmodel.mapping.TransitIdMapper.mapIDToDomain;
import static org.opentripplanner.apis.transmodel.mapping.TransitIdMapper.mapIDsToDomainNullSafe;
import static org.opentripplanner.apis.transmodel.model.EnumTypes.FILTER_PLACE_TYPE_ENUM;
import static org.opentripplanner.apis.transmodel.model.EnumTypes.MULTI_MODAL_MODE;
import static org.opentripplanner.apis.transmodel.model.EnumTypes.TRANSPORT_MODE;
import static org.opentripplanner.apis.transmodel.model.scalars.DateTimeScalarFactory.createMillisecondsSinceEpochAsDateTimeStringScalar;
import static org.opentripplanner.apis.transmodel.support.GqlUtil.toListNullSafe;
import static org.opentripplanner.model.projectinfo.OtpProjectInfo.projectInfo;

import graphql.Scalars;
import graphql.relay.DefaultConnection;
import graphql.relay.DefaultPageInfo;
import graphql.relay.Relay;
import graphql.relay.SimpleListConnection;
import graphql.schema.GraphQLArgument;
import graphql.schema.GraphQLFieldDefinition;
import graphql.schema.GraphQLInputObjectField;
import graphql.schema.GraphQLInputObjectType;
import graphql.schema.GraphQLInterfaceType;
import graphql.schema.GraphQLList;
import graphql.schema.GraphQLNamedOutputType;
import graphql.schema.GraphQLNonNull;
import graphql.schema.GraphQLObjectType;
import graphql.schema.GraphQLOutputType;
import graphql.schema.GraphQLScalarType;
import graphql.schema.GraphQLSchema;
import graphql.schema.SchemaTransformer;
import java.time.LocalDate;
import java.time.ZoneId;
import java.util.ArrayList;
import java.util.Arrays;
import java.util.Collection;
import java.util.Collections;
import java.util.Comparator;
import java.util.HashSet;
import java.util.List;
import java.util.Map;
import java.util.Objects;
import java.util.Set;
import java.util.function.Predicate;
import java.util.stream.Collectors;
import java.util.stream.Stream;
import javax.annotation.Nullable;
import org.locationtech.jts.geom.Coordinate;
import org.locationtech.jts.geom.Envelope;
import org.opentripplanner.apis.support.graphql.injectdoc.ApiDocumentationProfile;
import org.opentripplanner.apis.support.graphql.injectdoc.CustomDocumentation;
import org.opentripplanner.apis.support.graphql.injectdoc.InjectCustomDocumentation;
import org.opentripplanner.apis.transmodel.mapping.PlaceMapper;
import org.opentripplanner.apis.transmodel.mapping.TransitIdMapper;
import org.opentripplanner.apis.transmodel.model.DefaultRouteRequestType;
import org.opentripplanner.apis.transmodel.model.EnumTypes;
import org.opentripplanner.apis.transmodel.model.TransmodelPlaceType;
import org.opentripplanner.apis.transmodel.model.framework.AuthorityType;
import org.opentripplanner.apis.transmodel.model.framework.BrandingType;
import org.opentripplanner.apis.transmodel.model.framework.InfoLinkType;
import org.opentripplanner.apis.transmodel.model.framework.MultilingualStringType;
import org.opentripplanner.apis.transmodel.model.framework.NoticeType;
import org.opentripplanner.apis.transmodel.model.framework.OperatorType;
import org.opentripplanner.apis.transmodel.model.framework.PenaltyForStreetModeType;
import org.opentripplanner.apis.transmodel.model.framework.PointsOnLinkType;
import org.opentripplanner.apis.transmodel.model.framework.RentalVehicleTypeType;
import org.opentripplanner.apis.transmodel.model.framework.ServerInfoType;
import org.opentripplanner.apis.transmodel.model.framework.StreetModeDurationInputType;
import org.opentripplanner.apis.transmodel.model.framework.SystemNoticeType;
import org.opentripplanner.apis.transmodel.model.framework.TransmodelDirectives;
import org.opentripplanner.apis.transmodel.model.framework.TransmodelScalars;
import org.opentripplanner.apis.transmodel.model.framework.ValidityPeriodType;
import org.opentripplanner.apis.transmodel.model.network.DestinationDisplayType;
import org.opentripplanner.apis.transmodel.model.network.GroupOfLinesType;
import org.opentripplanner.apis.transmodel.model.network.JourneyPatternType;
import org.opentripplanner.apis.transmodel.model.network.LineType;
import org.opentripplanner.apis.transmodel.model.network.PresentationType;
import org.opentripplanner.apis.transmodel.model.network.StopToStopGeometryType;
import org.opentripplanner.apis.transmodel.model.plan.ElevationProfileStepType;
import org.opentripplanner.apis.transmodel.model.plan.LegType;
import org.opentripplanner.apis.transmodel.model.plan.PathGuidanceType;
import org.opentripplanner.apis.transmodel.model.plan.PlanPlaceType;
import org.opentripplanner.apis.transmodel.model.plan.RoutingErrorType;
import org.opentripplanner.apis.transmodel.model.plan.TripPatternTimePenaltyType;
import org.opentripplanner.apis.transmodel.model.plan.TripPatternType;
import org.opentripplanner.apis.transmodel.model.plan.TripQuery;
import org.opentripplanner.apis.transmodel.model.plan.TripType;
import org.opentripplanner.apis.transmodel.model.plan.legacyvia.ViaLocationInputType;
import org.opentripplanner.apis.transmodel.model.plan.legacyvia.ViaSegmentInputType;
import org.opentripplanner.apis.transmodel.model.plan.legacyvia.ViaTripQuery;
import org.opentripplanner.apis.transmodel.model.plan.legacyvia.ViaTripType;
import org.opentripplanner.apis.transmodel.model.siri.et.EstimatedCallType;
import org.opentripplanner.apis.transmodel.model.siri.sx.AffectsType;
import org.opentripplanner.apis.transmodel.model.siri.sx.PtSituationElementType;
import org.opentripplanner.apis.transmodel.model.stop.BikeParkType;
import org.opentripplanner.apis.transmodel.model.stop.BikeRentalStationType;
import org.opentripplanner.apis.transmodel.model.stop.MonoOrMultiModalStation;
import org.opentripplanner.apis.transmodel.model.stop.PlaceAtDistanceType;
import org.opentripplanner.apis.transmodel.model.stop.PlaceInterfaceType;
import org.opentripplanner.apis.transmodel.model.stop.QuayAtDistanceType;
import org.opentripplanner.apis.transmodel.model.stop.QuayType;
import org.opentripplanner.apis.transmodel.model.stop.RentalVehicleType;
import org.opentripplanner.apis.transmodel.model.stop.StopPlaceType;
import org.opentripplanner.apis.transmodel.model.stop.TariffZoneType;
import org.opentripplanner.apis.transmodel.model.timetable.BookingArrangementType;
import org.opentripplanner.apis.transmodel.model.timetable.DatedServiceJourneyQuery;
import org.opentripplanner.apis.transmodel.model.timetable.DatedServiceJourneyType;
import org.opentripplanner.apis.transmodel.model.timetable.InterchangeType;
import org.opentripplanner.apis.transmodel.model.timetable.ServiceJourneyType;
import org.opentripplanner.apis.transmodel.model.timetable.TimetabledPassingTimeType;
import org.opentripplanner.apis.transmodel.model.timetable.TripMetadataType;
import org.opentripplanner.apis.transmodel.support.GqlUtil;
import org.opentripplanner.model.plan.legreference.LegReference;
import org.opentripplanner.model.plan.legreference.LegReferenceSerializer;
import org.opentripplanner.routing.alertpatch.TransitAlert;
import org.opentripplanner.routing.algorithm.raptoradapter.transit.TransitTuningParameters;
import org.opentripplanner.routing.api.request.RouteRequest;
import org.opentripplanner.routing.error.RoutingValidationException;
import org.opentripplanner.routing.graphfinder.NearbyStop;
import org.opentripplanner.routing.graphfinder.PlaceAtDistance;
import org.opentripplanner.routing.graphfinder.PlaceType;
import org.opentripplanner.service.vehiclerental.model.VehicleRentalPlace;
import org.opentripplanner.transit.api.model.FilterValues;
import org.opentripplanner.transit.api.request.FindRegularStopsByBoundingBoxRequest;
import org.opentripplanner.transit.api.request.FindRoutesRequest;
import org.opentripplanner.transit.api.request.FindStopLocationsRequest;
import org.opentripplanner.transit.api.request.TripRequest;
import org.opentripplanner.transit.model.basic.TransitMode;
import org.opentripplanner.transit.model.framework.FeedScopedId;
import org.opentripplanner.transit.model.site.StopLocation;
import org.opentripplanner.transit.service.TransitService;
import org.slf4j.Logger;
import org.slf4j.LoggerFactory;

/**
 * Schema definition for the Transmodel GraphQL API.
 * <p>
 * Currently a simplified version of the IndexGraphQLSchema, with gtfs terminology replaced with
 * corresponding terms from Transmodel.
 */
public class TransmodelGraphQLSchema {

  private static final Logger LOG = LoggerFactory.getLogger(TransmodelGraphQLSchema.class);

  private final DefaultRouteRequestType routing;

  private final TransitTuningParameters transitTuningParameters;

  private final ZoneId timeZoneId;

  private final Relay relay = new Relay();

  private TransmodelGraphQLSchema(
    RouteRequest defaultRequest,
    ZoneId timeZoneId,
    TransitTuningParameters transitTuningParameters
  ) {
    this.timeZoneId = timeZoneId;
    this.routing = new DefaultRouteRequestType(defaultRequest);
    this.transitTuningParameters = transitTuningParameters;
  }

  public static GraphQLSchema create(
    RouteRequest defaultRequest,
    ZoneId timeZoneId,
    ApiDocumentationProfile docProfile,
    TransitTuningParameters transitTuning
  ) {
    var schema = new TransmodelGraphQLSchema(defaultRequest, timeZoneId, transitTuning).create();
    schema = decorateSchemaWithCustomDocumentation(schema, docProfile);
    return schema;
  }

  @SuppressWarnings("unchecked")
  private GraphQLSchema create() {
    // Framework
    GraphQLScalarType dateTimeScalar = createMillisecondsSinceEpochAsDateTimeStringScalar(
      timeZoneId
    );
    GraphQLOutputType multilingualStringType = MultilingualStringType.create();
    GraphQLObjectType validityPeriodType = ValidityPeriodType.create(dateTimeScalar);
    GraphQLObjectType infoLinkType = InfoLinkType.create();
    GraphQLOutputType bookingArrangementType = BookingArrangementType.create();
    GraphQLOutputType systemNoticeType = SystemNoticeType.create();
    GraphQLOutputType linkGeometryType = PointsOnLinkType.create();
    GraphQLOutputType serverInfoType = ServerInfoType.create();
    GraphQLOutputType authorityType = AuthorityType.create(
      LineType.REF,
      PtSituationElementType.REF
    );
    GraphQLOutputType operatorType = OperatorType.create(LineType.REF, ServiceJourneyType.REF);
    GraphQLOutputType brandingType = BrandingType.create();
    GraphQLOutputType noticeType = NoticeType.create();
    GraphQLOutputType rentalVehicleTypeType = RentalVehicleTypeType.create();

    // Stop
    GraphQLOutputType tariffZoneType = TariffZoneType.createTZ();
    GraphQLInterfaceType placeInterface = PlaceInterfaceType.create();
    GraphQLOutputType bikeRentalStationType = BikeRentalStationType.create(placeInterface);
    GraphQLOutputType rentalVehicleType = RentalVehicleType.create(
      rentalVehicleTypeType,
      placeInterface
    );
    GraphQLOutputType bikeParkType = BikeParkType.createB(placeInterface);
    GraphQLOutputType stopPlaceType = StopPlaceType.create(
      placeInterface,
      QuayType.REF,
      tariffZoneType,
      EstimatedCallType.REF,
      PtSituationElementType.REF,
      dateTimeScalar
    );
    GraphQLOutputType quayType = QuayType.create(
      placeInterface,
      stopPlaceType,
      LineType.REF,
      JourneyPatternType.REF,
      EstimatedCallType.REF,
      PtSituationElementType.REF,
      tariffZoneType,
      dateTimeScalar
    );

    GraphQLOutputType stopToStopGeometryType = StopToStopGeometryType.create(
      linkGeometryType,
      quayType
    );

    GraphQLNamedOutputType quayAtDistance = QuayAtDistanceType.createQD(quayType, relay);
    GraphQLNamedOutputType placeAtDistanceType = PlaceAtDistanceType.create(relay, placeInterface);

    // Network
    GraphQLObjectType presentationType = PresentationType.create();
    GraphQLOutputType groupOfLinesType = GroupOfLinesType.create();
    GraphQLOutputType destinationDisplayType = DestinationDisplayType.create();
    GraphQLOutputType lineType = LineType.create(
      bookingArrangementType,
      authorityType,
      operatorType,
      noticeType,
      quayType,
      presentationType,
      JourneyPatternType.REF,
      ServiceJourneyType.REF,
      PtSituationElementType.REF,
      brandingType,
      groupOfLinesType
    );
    GraphQLOutputType interchangeType = InterchangeType.create(lineType, ServiceJourneyType.REF);

    GraphQLOutputType affectsType = AffectsType.create(
      quayType,
      stopPlaceType,
      lineType,
      ServiceJourneyType.REF,
      DatedServiceJourneyType.REF
    );

    // Timetable
    GraphQLNamedOutputType ptSituationElementType = PtSituationElementType.create(
      authorityType,
      quayType,
      stopPlaceType,
      lineType,
      ServiceJourneyType.REF,
      multilingualStringType,
      validityPeriodType,
      infoLinkType,
      affectsType,
      dateTimeScalar,
      relay
    );
    GraphQLOutputType journeyPatternType = JourneyPatternType.create(
      linkGeometryType,
      noticeType,
      quayType,
      lineType,
      ServiceJourneyType.REF,
      stopToStopGeometryType,
      ptSituationElementType
    );
    GraphQLOutputType estimatedCallType = EstimatedCallType.create(
      bookingArrangementType,
      noticeType,
      quayType,
      destinationDisplayType,
      ptSituationElementType,
      ServiceJourneyType.REF,
      DatedServiceJourneyType.REF,
      dateTimeScalar
    );

    GraphQLOutputType serviceJourneyType = ServiceJourneyType.create(
      bookingArrangementType,
      linkGeometryType,
      operatorType,
      noticeType,
      quayType,
      lineType,
      ptSituationElementType,
      journeyPatternType,
      estimatedCallType,
      TimetabledPassingTimeType.REF
    );

    GraphQLOutputType datedServiceJourneyType = DatedServiceJourneyType.create(
      serviceJourneyType,
      journeyPatternType,
      estimatedCallType,
      quayType
    );

    GraphQLOutputType timetabledPassingTime = TimetabledPassingTimeType.create(
      bookingArrangementType,
      noticeType,
      quayType,
      destinationDisplayType,
      serviceJourneyType
    );

    GraphQLObjectType tripPatternTimePenaltyType = TripPatternTimePenaltyType.create();
    GraphQLObjectType tripMetadataType = TripMetadataType.create(dateTimeScalar);
    GraphQLObjectType placeType = PlanPlaceType.create(
      bikeRentalStationType,
      rentalVehicleType,
      quayType
    );
    GraphQLObjectType elevationStepType = ElevationProfileStepType.create();
    GraphQLObjectType pathGuidanceType = PathGuidanceType.create(elevationStepType);
    GraphQLObjectType legType = LegType.create(
      bookingArrangementType,
      interchangeType,
      linkGeometryType,
      authorityType,
      operatorType,
      quayType,
      estimatedCallType,
      lineType,
      serviceJourneyType,
      datedServiceJourneyType,
      ptSituationElementType,
      placeType,
      pathGuidanceType,
      elevationStepType,
      dateTimeScalar
    );
    GraphQLObjectType tripPatternType = TripPatternType.create(
      systemNoticeType,
      legType,
      tripPatternTimePenaltyType,
      dateTimeScalar
    );
    GraphQLObjectType routingErrorType = RoutingErrorType.create();

    GraphQLOutputType tripType = TripType.create(
      placeType,
      tripPatternType,
      tripMetadataType,
      routingErrorType,
      dateTimeScalar
    );

    GraphQLInputObjectType durationPerStreetModeInput = StreetModeDurationInputType.create();
    GraphQLInputObjectType penaltyForStreetMode = PenaltyForStreetModeType.create();

    GraphQLFieldDefinition tripQuery = TripQuery.create(
      routing,
      transitTuningParameters,
      tripType,
      durationPerStreetModeInput,
      penaltyForStreetMode,
      dateTimeScalar
    );

    GraphQLOutputType viaTripType = ViaTripType.create(tripPatternType, routingErrorType);
    GraphQLInputObjectType viaLocationInputType = ViaLocationInputType.create();
    GraphQLInputObjectType viaSegmentInputType = ViaSegmentInputType.create();

    GraphQLFieldDefinition viaTripQuery = ViaTripQuery.create(
      routing,
      viaTripType,
      viaLocationInputType,
      viaSegmentInputType,
      dateTimeScalar
    );

    GraphQLInputObjectType inputPlaceIds = GraphQLInputObjectType.newInputObject()
      .name("InputPlaceIds")
      .field(
        GraphQLInputObjectField.newInputObjectField()
          .name("quays")
          .description("Quays to include by id.")
          .type(new GraphQLList(Scalars.GraphQLString))
          .build()
      )
      .field(
        GraphQLInputObjectField.newInputObjectField()
          .name("lines")
          .description("Lines to include by id.")
          .type(new GraphQLList(Scalars.GraphQLString))
          .build()
      )
      .field(
        GraphQLInputObjectField.newInputObjectField()
          .name("bikeRentalStations")
          .description("Bike rentals to include by id.")
          .type(new GraphQLList(Scalars.GraphQLString))
          .build()
      )
      .field(
        GraphQLInputObjectField.newInputObjectField()
          .name("bikeParks")
          .description("Bike parks to include by id.")
          .type(new GraphQLList(Scalars.GraphQLString))
          .build()
      )
      .field(
        GraphQLInputObjectField.newInputObjectField()
          .name("carParks")
          .description("Car parks to include by id.")
          .type(new GraphQLList(Scalars.GraphQLString))
          .build()
      )
      .build();

    GraphQLObjectType queryType = GraphQLObjectType.newObject()
      .name("QueryType")
      .field(tripQuery)
      .field(viaTripQuery)
      .field(
        GraphQLFieldDefinition.newFieldDefinition()
          .name("stopPlace")
          .description("Get a single stopPlace based on its id)")
          .withDirective(TransmodelDirectives.TIMING_DATA)
          .type(stopPlaceType)
          .argument(
            GraphQLArgument.newArgument()
              .name("id")
              .type(new GraphQLNonNull(Scalars.GraphQLString))
              .build()
          )
          .dataFetcher(env ->
            StopPlaceType.fetchStopPlaceById(mapIDToDomain(env.getArgument("id")), env)
          )
          .build()
      )
      .field(
        GraphQLFieldDefinition.newFieldDefinition()
          .name("stopPlaces")
          .description("Get all stopPlaces")
          .withDirective(TransmodelDirectives.TIMING_DATA)
          .type(new GraphQLNonNull(new GraphQLList(stopPlaceType)))
          .argument(
            GraphQLArgument.newArgument()
              .name("ids")
              .type(new GraphQLList(Scalars.GraphQLString))
              .build()
          )
          .dataFetcher(env -> {
            var ids = mapIDsToDomainNullSafe(env.getArgument("ids"));
            if (!ids.isEmpty()) {
              return ids
                .stream()
                .map(id -> StopPlaceType.fetchStopPlaceById(id, env))
                .collect(Collectors.toList());
            }
            TransitService transitService = GqlUtil.getTransitService(env);
            return transitService
              .listStations()
              .stream()
              .map(station ->
                new MonoOrMultiModalStation(station, transitService.findMultiModalStation(station))
              )
              .collect(Collectors.toList());
          })
          .build()
      )
      .field(
        GraphQLFieldDefinition.newFieldDefinition()
          .name("stopPlacesByBbox")
          .description("Get all stop places within the specified bounding box")
          .withDirective(TransmodelDirectives.TIMING_DATA)
          .type(new GraphQLNonNull(new GraphQLList(stopPlaceType)))
          .argument(
            GraphQLArgument.newArgument()
              .name("minimumLatitude")
              .type(new GraphQLNonNull(Scalars.GraphQLFloat))
              .build()
          )
          .argument(
            GraphQLArgument.newArgument()
              .name("minimumLongitude")
              .type(new GraphQLNonNull(Scalars.GraphQLFloat))
              .build()
          )
          .argument(
            GraphQLArgument.newArgument()
              .name("maximumLatitude")
              .type(new GraphQLNonNull(Scalars.GraphQLFloat))
              .build()
          )
          .argument(
            GraphQLArgument.newArgument()
              .name("maximumLongitude")
              .type(new GraphQLNonNull(Scalars.GraphQLFloat))
              .build()
          )
          .argument(
            GraphQLArgument.newArgument().name("authority").type(Scalars.GraphQLString).build()
          )
          .argument(
            GraphQLArgument.newArgument()
              .name("multiModalMode")
              .type(MULTI_MODAL_MODE)
              .description(
                "MultiModalMode for query. To control whether multi modal parent stop places, their mono modal children or both are included in the response." +
                " Does not affect mono modal stop places that do not belong to a multi modal stop place."
              )
              .defaultValue("parent")
              .build()
          )
          .argument(
            GraphQLArgument.newArgument()
              .name("filterByInUse")
              .description("If true only stop places with at least one visiting line are included.")
              .type(Scalars.GraphQLBoolean)
              .defaultValue(Boolean.FALSE)
              .build()
          )
          .dataFetcher(env -> {
            double minLat = env.getArgument("minimumLatitude");
            double minLon = env.getArgument("minimumLongitude");
            double maxLat = env.getArgument("maximumLatitude");
            double maxLon = env.getArgument("maximumLongitude");
            String authority = env.getArgument("authority");
            boolean filterByInUse = TRUE.equals(env.getArgument("filterByInUse"));
            String multiModalMode = env.getArgument("multiModalMode");

            return StopPlaceType.fetchStopPlaces(
              minLat,
              minLon,
              maxLat,
              maxLon,
              authority,
              filterByInUse,
              multiModalMode,
              env
            );
          })
          .build()
      )
      .field(
        GraphQLFieldDefinition.newFieldDefinition()
          .name("quay")
          .description("Get a single quay based on its id)")
          .withDirective(TransmodelDirectives.TIMING_DATA)
          .type(quayType)
          .argument(
            GraphQLArgument.newArgument()
              .name("id")
              .type(new GraphQLNonNull(Scalars.GraphQLString))
              .build()
          )
          .dataFetcher(environment ->
            GqlUtil.getTransitService(environment).getStopLocation(
              mapIDToDomain(environment.getArgument("id"))
            )
          )
          .build()
      )
      .field(
        GraphQLFieldDefinition.newFieldDefinition()
          .name("quays")
          .description("Get all quays")
          .withDirective(TransmodelDirectives.TIMING_DATA)
          .type(new GraphQLNonNull(new GraphQLList(quayType)))
          .argument(
            GraphQLArgument.newArgument()
              .name("ids")
              .type(new GraphQLList(Scalars.GraphQLString))
              .build()
          )
          .argument(GraphQLArgument.newArgument().name("name").type(Scalars.GraphQLString).build())
          .dataFetcher(environment -> {
            if (environment.containsArgument("ids")) {
              var ids = mapIDsToDomainNullSafe(environment.getArgument("ids"));

              if (environment.getArgument("name") != null) {
                throw new IllegalArgumentException("Unable to combine other filters with ids");
              }

              TransitService transitService = GqlUtil.getTransitService(environment);
              return ids.stream().map(transitService::getStopLocation).toList();
            }

            FindStopLocationsRequest request = FindStopLocationsRequest.of()
              .withName(environment.getArgument("name"))
              .build();

            return GqlUtil.getTransitService(environment).findStopLocations(request);
          })
          .build()
      )
      .field(
        GraphQLFieldDefinition.newFieldDefinition()
          .name("quaysByBbox")
          .description("Get all quays within the specified bounding box")
          .withDirective(TransmodelDirectives.TIMING_DATA)
          .type(new GraphQLNonNull(new GraphQLList(quayType)))
          .argument(
            GraphQLArgument.newArgument()
              .name("minimumLatitude")
              .type(new GraphQLNonNull(Scalars.GraphQLFloat))
              .build()
          )
          .argument(
            GraphQLArgument.newArgument()
              .name("minimumLongitude")
              .type(new GraphQLNonNull(Scalars.GraphQLFloat))
              .build()
          )
          .argument(
            GraphQLArgument.newArgument()
              .name("maximumLatitude")
              .type(new GraphQLNonNull(Scalars.GraphQLFloat))
              .build()
          )
          .argument(
            GraphQLArgument.newArgument()
              .name("maximumLongitude")
              .type(new GraphQLNonNull(Scalars.GraphQLFloat))
              .build()
          )
          .argument(
            GraphQLArgument.newArgument()
              .name("authority")
              .deprecate(
                "This is the Transmodel namespace or the GTFS feedID - avoid using this. Request a new field if necessary."
              )
              .type(Scalars.GraphQLString)
              .build()
          )
          .argument(
            GraphQLArgument.newArgument()
              .name("filterByInUse")
              .description("If true only quays with at least one visiting line are included.")
              .type(Scalars.GraphQLBoolean)
              .defaultValueProgrammatic(Boolean.FALSE)
              .build()
          )
          .dataFetcher(environment -> {
            Envelope envelope = new Envelope(
              new Coordinate(
                environment.getArgument("minimumLongitude"),
                environment.getArgument("minimumLatitude")
              ),
              new Coordinate(
                environment.getArgument("maximumLongitude"),
                environment.getArgument("maximumLatitude")
              )
            );

            var authority = environment.<String>getArgument("authority");
            var filterInUse = environment.<Boolean>getArgument("filterByInUse");

            FindRegularStopsByBoundingBoxRequest findRegularStopsByBoundingBoxRequest =
              FindRegularStopsByBoundingBoxRequest.of(envelope)
                .withFeedId(authority)
                .filterByInUse(filterInUse)
                .build();

            return GqlUtil.getTransitService(environment).findRegularStopsByBoundingBox(
              findRegularStopsByBoundingBoxRequest
            );
          })
          .build()
      )
      .field(
        GraphQLFieldDefinition.newFieldDefinition()
          .name("quaysByRadius")
          .description(
            "Get all quays within the specified walking radius from a location. There are no maximum " +
            "limits for the input parameters, but the query will timeout and return if the parameters " +
            "are too high."
          )
          .withDirective(TransmodelDirectives.TIMING_DATA)
          .type(
            relay.connectionType(
              "quayAtDistance",
              relay.edgeType("quayAtDistance", quayAtDistance, null, new ArrayList<>()),
              new ArrayList<>()
            )
          )
          .argument(
            GraphQLArgument.newArgument()
              .name("latitude")
              .description("Latitude of the location")
              .type(new GraphQLNonNull(Scalars.GraphQLFloat))
              .build()
          )
          .argument(
            GraphQLArgument.newArgument()
              .name("longitude")
              .description("Longitude of the location")
              .type(new GraphQLNonNull(Scalars.GraphQLFloat))
              .build()
          )
          .argument(
            GraphQLArgument.newArgument()
              .name("radius")
              .description(
                "Radius via streets (in meters) to search for from the specified location"
              )
              .type(new GraphQLNonNull(Scalars.GraphQLFloat))
              .build()
          )
          .argument(
            GraphQLArgument.newArgument().name("authority").type(Scalars.GraphQLString).build()
          )
          .arguments(relay.getConnectionFieldArguments())
          .dataFetcher(environment -> {
            List<NearbyStop> stops;
            try {
              stops = GqlUtil.getGraphFinder(environment)
                .findClosestStops(
                  new Coordinate(
                    environment.getArgument("longitude"),
                    environment.getArgument("latitude")
                  ),
                  environment.getArgument("radius")
                )
                .stream()
                .filter(
                  stopAtDistance ->
                    environment.getArgument("authority") == null ||
                    stopAtDistance.stop
                      .getId()
                      .getFeedId()
                      .equalsIgnoreCase(environment.getArgument("authority"))
                )
                .sorted(Comparator.comparing(s -> s.distance))
                .collect(Collectors.toList());
            } catch (RoutingValidationException e) {
              LOG.warn(
                "findClosestPlacesByWalking failed with exception, returning empty list of places. ",
                e
              );
              stops = List.of();
            }

            if (stops.isEmpty()) {
              return new DefaultConnection<>(
                emptyList(),
                new DefaultPageInfo(null, null, false, false)
              );
            }
            return new SimpleListConnection<>(stops).get(environment);
          })
          .build()
      )
      .field(
        GraphQLFieldDefinition.newFieldDefinition()
          .name("nearest")
          .description(
            "Get all places (quays, stop places, car parks etc. with coordinates) within the specified radius from a location. The returned type has two fields place and distance. The search is done by walking so the distance is according to the network of walkables."
          )
          .withDirective(TransmodelDirectives.TIMING_DATA)
          .type(
            relay.connectionType(
              "placeAtDistance",
              relay.edgeType("placeAtDistance", placeAtDistanceType, null, new ArrayList<>()),
              new ArrayList<>()
            )
          )
          .argument(
            GraphQLArgument.newArgument()
              .name("latitude")
              .description("Latitude of the location")
              .type(new GraphQLNonNull(Scalars.GraphQLFloat))
              .build()
          )
          .argument(
            GraphQLArgument.newArgument()
              .name("longitude")
              .description("Longitude of the location")
              .type(new GraphQLNonNull(Scalars.GraphQLFloat))
              .build()
          )
          .argument(
            GraphQLArgument.newArgument()
              .name("maximumDistance")
              .description(
                "Maximum distance (in meters) to search for from the specified location. Default is 2000m."
              )
              .defaultValueProgrammatic(2000)
              .type(new GraphQLNonNull(Scalars.GraphQLFloat))
              .build()
          )
          .argument(
            GraphQLArgument.newArgument()
              .name("maximumResults")
              .description(
                "Maximum number of results. Search is stopped when this limit is reached. Default is 20."
              )
              .defaultValue(20)
              .type(Scalars.GraphQLInt)
              .build()
          )
          .argument(
            GraphQLArgument.newArgument()
              .name("filterByPlaceTypes")
              .description("Only include places of given types if set. Default accepts all types")
              .defaultValue(Arrays.asList(TransmodelPlaceType.values()))
              .type(new GraphQLList(FILTER_PLACE_TYPE_ENUM))
              .build()
          )
          .argument(
            GraphQLArgument.newArgument()
              .name("filterByModes")
              .description(
                "Only include places that include this mode. Only checked for places with mode i.e. quays, departures."
              )
              .type(new GraphQLList(TRANSPORT_MODE))
              .build()
          )
          .argument(
            GraphQLArgument.newArgument()
              .name("filterByInUse")
              .description(
                "Only affects queries for quays and stop places. If true only quays and stop places with at least one visiting line are included."
              )
              .type(Scalars.GraphQLBoolean)
              .defaultValue(Boolean.FALSE)
              .build()
          )
          .argument(
            GraphQLArgument.newArgument()
              .name("filterByIds")
              .description("Only include places that match one of the given ids.")
              .type(inputPlaceIds)
              .build()
          )
          .argument(
            GraphQLArgument.newArgument()
              .name("multiModalMode")
              .type(MULTI_MODAL_MODE)
              .description(
                "MultiModalMode for query. To control whether multi modal parent stop places, their mono modal children or both are included in the response." +
                " Does not affect mono modal stop places that do not belong to a multi modal stop place. Only applicable for placeType StopPlace"
              )
              .defaultValue("parent")
              .build()
          )
          .argument(relay.getConnectionFieldArguments())
          .dataFetcher(environment -> {
            List<FeedScopedId> filterByStops = null;
            List<FeedScopedId> filterByStations = null;
            List<FeedScopedId> filterByRoutes = null;
            List<String> filterByBikeRentalStations = null;
            List<String> filterByBikeParks = null;
            List<String> filterByCarParks = null;
            List<String> filterByNetwork = null;
            @SuppressWarnings("rawtypes")
            Map filterByIds = environment.getArgument("filterByIds");
            if (filterByIds != null) {
              filterByStops = toIdList(((List<String>) filterByIds.get("quays")));
              filterByRoutes = toIdList(((List<String>) filterByIds.get("lines")));
              filterByBikeRentalStations = filterByIds.get("bikeRentalStations") != null
                ? (List<String>) filterByIds.get("bikeRentalStations")
                : List.of();
              filterByBikeParks = filterByIds.get("bikeParks") != null
                ? (List<String>) filterByIds.get("bikeParks")
                : List.of();
              filterByCarParks = filterByIds.get("carParks") != null
                ? (List<String>) filterByIds.get("carParks")
                : List.of();
            }

            List<TransitMode> filterByTransportModes = environment.getArgument("filterByModes");
            List<TransmodelPlaceType> placeTypes = environment.getArgument("filterByPlaceTypes");
            if (placeTypes == null || placeTypes.isEmpty()) {
              placeTypes = Arrays.asList(TransmodelPlaceType.values());
            }
            List<PlaceType> filterByPlaceTypes = PlaceMapper.mapToDomain(placeTypes);

            // Need to fetch more than requested no of places if stopPlaces are allowed, as this requires fetching potentially multiple quays for the same stop place and mapping them to unique stop places.
            int orgMaxResults = environment.getArgument("maximumResults");
            int maxResults = orgMaxResults;
            if (placeTypes.contains(TransmodelPlaceType.STOP_PLACE)) {
              maxResults *= 5;
            }

            List<PlaceAtDistance> places;
            places = GqlUtil.getGraphFinder(environment).findClosestPlaces(
              environment.getArgument("latitude"),
              environment.getArgument("longitude"),
              environment.getArgument("maximumDistance"),
              maxResults,
              filterByTransportModes,
              filterByPlaceTypes,
              filterByStops,
              filterByStations,
              filterByRoutes,
              filterByBikeRentalStations,
              filterByNetwork,
              GqlUtil.getTransitService(environment)
            );

            if (TRUE.equals(environment.getArgument("filterByInUse"))) {
              places = places
                .stream()
                .filter(placeAtDistance -> {
                  if (placeAtDistance.place() instanceof StopLocation stop) {
                    return !GqlUtil.getTransitService(environment)
                      .findPatterns(stop, true)
                      .isEmpty();
                  } else {
                    return true;
                  }
                })
                .toList();
            }

            places = PlaceAtDistanceType.convertQuaysToStopPlaces(
              placeTypes,
              places,
              environment.getArgument("multiModalMode"),
              GqlUtil.getTransitService(environment)
            )
              .stream()
              .limit(orgMaxResults)
              .collect(Collectors.toList());
            if (places.isEmpty()) {
              return new DefaultConnection<>(
                List.of(),
                new DefaultPageInfo(null, null, false, false)
              );
            }
            return new SimpleListConnection(places).get(environment);
          })
          .build()
      )
      .field(
        GraphQLFieldDefinition.newFieldDefinition()
          .name("authority")
          .description("Get an authority by ID")
          .withDirective(TransmodelDirectives.TIMING_DATA)
          .type(authorityType)
          .argument(
            GraphQLArgument.newArgument()
              .name("id")
              .type(new GraphQLNonNull(Scalars.GraphQLString))
              .build()
          )
          .dataFetcher(environment -> {
            return GqlUtil.getTransitService(environment).getAgency(
              TransitIdMapper.mapIDToDomain(environment.getArgument("id"))
            );
          })
          .build()
      )
      .field(
        GraphQLFieldDefinition.newFieldDefinition()
          .name("authorities")
          .description("Get all authorities")
          .withDirective(TransmodelDirectives.TIMING_DATA)
          .type(new GraphQLNonNull(new GraphQLList(authorityType)))
          .dataFetcher(environment -> {
            return new ArrayList<>(GqlUtil.getTransitService(environment).listAgencies());
          })
          .build()
      )
      .field(
        GraphQLFieldDefinition.newFieldDefinition()
          .name("operator")
          .description("Get a operator by ID")
          .withDirective(TransmodelDirectives.TIMING_DATA)
          .type(operatorType)
          .argument(
            GraphQLArgument.newArgument()
              .name("id")
              .type(new GraphQLNonNull(Scalars.GraphQLString))
              .build()
          )
          .dataFetcher(environment ->
            GqlUtil.getTransitService(environment).getOperator(
              TransitIdMapper.mapIDToDomain(environment.getArgument("id"))
            )
          )
          .build()
      )
      .field(
        GraphQLFieldDefinition.newFieldDefinition()
          .name("operators")
          .description("Get all operators")
          .withDirective(TransmodelDirectives.TIMING_DATA)
          .type(new GraphQLNonNull(new GraphQLList(operatorType)))
          .dataFetcher(environment -> {
            return new ArrayList<>(GqlUtil.getTransitService(environment).listOperators());
          })
          .build()
      )
      .field(
        GraphQLFieldDefinition.newFieldDefinition()
          .name("line")
          .description("Get a single line based on its id")
          .withDirective(TransmodelDirectives.TIMING_DATA)
          .type(lineType)
          .argument(
            GraphQLArgument.newArgument()
              .name("id")
              .type(new GraphQLNonNull(Scalars.GraphQLID))
              .build()
          )
          .dataFetcher(environment -> {
            final String id = environment.getArgument("id");
            if (id.isBlank()) {
              return null;
            }
            return GqlUtil.getTransitService(environment).getRoute(
              TransitIdMapper.mapIDToDomain(id)
            );
          })
          .build()
      )
      .field(
        GraphQLFieldDefinition.newFieldDefinition()
          .name("lines")
          .description("Get all _lines_")
          .withDirective(TransmodelDirectives.TIMING_DATA)
          .type(new GraphQLNonNull(new GraphQLList(lineType)))
          .argument(
            GraphQLArgument.newArgument()
              .name("ids")
              .description(
                "Set of ids of _lines_ to fetch. If this is set, no other filters can be set."
              )
              .type(new GraphQLList(Scalars.GraphQLID))
              .build()
          )
          .argument(
            GraphQLArgument.newArgument()
              .name("name")
              .description(
                "Prefix of the _name_ of the _line_ to fetch. This filter is case insensitive."
              )
              .type(Scalars.GraphQLString)
              .build()
          )
          .argument(
            GraphQLArgument.newArgument()
              .name("publicCode")
              .description("_Public code_ of the _line_ to fetch.")
              .type(Scalars.GraphQLString)
              .build()
          )
          .argument(
            GraphQLArgument.newArgument()
              .name("publicCodes")
              .description("Set of _public codes_ to fetch _lines_ for.")
              .type(new GraphQLList(Scalars.GraphQLString))
              .build()
          )
          .argument(
            GraphQLArgument.newArgument()
              .name("transportModes")
              .description("Set of _transport modes_ to fetch _lines_ for.")
              .type(new GraphQLList(TRANSPORT_MODE))
              .build()
          )
          .argument(
            GraphQLArgument.newArgument()
              .name("authorities")
              .description("Set of ids of _authorities_ to fetch _lines_ for.")
              .type(new GraphQLList(Scalars.GraphQLString))
              .build()
          )
          .argument(
            GraphQLArgument.newArgument()
              .name("flexibleOnly")
              .description(
                "Filter by _lines_ containing flexible / on demand _service journey_ only."
              )
              .type(Scalars.GraphQLBoolean)
              .defaultValueProgrammatic(false)
              .build()
          )
          .dataFetcher(environment -> {
            if (environment.containsArgument("ids")) {
              var ids = mapIDsToDomainNullSafe(environment.getArgument("ids"));

              // flexibleLines gets special treatment because it has a default value.
              if (
                Stream.of(
                  "name",
                  "publicCode",
                  "publicCodes",
                  "transportModes",
                  "authorities"
                ).anyMatch(environment::containsArgument) ||
                Boolean.TRUE.equals(environment.getArgument("flexibleOnly"))
              ) {
                throw new IllegalArgumentException("Unable to combine other filters with ids");
              }

              return GqlUtil.getTransitService(environment).getRoutes(ids);
            }

            var name = environment.<String>getArgument("name");
            var publicCode = environment.<String>getArgument("publicCode");
            var publicCodes = FilterValues.ofEmptyIsEverything(
              "publicCodes",
              environment.<List<String>>getArgument("publicCodes")
            );
            var transportModes = FilterValues.ofEmptyIsEverything(
              "transportModes",
              environment.<List<TransitMode>>getArgument("transportModes")
            );
            var authorities = FilterValues.ofEmptyIsEverything(
              "authorities",
              environment.<List<String>>getArgument("authorities")
            );
            boolean flexibleOnly = Boolean.TRUE.equals(environment.getArgument("flexibleOnly"));

            FindRoutesRequest findRoutesRequest = FindRoutesRequest.of()
              .withLongName(name)
              .withShortName(publicCode)
              .withShortNames(publicCodes)
              .withTransitModes(transportModes)
              .withAgencies(authorities)
              .withFlexibleOnly(flexibleOnly)
              .build();

            return GqlUtil.getTransitService(environment).findRoutes(findRoutesRequest);
          })
          .build()
      )
      .field(
        GraphQLFieldDefinition.newFieldDefinition()
          .name("groupOfLines")
          .description("Get a single group of lines based on its id")
          .type(groupOfLinesType)
          .argument(
            GraphQLArgument.newArgument()
              .name("id")
              .type(new GraphQLNonNull(Scalars.GraphQLString))
              .build()
          )
          .dataFetcher(environment ->
            GqlUtil.getTransitService(environment).getGroupOfRoutes(
              TransitIdMapper.mapIDToDomain(environment.getArgument("id"))
            )
          )
          .build()
      )
      .field(
        GraphQLFieldDefinition.newFieldDefinition()
          .name("groupsOfLines")
          .description("Get all groups of lines")
          .type(new GraphQLNonNull(new GraphQLList(new GraphQLNonNull(groupOfLinesType))))
          .dataFetcher(environment -> GqlUtil.getTransitService(environment).listGroupsOfRoutes())
          .build()
      )
      .field(
        GraphQLFieldDefinition.newFieldDefinition()
          .name("serviceJourney")
          .description("Get a single service journey based on its id")
          .withDirective(TransmodelDirectives.TIMING_DATA)
          .type(serviceJourneyType)
          .argument(
            GraphQLArgument.newArgument()
              .name("id")
              .type(new GraphQLNonNull(Scalars.GraphQLString))
              .build()
          )
          .dataFetcher(environment -> {
            return GqlUtil.getTransitService(environment).getTrip(
              TransitIdMapper.mapIDToDomain(environment.getArgument("id"))
            );
          })
          .build()
      )
      .field(
        GraphQLFieldDefinition.newFieldDefinition()
          .name("serviceJourneys")
          .description("Get all _service journeys_")
          .withDirective(TransmodelDirectives.TIMING_DATA)
          .type(new GraphQLNonNull(new GraphQLList(serviceJourneyType)))
          .argument(
            GraphQLArgument.newArgument()
              .name("lines")
              .description("Set of ids of _lines_ to fetch _service journeys_ for.")
              .type(new GraphQLList(Scalars.GraphQLID))
              .build()
          )
          .argument(
            GraphQLArgument.newArgument()
              .name("privateCodes")
              .description("Set of ids of _private codes_ to fetch _service journeys_ for.")
              .type(new GraphQLList(Scalars.GraphQLString))
              .build()
          )
          .argument(
            GraphQLArgument.newArgument()
              .name("activeDates")
              .description("Set of _operating days_ to fetch _service journeys_ for.")
              .type(new GraphQLList(TransmodelScalars.DATE_SCALAR))
              .build()
          )
          .argument(
            GraphQLArgument.newArgument()
              .name("authorities")
              .description("Set of ids of _authorities_ to fetch _service journeys_ for.")
              .type(new GraphQLList(Scalars.GraphQLString))
              .build()
          )
          .dataFetcher(environment -> {
            var authorities = FilterValues.ofEmptyIsEverything(
              "authorities",
              mapIDsToDomainNullSafe(environment.getArgument("authorities"))
            );
            var lineIds = FilterValues.ofEmptyIsEverything(
              "lines",
              mapIDsToDomainNullSafe(environment.getArgument("lines"))
            );
            var privateCodes = FilterValues.ofEmptyIsEverything(
              "privateCodes",
              toListNullSafe(environment.<List<String>>getArgument("privateCodes"))
            );
            var activeServiceDates = FilterValues.ofEmptyIsEverything(
              "activeDates",
              toListNullSafe(environment.<List<LocalDate>>getArgument("activeDates"))
            );

<<<<<<< HEAD
            TripRequest tripRequest = TripRequest
              .of()
              .withIncludedAgencies(authorities)
              .withIncludedRoutes(lineIds)
=======
            TripRequest tripRequest = TripRequest.of()
              .withAgencies(authorities)
              .withRoutes(lineIds)
>>>>>>> a85a3e9a
              .withNetexInternalPlanningCodes(privateCodes)
              .withServiceDates(activeServiceDates)
              .build();

            return GqlUtil.getTransitService(environment).getTrips(tripRequest);
          })
          .build()
      )
      .field(
        GraphQLFieldDefinition.newFieldDefinition()
          .name("bikeRentalStations")
          .description("Get all bike rental stations")
          .withDirective(TransmodelDirectives.TIMING_DATA)
          .argument(
            GraphQLArgument.newArgument()
              .name("ids")
              .type(new GraphQLList(Scalars.GraphQLString))
              .build()
          )
          .type(new GraphQLNonNull(new GraphQLList(bikeRentalStationType)))
          .dataFetcher(environment -> {
            Collection<VehicleRentalPlace> all = new ArrayList<>(
              GqlUtil.getVehicleRentalService(environment).getVehicleRentalStations()
            );
            List<String> filterByIds = environment.getArgument("ids");
            if (filterByIds != null && !filterByIds.isEmpty()) {
              return all
                .stream()
                .filter(station -> filterByIds.contains(station.getStationId()))
                .collect(Collectors.toList());
            }
            return all;
          })
          .build()
      )
      .field(
        GraphQLFieldDefinition.newFieldDefinition()
          .name("bikeRentalStation")
          .description("Get all bike rental stations")
          .withDirective(TransmodelDirectives.TIMING_DATA)
          .type(bikeRentalStationType)
          .argument(
            GraphQLArgument.newArgument()
              .name("id")
              .type(new GraphQLNonNull(Scalars.GraphQLString))
              .build()
          )
          .dataFetcher(environment -> {
            return GqlUtil.getVehicleRentalService(environment)
              .getVehicleRentalStations()
              .stream()
              .filter(bikeRentalStation ->
                bikeRentalStation.getStationId().equals(environment.getArgument("id"))
              )
              .findFirst()
              .orElse(null);
          })
          .build()
      )
      .field(
        GraphQLFieldDefinition.newFieldDefinition()
          .name("bikeRentalStationsByBbox")
          .description("Get all bike rental stations within the specified bounding box.")
          .withDirective(TransmodelDirectives.TIMING_DATA)
          .type(new GraphQLNonNull(new GraphQLList(bikeRentalStationType)))
          .argument(
            GraphQLArgument.newArgument().name("minimumLatitude").type(Scalars.GraphQLFloat).build()
          )
          .argument(
            GraphQLArgument.newArgument()
              .name("minimumLongitude")
              .type(Scalars.GraphQLFloat)
              .build()
          )
          .argument(
            GraphQLArgument.newArgument().name("maximumLatitude").type(Scalars.GraphQLFloat).build()
          )
          .argument(
            GraphQLArgument.newArgument()
              .name("maximumLongitude")
              .type(Scalars.GraphQLFloat)
              .build()
          )
          .dataFetcher(environment ->
            GqlUtil.getVehicleRentalService(environment).getVehicleRentalStationForEnvelope(
              environment.getArgument("minimumLongitude"),
              environment.getArgument("minimumLatitude"),
              environment.getArgument("maximumLongitude"),
              environment.getArgument("maximumLatitude")
            )
          )
          .build()
      )
      .field(
        GraphQLFieldDefinition.newFieldDefinition()
          .name("bikePark")
          .description("Get a single bike park based on its id")
          .withDirective(TransmodelDirectives.TIMING_DATA)
          .type(bikeParkType)
          .argument(
            GraphQLArgument.newArgument()
              .name("id")
              .type(new GraphQLNonNull(Scalars.GraphQLString))
              .build()
          )
          .dataFetcher(environment -> {
            var bikeParkId = mapIDToDomain(environment.getArgument("id"));
            return GqlUtil.getVehicleParkingService(environment)
              .listBikeParks()
              .stream()
              .filter(bikePark -> bikePark.getId().equals(bikeParkId))
              .findFirst()
              .orElse(null);
          })
          .build()
      )
      .field(
        GraphQLFieldDefinition.newFieldDefinition()
          .name("bikeParks")
          .description("Get all bike parks")
          .withDirective(TransmodelDirectives.TIMING_DATA)
          .type(new GraphQLNonNull(new GraphQLList(bikeParkType)))
          .dataFetcher(environment ->
            GqlUtil.getVehicleParkingService(environment)
              .listBikeParks()
              .stream()
              .collect(Collectors.toCollection(ArrayList::new))
          )
          .build()
      )
      .field(
        GraphQLFieldDefinition.newFieldDefinition()
          .name("routingParameters")
          .description("Get default routing parameters.")
          .withDirective(TransmodelDirectives.TIMING_DATA)
          .type(this.routing.graphQLType)
          .dataFetcher(environment -> routing.request)
          .build()
      )
      .field(
        GraphQLFieldDefinition.newFieldDefinition()
          .name("situations")
          .description("Get all active situations.")
          .withDirective(TransmodelDirectives.TIMING_DATA)
          .type(new GraphQLNonNull(new GraphQLList(new GraphQLNonNull(ptSituationElementType))))
          .argument(
            GraphQLArgument.newArgument()
              .name("authorities")
              .description("Filter by reporting authorities.")
              .deprecate(
                "Use codespaces instead. This only uses the codespace of the given authority."
              )
              .type(new GraphQLList(Scalars.GraphQLString))
              .build()
          )
          .argument(
            GraphQLArgument.newArgument()
              .name("codespaces")
              .description("Filter by reporting source.")
              .type(new GraphQLList(Scalars.GraphQLString))
              .build()
          )
          .argument(
            GraphQLArgument.newArgument()
              .name("severities")
              .description("Filter by severity.")
              .type(new GraphQLList(EnumTypes.SEVERITY))
              .build()
          )
          .dataFetcher(environment -> {
            Collection<TransitAlert> alerts = GqlUtil.getTransitService(environment)
              .getTransitAlertService()
              .getAllAlerts();

            Set<String> codespaces = new HashSet<>();

            if (environment.getArgument("authorities") instanceof List) {
              List<String> authorities = environment.getArgument("authorities");
              authorities
                .stream()
                .map(authority -> authority.split(":")[0])
                .filter(Objects::nonNull)
                .filter(Predicate.not(String::isBlank))
                .forEach(codespaces::add);
            }

            if (environment.getArgument("codespaces") instanceof List) {
              codespaces.addAll((environment.getArgument("codespaces")));
            }

            if (!codespaces.isEmpty()) {
              alerts = alerts
                .stream()
                .filter(alert -> codespaces.contains(alert.siriCodespace()))
                .collect(Collectors.toSet());
            }

            if (environment.getArgument("severities") instanceof List) {
              List<String> severities = environment.getArgument("severities");
              alerts = alerts
                .stream()
                .filter(alert -> severities.contains(getTransmodelSeverity(alert.severity())))
                .collect(Collectors.toSet());
            }
            return alerts;
          })
          .build()
      )
      .field(
        GraphQLFieldDefinition.newFieldDefinition()
          .name("situation")
          .description("Get a single situation based on its situationNumber")
          .withDirective(TransmodelDirectives.TIMING_DATA)
          .type(ptSituationElementType)
          .argument(
            GraphQLArgument.newArgument()
              .name("situationNumber")
              .type(new GraphQLNonNull(Scalars.GraphQLString))
              .build()
          )
          .dataFetcher(environment -> {
            String situationNumber = environment.getArgument("situationNumber");
            if (situationNumber.isBlank()) {
              return null;
            }
            return GqlUtil.getTransitService(environment)
              .getTransitAlertService()
              .getAlertById(mapIDToDomain(situationNumber));
          })
          .build()
      )
      .field(
        GraphQLFieldDefinition.newFieldDefinition()
          .name("leg")
          .description("Refetch a single transit leg based on its id")
          .withDirective(TransmodelDirectives.TIMING_DATA)
          .type(LegType.REF)
          .argument(
            GraphQLArgument.newArgument()
              .name("id")
              .type(new GraphQLNonNull(Scalars.GraphQLID))
              .build()
          )
          .dataFetcher(environment -> {
            final String id = environment.getArgument("id");
            if (id.isBlank()) {
              return null;
            }
            LegReference ref = LegReferenceSerializer.decode(id);
            if (ref == null) {
              return null;
            }
            return ref.getLeg(GqlUtil.getTransitService(environment));
          })
          .build()
      )
      .field(
        GraphQLFieldDefinition.newFieldDefinition()
          .name("serverInfo")
          .description(
            "Get OTP deployment information. This is only useful for developers of OTP itself not regular API users."
          )
          .withDirective(TransmodelDirectives.TIMING_DATA)
          .type(new GraphQLNonNull(serverInfoType))
          .dataFetcher(e -> projectInfo())
          .build()
      )
      .field(DatedServiceJourneyQuery.createGetById(datedServiceJourneyType))
      .field(DatedServiceJourneyQuery.createQuery(datedServiceJourneyType))
      .build();

    var schema = GraphQLSchema.newSchema()
      .query(queryType)
      .additionalType(placeInterface)
      .additionalType(timetabledPassingTime)
      .additionalType(Relay.pageInfoType)
      .additionalDirective(TransmodelDirectives.TIMING_DATA)
      .build();

    return schema;
  }

  private static GraphQLSchema decorateSchemaWithCustomDocumentation(
    GraphQLSchema schema,
    ApiDocumentationProfile docProfile
  ) {
    var customDocumentation = CustomDocumentation.of(docProfile);
    if (customDocumentation.isEmpty()) {
      return schema;
    }
    var visitor = new InjectCustomDocumentation(customDocumentation);
    return SchemaTransformer.transformSchema(schema, visitor);
  }

  private List<FeedScopedId> toIdList(@Nullable List<String> ids) {
    if (ids == null) {
      return Collections.emptyList();
    }
    return ids.stream().map(TransitIdMapper::mapIDToDomain).collect(Collectors.toList());
  }
}<|MERGE_RESOLUTION|>--- conflicted
+++ resolved
@@ -1233,16 +1233,9 @@
               toListNullSafe(environment.<List<LocalDate>>getArgument("activeDates"))
             );
 
-<<<<<<< HEAD
-            TripRequest tripRequest = TripRequest
-              .of()
+            TripRequest tripRequest = TripRequest.of()
               .withIncludedAgencies(authorities)
               .withIncludedRoutes(lineIds)
-=======
-            TripRequest tripRequest = TripRequest.of()
-              .withAgencies(authorities)
-              .withRoutes(lineIds)
->>>>>>> a85a3e9a
               .withNetexInternalPlanningCodes(privateCodes)
               .withServiceDates(activeServiceDates)
               .build();
