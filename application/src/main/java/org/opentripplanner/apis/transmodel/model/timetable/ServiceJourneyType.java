--- conflicted
+++ resolved
@@ -233,18 +233,7 @@
           .description(
             "Returns scheduled passing times only - without real-time-updates, for realtime-data use 'estimatedCalls'"
           )
-<<<<<<< HEAD
           .dataFetcher(env -> GqlUtil.getTransitService(env).getScheduledTripTimes(trip(env)))
-=======
-          .dataFetcher(env -> {
-            Trip trip = trip(env);
-            TripPattern tripPattern = GqlUtil.getTransitService(env).findPattern(trip);
-            if (tripPattern == null) {
-              return List.of();
-            }
-            return TripTimeOnDate.fromTripTimes(tripPattern.getScheduledTimetable(), trip);
-          })
->>>>>>> 20502170
           .build()
       )
       .field(
