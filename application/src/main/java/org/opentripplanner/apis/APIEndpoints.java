--- conflicted
+++ resolved
@@ -58,16 +58,7 @@
     addIfEnabled(SandboxAPIMapboxVectorTilesApi, VectorTilesResource.class);
     addIfEnabled(SandboxAPIParkAndRideApi, ParkAndRideResource.class);
     addIfEnabled(SandboxAPIGeocoder, GeocoderResource.class);
-<<<<<<< HEAD
     addIfEnabled(TriasApi, TriasResource.class);
-
-    // scheduled to be removed
-    addIfEnabled(APIBikeRental, BikeRental.class);
-    addIfEnabled(LegacyRestApi, Routers.class);
-    addIfEnabled(LegacyRestApi, PlannerResource.class);
-    addIfEnabled(LegacyRestApi, IndexAPI.class);
-=======
->>>>>>> bf048e0d
   }
 
   /**
