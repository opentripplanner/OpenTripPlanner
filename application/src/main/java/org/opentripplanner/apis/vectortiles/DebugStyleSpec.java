--- conflicted
+++ resolved
@@ -304,14 +304,8 @@
 
   private static List<StyleBuilder> bicycleSafety(VectorSourceLayer edges) {
     return List.of(
-<<<<<<< HEAD
-      StyleBuilder
-        .ofId("bicycle-safety")
+      StyleBuilder.ofId("bicycle-safety")
         .group(BICYCLE_SAFETY_GROUP)
-=======
-      StyleBuilder.ofId("bicycle-safety")
-        .group(SAFETY_GROUP)
->>>>>>> 04fadbf9
         .typeLine()
         .vectorSourceLayer(edges)
         .log2LineColorFromProperty("bicycleSafetyFactor", 80)
@@ -321,9 +315,7 @@
         .minZoom(6)
         .maxZoom(MAX_ZOOM)
         .intiallyHidden(),
-<<<<<<< HEAD
-      StyleBuilder
-        .ofId("bicycle-safety-text")
+      StyleBuilder.ofId("bicycle-safety-text")
         .vectorSourceLayer(edges)
         .group(BICYCLE_SAFETY_GROUP)
         .typeSymbol()
@@ -338,13 +330,8 @@
 
   private static List<StyleBuilder> walkSafety(VectorSourceLayer edges) {
     return List.of(
-      StyleBuilder
-        .ofId("walk-safety")
+      StyleBuilder.ofId("walk-safety")
         .group(WALK_SAFETY_GROUP)
-=======
-      StyleBuilder.ofId("walk-safety")
-        .group(SAFETY_GROUP)
->>>>>>> 04fadbf9
         .typeLine()
         .vectorSourceLayer(edges)
         .log2LineColorFromProperty("walkSafetyFactor", 80)
@@ -354,26 +341,11 @@
         .minZoom(6)
         .maxZoom(MAX_ZOOM)
         .intiallyHidden(),
-<<<<<<< HEAD
-      StyleBuilder
-        .ofId("walk-safety-text")
-=======
-      StyleBuilder.ofId("bicycle-safety-text")
-        .vectorSourceLayer(edges)
-        .group(SAFETY_GROUP)
+      StyleBuilder.ofId("walk-safety-text")
+        .vectorSourceLayer(edges)
+        .group(WALK_SAFETY_GROUP)
         .typeSymbol()
         .lineText("bicycleSafetyFactor")
-        .textOffset(1)
-        .edgeFilter(EDGES_TO_DISPLAY)
-        .minZoom(17)
-        .maxZoom(MAX_ZOOM)
-        .intiallyHidden(),
-      StyleBuilder.ofId("walk-safety-text")
->>>>>>> 04fadbf9
-        .vectorSourceLayer(edges)
-        .group(WALK_SAFETY_GROUP)
-        .typeSymbol()
-        .lineText("walkSafetyFactor")
         .textOffset(1)
         .edgeFilter(EDGES_TO_DISPLAY)
         .minZoom(17)
