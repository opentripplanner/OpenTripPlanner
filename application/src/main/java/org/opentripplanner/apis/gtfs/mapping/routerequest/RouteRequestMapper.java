package org.opentripplanner.apis.gtfs.mapping.routerequest;

import static org.opentripplanner.apis.gtfs.mapping.routerequest.BicyclePreferencesMapper.setBicyclePreferences;
import static org.opentripplanner.apis.gtfs.mapping.routerequest.CarPreferencesMapper.setCarPreferences;
import static org.opentripplanner.apis.gtfs.mapping.routerequest.ModePreferencesMapper.setModes;
import static org.opentripplanner.apis.gtfs.mapping.routerequest.ScooterPreferencesMapper.setScooterPreferences;
import static org.opentripplanner.apis.gtfs.mapping.routerequest.TransitPreferencesMapper.setTransitPreferences;
import static org.opentripplanner.apis.gtfs.mapping.routerequest.WalkPreferencesMapper.setWalkPreferences;

import graphql.schema.DataFetchingEnvironment;
import java.time.Instant;
import java.util.List;
import java.util.Map;
import javax.annotation.Nullable;
import org.opentripplanner.apis.gtfs.GraphQLRequestContext;
import org.opentripplanner.apis.gtfs.generated.GraphQLTypes;
import org.opentripplanner.framework.graphql.GraphQLUtils;
import org.opentripplanner.model.GenericLocation;
import org.opentripplanner.routing.api.request.RouteRequest;
import org.opentripplanner.routing.api.request.RouteRequestBuilder;
import org.opentripplanner.routing.api.request.preference.ItineraryFilterPreferences;
import org.opentripplanner.routing.api.request.preference.RoutingPreferencesBuilder;
import org.opentripplanner.transit.model.framework.FeedScopedId;
import org.opentripplanner.utils.time.DurationUtils;

public class RouteRequestMapper {

  public static RouteRequest toRouteRequest(
    DataFetchingEnvironment environment,
    GraphQLRequestContext context
  ) {
    var request = context.defaultRouteRequest().copyOf();
    var args = new GraphQLTypes.GraphQLQueryTypePlanConnectionArgs(environment.getArguments());
    var dateTime = args.getGraphQLDateTime();

    if (dateTime.getGraphQLEarliestDeparture() != null) {
      request.withDateTime(args.getGraphQLDateTime().getGraphQLEarliestDeparture().toInstant());
    } else if (dateTime.getGraphQLLatestArrival() != null) {
      request.withDateTime(args.getGraphQLDateTime().getGraphQLLatestArrival().toInstant());
      request.withArriveBy(true);
    } else {
      request.withDateTime(Instant.now());
    }

    boolean isTripPlannedForNow = RouteRequest.isAPIGtfsTripPlannedForNow(request.dateTime());

    request.withFrom(parseGenericLocation(args.getGraphQLOrigin()));
    request.withTo(parseGenericLocation(args.getGraphQLDestination()));
    request.withSearchWindow(
      args.getGraphQLSearchWindow() != null
        ? DurationUtils.requireNonNegativeMax2days(args.getGraphQLSearchWindow(), "searchWindow")
        : null
    );

    if (args.getGraphQLBefore() != null) {
      request.withPageCursorFromEncoded(args.getGraphQLBefore());
      if (args.getGraphQLLast() != null) {
        request.withNumItineraries(args.getGraphQLLast());
      }
    } else if (args.getGraphQLAfter() != null) {
      request.withPageCursorFromEncoded(args.getGraphQLAfter());
      if (args.getGraphQLFirst() != null) {
        request.withNumItineraries(args.getGraphQLFirst());
      }
    } else if (args.getGraphQLFirst() != null) {
      request.withNumItineraries(args.getGraphQLFirst());
    }

    request.withPreferences(preferences ->
      setPreferences(preferences, request, isTripPlannedForNow, args, environment)
    );

<<<<<<< HEAD
    request.withJourney(journeyRequestBuilder ->
      setModes(journeyRequestBuilder, args.getGraphQLModes(), environment)
    );
=======
    setModes(request.journey(), args, environment);
>>>>>>> 5025a472

    // sadly we need to use the raw collection because it is cast to the wrong type
    mapViaPoints(request, environment.getArgument("via"));

    return request.buildRequest();
  }

  private static void setPreferences(
    RoutingPreferencesBuilder prefs,
    RouteRequestBuilder requestBuilder,
    boolean isTripPlannedForNow,
    GraphQLTypes.GraphQLQueryTypePlanConnectionArgs args,
    DataFetchingEnvironment environment
  ) {
    var preferenceArgs = args.getGraphQLPreferences();
    prefs.withItineraryFilter(filters ->
      setItineraryFilters(filters, args.getGraphQLItineraryFilter())
    );
    prefs.withTransit(transit -> {
      prefs.withTransfer(transfer -> setTransitPreferences(transit, transfer, args, environment));
    });
    setStreetPreferences(
      prefs,
      isTripPlannedForNow,
      preferenceArgs.getGraphQLStreet(),
      environment
    );
    setAccessibilityPreferences(requestBuilder, preferenceArgs.getGraphQLAccessibility());
    prefs.withLocale(GraphQLUtils.getLocale(environment, args.getGraphQLLocale()));
  }

  private static void setItineraryFilters(
    ItineraryFilterPreferences.Builder filterPreferences,
    GraphQLTypes.GraphQLPlanItineraryFilterInput filters
  ) {
    if (filters.getGraphQLItineraryFilterDebugProfile() != null) {
      filterPreferences.withDebug(
        ItineraryFilterDebugProfileMapper.map(filters.getGraphQLItineraryFilterDebugProfile())
      );
    }
    if (filters.getGraphQLGroupSimilarityKeepOne() != null) {
      filterPreferences.withGroupSimilarityKeepOne(filters.getGraphQLGroupSimilarityKeepOne());
    }
    if (filters.getGraphQLGroupSimilarityKeepThree() != null) {
      filterPreferences.withGroupSimilarityKeepThree(filters.getGraphQLGroupSimilarityKeepThree());
    }
    if (filters.getGraphQLGroupedOtherThanSameLegsMaxCostMultiplier() != null) {
      filterPreferences.withGroupedOtherThanSameLegsMaxCostMultiplier(
        filters.getGraphQLGroupedOtherThanSameLegsMaxCostMultiplier()
      );
    }
  }

  private static void setStreetPreferences(
<<<<<<< HEAD
    RoutingPreferencesBuilder preferences,
    boolean isTripPlannedForNow,
    GraphQLTypes.GraphQLPlanStreetPreferencesInput args,
=======
    RoutingPreferences.Builder preferences,
    RouteRequest request,
    @Nullable GraphQLTypes.GraphQLPlanStreetPreferencesInput args,
>>>>>>> 5025a472
    DataFetchingEnvironment environment
  ) {
    setRentalAvailabilityPreferences(preferences, isTripPlannedForNow);

    if (args == null) {
      return;
    }

    preferences.withBike(bicycle ->
      setBicyclePreferences(bicycle, args.getGraphQLBicycle(), environment)
    );
    preferences.withCar(car -> setCarPreferences(car, args.getGraphQLCar(), environment));
    preferences.withScooter(scooter -> setScooterPreferences(scooter, args.getGraphQLScooter()));
    preferences.withWalk(walk -> setWalkPreferences(walk, args.getGraphQLWalk()));
  }

  private static void setRentalAvailabilityPreferences(
    RoutingPreferencesBuilder preferences,
    boolean isTripPlannedForNow
  ) {
    preferences.withBike(bike ->
      bike.withRental(rental -> rental.withUseAvailabilityInformation(isTripPlannedForNow))
    );
    preferences.withCar(car ->
      car.withRental(rental -> rental.withUseAvailabilityInformation(isTripPlannedForNow))
    );
    preferences.withScooter(scooter ->
      scooter.withRental(rental -> rental.withUseAvailabilityInformation(isTripPlannedForNow))
    );
  }

  private static void setAccessibilityPreferences(
<<<<<<< HEAD
    RouteRequestBuilder requestBuilder,
    GraphQLTypes.GraphQLAccessibilityPreferencesInput preferenceArgs
=======
    RouteRequest request,
    @Nullable GraphQLTypes.GraphQLAccessibilityPreferencesInput preferenceArgs
>>>>>>> 5025a472
  ) {
    if (preferenceArgs != null && preferenceArgs.getGraphQLWheelchair() != null) {
      requestBuilder.withJourney(j ->
        j.withWheelchair(preferenceArgs.getGraphQLWheelchair().getGraphQLEnabled())
      );
    }
  }

  private static GenericLocation parseGenericLocation(
    GraphQLTypes.GraphQLPlanLabeledLocationInput locationInput
  ) {
    var stopLocation = locationInput.getGraphQLLocation().getGraphQLStopLocation();
    if (stopLocation.getGraphQLStopLocationId() != null) {
      var stopId = stopLocation.getGraphQLStopLocationId();
      if (FeedScopedId.isValidString(stopId)) {
        return new GenericLocation(
          locationInput.getGraphQLLabel(),
          FeedScopedId.parse(stopId),
          null,
          null
        );
      } else {
        throw new IllegalArgumentException("Stop id %s is not of valid format.".formatted(stopId));
      }
    }

    var coordinate = locationInput.getGraphQLLocation().getGraphQLCoordinate();
    return new GenericLocation(
      locationInput.getGraphQLLabel(),
      null,
      coordinate.getGraphQLLatitude(),
      coordinate.getGraphQLLongitude()
    );
  }

  static void mapViaPoints(RouteRequestBuilder request, List<Map<String, Object>> via) {
    request.withViaLocations(ViaLocationMapper.mapToViaLocations(via));
  }
}<|MERGE_RESOLUTION|>--- conflicted
+++ resolved
@@ -70,13 +70,8 @@
       setPreferences(preferences, request, isTripPlannedForNow, args, environment)
     );
 
-<<<<<<< HEAD
-    request.withJourney(journeyRequestBuilder ->
-      setModes(journeyRequestBuilder, args.getGraphQLModes(), environment)
-    );
-=======
-    setModes(request.journey(), args, environment);
->>>>>>> 5025a472
+    request.withJourney(journeyRequestBuilder -> setModes(journeyRequestBuilder, args, environment)
+    );
 
     // sadly we need to use the raw collection because it is cast to the wrong type
     mapViaPoints(request, environment.getArgument("via"));
@@ -131,15 +126,9 @@
   }
 
   private static void setStreetPreferences(
-<<<<<<< HEAD
     RoutingPreferencesBuilder preferences,
     boolean isTripPlannedForNow,
-    GraphQLTypes.GraphQLPlanStreetPreferencesInput args,
-=======
-    RoutingPreferences.Builder preferences,
-    RouteRequest request,
     @Nullable GraphQLTypes.GraphQLPlanStreetPreferencesInput args,
->>>>>>> 5025a472
     DataFetchingEnvironment environment
   ) {
     setRentalAvailabilityPreferences(preferences, isTripPlannedForNow);
@@ -172,13 +161,8 @@
   }
 
   private static void setAccessibilityPreferences(
-<<<<<<< HEAD
     RouteRequestBuilder requestBuilder,
-    GraphQLTypes.GraphQLAccessibilityPreferencesInput preferenceArgs
-=======
-    RouteRequest request,
     @Nullable GraphQLTypes.GraphQLAccessibilityPreferencesInput preferenceArgs
->>>>>>> 5025a472
   ) {
     if (preferenceArgs != null && preferenceArgs.getGraphQLWheelchair() != null) {
       requestBuilder.withJourney(j ->
