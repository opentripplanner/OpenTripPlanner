package org.opentripplanner.apis.gtfs.mapping.routerequest;

import static org.opentripplanner.apis.gtfs.mapping.routerequest.ArgumentUtils.getTransitModes;
import static org.opentripplanner.apis.gtfs.mapping.routerequest.StreetModeMapper.getStreetModeForRouting;
import static org.opentripplanner.apis.gtfs.mapping.routerequest.StreetModeMapper.validateStreetModes;

import graphql.schema.DataFetchingEnvironment;
import java.util.List;
import java.util.Optional;
import org.opentripplanner.apis.gtfs.generated.GraphQLTypes;
import org.opentripplanner.apis.gtfs.mapping.TransitModeMapper;
import org.opentripplanner.routing.api.request.StreetMode;
import org.opentripplanner.routing.api.request.request.JourneyRequestBuilder;
import org.opentripplanner.routing.api.request.request.StreetRequest;
import org.opentripplanner.routing.api.request.request.filter.SelectRequest;
import org.opentripplanner.routing.api.request.request.filter.TransitFilterRequest;
import org.opentripplanner.transit.model.basic.MainAndSubMode;
import org.opentripplanner.utils.collection.CollectionUtils;

public class ModePreferencesMapper {

  /**
   * TODO this doesn't support multiple street modes yet
   */
  static void setModes(
<<<<<<< HEAD
    JourneyRequestBuilder journey,
    GraphQLTypes.GraphQLPlanModesInput modesInput,
=======
    JourneyRequest journey,
    GraphQLTypes.GraphQLQueryTypePlanConnectionArgs args,
>>>>>>> 5025a472
    DataFetchingEnvironment environment
  ) {
    var modesInput = args.getGraphQLModes();
    var direct = modesInput.getGraphQLDirect();
    if (Boolean.TRUE.equals(modesInput.getGraphQLTransitOnly())) {
      journey.withDirect(new StreetRequest(StreetMode.NOT_SET));
    } else if (direct != null) {
      if (direct.isEmpty()) {
        throw new IllegalArgumentException("Direct modes must not be empty.");
      }
      var streetModes = direct.stream().map(DirectModeMapper::map).toList();
      journey.withDirect(new StreetRequest(getStreetModeForRouting(streetModes)));
    }

    var transit = modesInput.getGraphQLTransit();
    if (Boolean.TRUE.equals(modesInput.getGraphQLDirectOnly())) {
<<<<<<< HEAD
      journey.withTransit(b -> b.disable());
    } else if (transit != null) {
=======
      journey.transit().disable();
    } else if (transit == null) {
      // even if there are no transit modes set, we need to set the filter to get the route/agency
      // filters for flex
      setTransitFilters(journey, MainAndSubMode.all(), args);
    } else {
>>>>>>> 5025a472
      var access = transit.getGraphQLAccess();
      if (access != null) {
        if (access.isEmpty()) {
          throw new IllegalArgumentException("Access modes must not be empty.");
        }
        var streetModes = access.stream().map(AccessModeMapper::map).toList();
        journey.withAccess(new StreetRequest(getStreetModeForRouting(streetModes)));
      }

      var egress = transit.getGraphQLEgress();
      if (egress != null) {
        if (egress.isEmpty()) {
          throw new IllegalArgumentException("Egress modes must not be empty.");
        }
        var streetModes = egress.stream().map(EgressModeMapper::map).toList();
        journey.withEgress(new StreetRequest(getStreetModeForRouting(streetModes)));
      }

      var transfer = transit.getGraphQLTransfer();
      if (transfer != null) {
        if (transfer.isEmpty()) {
          throw new IllegalArgumentException("Transfer modes must not be empty.");
        }
        var streetModes = transfer.stream().map(TransferModeMapper::map).toList();
        journey.withTransfer(new StreetRequest(getStreetModeForRouting(streetModes)));
      }

      // TODO: This validation should be moved into the journey constructor (Feature Envy)
      validateStreetModes(journey.build());

      var transitModes = getTransitModes(environment);
      if (transitModes == null) {
        // even when there are no transit modes set we need to set the filters because of the route/agency
        // includes/excludes
        setTransitFilters(journey, MainAndSubMode.all(), args);
      } else {
        if (transitModes.isEmpty()) {
          throw new IllegalArgumentException("Transit modes must not be empty.");
        }
        var mainAndSubModes = transitModes
          .stream()
          .map(mode ->
            new MainAndSubMode(
              TransitModeMapper.map(
                GraphQLTypes.GraphQLTransitMode.valueOf((String) mode.get("mode"))
              )
            )
          )
          .toList();
<<<<<<< HEAD
        filterRequestBuilder.addSelect(
          SelectRequest.of().withTransportModes(mainAndSubModes).build()
        );
        journey.withTransit(b -> b.setFilters(List.of(filterRequestBuilder.build())));
=======
        setTransitFilters(journey, mainAndSubModes, args);
>>>>>>> 5025a472
      }
    }
  }

  /**
   * It may be a little surprising that the transit filters are mapped here. This
   * is because the mapping function needs to know the modes to build the correct
   * select request as it needs to be the first one in each transit filter request.
   */
  private static void setTransitFilters(
    JourneyRequest request,
    List<MainAndSubMode> modes,
    GraphQLTypes.GraphQLQueryTypePlanConnectionArgs args
  ) {
    var graphQlFilters = Optional.ofNullable(args.getGraphQLPreferences())
      .map(GraphQLTypes.GraphQLPlanPreferencesInput::getGraphQLTransit)
      .map(GraphQLTypes.GraphQLTransitPreferencesInput::getGraphQLFilters)
      .orElse(List.of());
    if (CollectionUtils.hasValue(graphQlFilters)) {
      var filters = FilterMapper.mapFilters(modes, graphQlFilters);
      request.transit().setFilters(filters);
    }
    // if there isn't a transit filter or a mode set, then we can keep the default which is to include
    // everything
    else if (!modes.equals(MainAndSubMode.all())) {
      var filter = TransitFilterRequest.of()
        .addSelect(SelectRequest.of().withTransportModes(modes).build())
        .build();
      request.transit().setFilters(List.of(filter));
    }
  }
}<|MERGE_RESOLUTION|>--- conflicted
+++ resolved
@@ -23,13 +23,8 @@
    * TODO this doesn't support multiple street modes yet
    */
   static void setModes(
-<<<<<<< HEAD
     JourneyRequestBuilder journey,
-    GraphQLTypes.GraphQLPlanModesInput modesInput,
-=======
-    JourneyRequest journey,
     GraphQLTypes.GraphQLQueryTypePlanConnectionArgs args,
->>>>>>> 5025a472
     DataFetchingEnvironment environment
   ) {
     var modesInput = args.getGraphQLModes();
@@ -46,17 +41,12 @@
 
     var transit = modesInput.getGraphQLTransit();
     if (Boolean.TRUE.equals(modesInput.getGraphQLDirectOnly())) {
-<<<<<<< HEAD
       journey.withTransit(b -> b.disable());
-    } else if (transit != null) {
-=======
-      journey.transit().disable();
     } else if (transit == null) {
       // even if there are no transit modes set, we need to set the filter to get the route/agency
       // filters for flex
       setTransitFilters(journey, MainAndSubMode.all(), args);
     } else {
->>>>>>> 5025a472
       var access = transit.getGraphQLAccess();
       if (access != null) {
         if (access.isEmpty()) {
@@ -106,14 +96,7 @@
             )
           )
           .toList();
-<<<<<<< HEAD
-        filterRequestBuilder.addSelect(
-          SelectRequest.of().withTransportModes(mainAndSubModes).build()
-        );
-        journey.withTransit(b -> b.setFilters(List.of(filterRequestBuilder.build())));
-=======
         setTransitFilters(journey, mainAndSubModes, args);
->>>>>>> 5025a472
       }
     }
   }
@@ -124,7 +107,7 @@
    * select request as it needs to be the first one in each transit filter request.
    */
   private static void setTransitFilters(
-    JourneyRequest request,
+    JourneyRequestBuilder journey,
     List<MainAndSubMode> modes,
     GraphQLTypes.GraphQLQueryTypePlanConnectionArgs args
   ) {
@@ -134,7 +117,7 @@
       .orElse(List.of());
     if (CollectionUtils.hasValue(graphQlFilters)) {
       var filters = FilterMapper.mapFilters(modes, graphQlFilters);
-      request.transit().setFilters(filters);
+      journey.withTransit(b -> b.setFilters(filters));
     }
     // if there isn't a transit filter or a mode set, then we can keep the default which is to include
     // everything
@@ -142,7 +125,7 @@
       var filter = TransitFilterRequest.of()
         .addSelect(SelectRequest.of().withTransportModes(modes).build())
         .build();
-      request.transit().setFilters(List.of(filter));
+      journey.withTransit(b -> b.setFilters(List.of(filter)));
     }
   }
 }