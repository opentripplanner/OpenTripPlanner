package org.opentripplanner.apis.gtfs;

import graphql.ExecutionInput;
import graphql.ExecutionResult;
import graphql.GraphQL;
import graphql.analysis.MaxQueryComplexityInstrumentation;
import graphql.execution.AbortExecutionException;
import graphql.execution.instrumentation.ChainedInstrumentation;
import graphql.execution.instrumentation.Instrumentation;
import io.micrometer.core.instrument.Metrics;
import jakarta.ws.rs.core.Response;
import java.util.HashMap;
import java.util.List;
import java.util.Locale;
import java.util.Map;
import java.util.concurrent.ExecutionException;
import java.util.concurrent.TimeUnit;
import java.util.concurrent.TimeoutException;
<<<<<<< HEAD
import org.opentripplanner.apis.gtfs.datafetchers.AgencyImpl;
import org.opentripplanner.apis.gtfs.datafetchers.AlertEntityTypeResolver;
import org.opentripplanner.apis.gtfs.datafetchers.AlertImpl;
import org.opentripplanner.apis.gtfs.datafetchers.BikeParkImpl;
import org.opentripplanner.apis.gtfs.datafetchers.BikeRentalStationImpl;
import org.opentripplanner.apis.gtfs.datafetchers.BookingInfoImpl;
import org.opentripplanner.apis.gtfs.datafetchers.BookingTimeImpl;
import org.opentripplanner.apis.gtfs.datafetchers.CallScheduledTimeTypeResolver;
import org.opentripplanner.apis.gtfs.datafetchers.CallStopLocationTypeResolver;
import org.opentripplanner.apis.gtfs.datafetchers.CarParkImpl;
import org.opentripplanner.apis.gtfs.datafetchers.ContactInfoImpl;
import org.opentripplanner.apis.gtfs.datafetchers.CoordinatesImpl;
import org.opentripplanner.apis.gtfs.datafetchers.CurrencyImpl;
import org.opentripplanner.apis.gtfs.datafetchers.DefaultFareProductImpl;
import org.opentripplanner.apis.gtfs.datafetchers.DepartureRowImpl;
import org.opentripplanner.apis.gtfs.datafetchers.EntranceImpl;
import org.opentripplanner.apis.gtfs.datafetchers.EstimatedTimeImpl;
import org.opentripplanner.apis.gtfs.datafetchers.FareProductTypeResolver;
import org.opentripplanner.apis.gtfs.datafetchers.FareProductUseImpl;
import org.opentripplanner.apis.gtfs.datafetchers.FeedImpl;
import org.opentripplanner.apis.gtfs.datafetchers.GeometryImpl;
import org.opentripplanner.apis.gtfs.datafetchers.ItineraryImpl;
import org.opentripplanner.apis.gtfs.datafetchers.LegImpl;
import org.opentripplanner.apis.gtfs.datafetchers.LegTimeImpl;
import org.opentripplanner.apis.gtfs.datafetchers.MoneyImpl;
import org.opentripplanner.apis.gtfs.datafetchers.NodeTypeResolver;
import org.opentripplanner.apis.gtfs.datafetchers.OpeningHoursImpl;
import org.opentripplanner.apis.gtfs.datafetchers.PatternImpl;
import org.opentripplanner.apis.gtfs.datafetchers.PlaceImpl;
import org.opentripplanner.apis.gtfs.datafetchers.PlaceInterfaceTypeResolver;
import org.opentripplanner.apis.gtfs.datafetchers.PlanConnectionImpl;
import org.opentripplanner.apis.gtfs.datafetchers.PlanImpl;
import org.opentripplanner.apis.gtfs.datafetchers.QueryTypeImpl;
import org.opentripplanner.apis.gtfs.datafetchers.RealTimeEstimateImpl;
import org.opentripplanner.apis.gtfs.datafetchers.RentalPlaceTypeResolver;
import org.opentripplanner.apis.gtfs.datafetchers.RentalVehicleFuelImpl;
import org.opentripplanner.apis.gtfs.datafetchers.RentalVehicleImpl;
import org.opentripplanner.apis.gtfs.datafetchers.RentalVehicleTypeImpl;
import org.opentripplanner.apis.gtfs.datafetchers.RideHailingEstimateImpl;
import org.opentripplanner.apis.gtfs.datafetchers.RouteImpl;
import org.opentripplanner.apis.gtfs.datafetchers.RouteTypeImpl;
import org.opentripplanner.apis.gtfs.datafetchers.RoutingErrorImpl;
import org.opentripplanner.apis.gtfs.datafetchers.StepFeatureTypeResolver;
import org.opentripplanner.apis.gtfs.datafetchers.StopCallImpl;
import org.opentripplanner.apis.gtfs.datafetchers.StopGeometriesImpl;
import org.opentripplanner.apis.gtfs.datafetchers.StopImpl;
import org.opentripplanner.apis.gtfs.datafetchers.StopInPatternImpl;
import org.opentripplanner.apis.gtfs.datafetchers.StopOnRouteImpl;
import org.opentripplanner.apis.gtfs.datafetchers.StopOnTripImpl;
import org.opentripplanner.apis.gtfs.datafetchers.StopRelationshipImpl;
import org.opentripplanner.apis.gtfs.datafetchers.StoptimeImpl;
import org.opentripplanner.apis.gtfs.datafetchers.StoptimesInPatternImpl;
import org.opentripplanner.apis.gtfs.datafetchers.SystemNoticeImpl;
import org.opentripplanner.apis.gtfs.datafetchers.TicketTypeImpl;
import org.opentripplanner.apis.gtfs.datafetchers.TranslatedStringImpl;
import org.opentripplanner.apis.gtfs.datafetchers.TripImpl;
import org.opentripplanner.apis.gtfs.datafetchers.TripOccupancyImpl;
import org.opentripplanner.apis.gtfs.datafetchers.TripOnServiceDateImpl;
import org.opentripplanner.apis.gtfs.datafetchers.UnknownImpl;
import org.opentripplanner.apis.gtfs.datafetchers.VehicleParkingImpl;
import org.opentripplanner.apis.gtfs.datafetchers.VehiclePositionImpl;
import org.opentripplanner.apis.gtfs.datafetchers.VehicleRentalNetworkImpl;
import org.opentripplanner.apis.gtfs.datafetchers.VehicleRentalStationImpl;
import org.opentripplanner.apis.gtfs.datafetchers.debugOutputImpl;
import org.opentripplanner.apis.gtfs.datafetchers.elevationProfileComponentImpl;
import org.opentripplanner.apis.gtfs.datafetchers.placeAtDistanceImpl;
import org.opentripplanner.apis.gtfs.datafetchers.serviceTimeRangeImpl;
import org.opentripplanner.apis.gtfs.datafetchers.stepImpl;
import org.opentripplanner.apis.gtfs.datafetchers.stopAtDistanceImpl;
import org.opentripplanner.apis.gtfs.model.StopPosition;
=======
>>>>>>> a7c5aec2
import org.opentripplanner.apis.support.graphql.LoggingDataFetcherExceptionHandler;
import org.opentripplanner.ext.actuator.MicrometerGraphQLInstrumentation;
import org.opentripplanner.framework.application.OTPFeature;
import org.opentripplanner.framework.graphql.GraphQLResponseSerializer;

class GtfsGraphQLIndex {

<<<<<<< HEAD
  static final Logger LOG = LoggerFactory.getLogger(GtfsGraphQLIndex.class);

  private static final GraphQLSchema indexSchema = buildSchema();

  protected static GraphQLSchema buildSchema() {
    try {
      URL url = Objects.requireNonNull(GtfsGraphQLIndex.class.getResource("schema.graphqls"));
      TypeDefinitionRegistry typeRegistry = new SchemaParser().parse(url.openStream());
      IntrospectionTypeWiring typeWiring = new IntrospectionTypeWiring(typeRegistry);
      RuntimeWiring runtimeWiring = RuntimeWiring
        .newRuntimeWiring()
        .scalar(GraphQLScalars.DURATION_SCALAR)
        .scalar(GraphQLScalars.POLYLINE_SCALAR)
        .scalar(GraphQLScalars.GEOJSON_SCALAR)
        .scalar(GraphQLScalars.GRAPHQL_ID_SCALAR)
        .scalar(GraphQLScalars.GRAMS_SCALAR)
        .scalar(GraphQLScalars.OFFSET_DATETIME_SCALAR)
        .scalar(GraphQLScalars.RATIO_SCALAR)
        .scalar(GraphQLScalars.COORDINATE_VALUE_SCALAR)
        .scalar(GraphQLScalars.COST_SCALAR)
        .scalar(GraphQLScalars.RELUCTANCE_SCALAR)
        .scalar(GraphQLScalars.LOCAL_DATE_SCALAR)
        .scalar(ExtendedScalars.GraphQLLong)
        .scalar(ExtendedScalars.Locale)
        .scalar(
          ExtendedScalars
            .newAliasedScalar("Speed")
            .aliasedScalar(ExtendedScalars.NonNegativeFloat)
            .build()
        )
        .type("Node", type -> type.typeResolver(new NodeTypeResolver()))
        .type("PlaceInterface", type -> type.typeResolver(new PlaceInterfaceTypeResolver()))
        .type("RentalPlace", type -> type.typeResolver(new RentalPlaceTypeResolver()))
        .type("StopPosition", type -> type.typeResolver(new StopPosition() {}))
        .type("FareProduct", type -> type.typeResolver(new FareProductTypeResolver()))
        .type("AlertEntity", type -> type.typeResolver(new AlertEntityTypeResolver()))
        .type("CallStopLocation", type -> type.typeResolver(new CallStopLocationTypeResolver()))
        .type("CallScheduledTime", type -> type.typeResolver(new CallScheduledTimeTypeResolver()))
        .type("StepFeature", type -> type.typeResolver(new StepFeatureTypeResolver()))
        .type(typeWiring.build(AgencyImpl.class))
        .type(typeWiring.build(AlertImpl.class))
        .type(typeWiring.build(BikeParkImpl.class))
        .type(typeWiring.build(VehicleParkingImpl.class))
        .type(typeWiring.build(BikeRentalStationImpl.class))
        .type(typeWiring.build(CarParkImpl.class))
        .type(typeWiring.build(CoordinatesImpl.class))
        .type(typeWiring.build(debugOutputImpl.class))
        .type(typeWiring.build(DepartureRowImpl.class))
        .type(typeWiring.build(elevationProfileComponentImpl.class))
        .type(typeWiring.build(FeedImpl.class))
        .type(typeWiring.build(GeometryImpl.class))
        .type(typeWiring.build(ItineraryImpl.class))
        .type(typeWiring.build(LegImpl.class))
        .type(typeWiring.build(PatternImpl.class))
        .type(typeWiring.build(PlaceImpl.class))
        .type(typeWiring.build(placeAtDistanceImpl.class))
        .type(typeWiring.build(PlanConnectionImpl.class))
        .type(typeWiring.build(PlanImpl.class))
        .type(typeWiring.build(QueryTypeImpl.class))
        .type(typeWiring.build(RouteImpl.class))
        .type(typeWiring.build(serviceTimeRangeImpl.class))
        .type(typeWiring.build(stepImpl.class))
        .type(typeWiring.build(StopImpl.class))
        .type(typeWiring.build(stopAtDistanceImpl.class))
        .type(typeWiring.build(StoptimeImpl.class))
        .type(typeWiring.build(StoptimesInPatternImpl.class))
        .type(typeWiring.build(TicketTypeImpl.class))
        .type(typeWiring.build(TranslatedStringImpl.class))
        .type(typeWiring.build(TripImpl.class))
        .type(typeWiring.build(SystemNoticeImpl.class))
        .type(typeWiring.build(ContactInfoImpl.class))
        .type(typeWiring.build(BookingTimeImpl.class))
        .type(typeWiring.build(BookingInfoImpl.class))
        .type(typeWiring.build(VehicleRentalStationImpl.class))
        .type(typeWiring.build(VehicleRentalNetworkImpl.class))
        .type(typeWiring.build(RentalVehicleImpl.class))
        .type(typeWiring.build(RentalVehicleTypeImpl.class))
        .type(typeWiring.build(StopInPatternImpl.class))
        .type(typeWiring.build(StopOnRouteImpl.class))
        .type(typeWiring.build(StopOnTripImpl.class))
        .type(typeWiring.build(UnknownImpl.class))
        .type(typeWiring.build(RouteTypeImpl.class))
        .type(typeWiring.build(RoutingErrorImpl.class))
        .type(typeWiring.build(StopGeometriesImpl.class))
        .type(typeWiring.build(VehiclePositionImpl.class))
        .type(typeWiring.build(StopRelationshipImpl.class))
        .type(typeWiring.build(OpeningHoursImpl.class))
        .type(typeWiring.build(RideHailingEstimateImpl.class))
        .type(typeWiring.build(MoneyImpl.class))
        .type(typeWiring.build(CurrencyImpl.class))
        .type(typeWiring.build(FareProductUseImpl.class))
        .type(typeWiring.build(DefaultFareProductImpl.class))
        .type(typeWiring.build(TripOnServiceDateImpl.class))
        .type(typeWiring.build(StopCallImpl.class))
        .type(typeWiring.build(TripOccupancyImpl.class))
        .type(typeWiring.build(LegTimeImpl.class))
        .type(typeWiring.build(RealTimeEstimateImpl.class))
        .type(typeWiring.build(EstimatedTimeImpl.class))
        .type(typeWiring.build(EntranceImpl.class))
        .type(typeWiring.build(RentalVehicleFuelImpl.class))
        .build();
      SchemaGenerator schemaGenerator = new SchemaGenerator();
      return schemaGenerator.makeExecutableSchema(typeRegistry, runtimeWiring);
    } catch (Exception e) {
      LOG.error("Unable to build GTFS GraphQL Schema", e);
    }
    return null;
  }

=======
>>>>>>> a7c5aec2
  static ExecutionResult getGraphQLExecutionResult(
    String query,
    Map<String, Object> variables,
    String operationName,
    int maxResolves,
    int timeoutMs,
    Locale locale,
    GraphQLRequestContext requestContext
  ) {
    Instrumentation instrumentation = new MaxQueryComplexityInstrumentation(maxResolves);

    if (OTPFeature.ActuatorAPI.isOn()) {
      instrumentation =
        new ChainedInstrumentation(
          new MicrometerGraphQLInstrumentation(Metrics.globalRegistry, List.of()),
          instrumentation
        );
    }

    GraphQL graphQL = GraphQL
      .newGraphQL(requestContext.schema())
      .instrumentation(instrumentation)
      .defaultDataFetcherExceptionHandler(new LoggingDataFetcherExceptionHandler())
      .build();

    if (variables == null) {
      variables = new HashMap<>();
    }

    ExecutionInput executionInput = ExecutionInput
      .newExecutionInput()
      .query(query)
      .operationName(operationName)
      .context(requestContext)
      .variables(variables)
      .locale(locale)
      .build();
    try {
      return graphQL.executeAsync(executionInput).get(timeoutMs, TimeUnit.MILLISECONDS);
    } catch (InterruptedException | ExecutionException | TimeoutException e) {
      return new AbortExecutionException(e).toExecutionResult();
    }
  }

  static Response getGraphQLResponse(
    String query,
    Map<String, Object> variables,
    String operationName,
    int maxResolves,
    int timeoutMs,
    Locale locale,
    GraphQLRequestContext requestContext
  ) {
    ExecutionResult executionResult = getGraphQLExecutionResult(
      query,
      variables,
      operationName,
      maxResolves,
      timeoutMs,
      locale,
      requestContext
    );

    return Response
      .status(Response.Status.OK)
      .entity(GraphQLResponseSerializer.serialize(executionResult))
      .build();
  }
}<|MERGE_RESOLUTION|>--- conflicted
+++ resolved
@@ -16,79 +16,6 @@
 import java.util.concurrent.ExecutionException;
 import java.util.concurrent.TimeUnit;
 import java.util.concurrent.TimeoutException;
-<<<<<<< HEAD
-import org.opentripplanner.apis.gtfs.datafetchers.AgencyImpl;
-import org.opentripplanner.apis.gtfs.datafetchers.AlertEntityTypeResolver;
-import org.opentripplanner.apis.gtfs.datafetchers.AlertImpl;
-import org.opentripplanner.apis.gtfs.datafetchers.BikeParkImpl;
-import org.opentripplanner.apis.gtfs.datafetchers.BikeRentalStationImpl;
-import org.opentripplanner.apis.gtfs.datafetchers.BookingInfoImpl;
-import org.opentripplanner.apis.gtfs.datafetchers.BookingTimeImpl;
-import org.opentripplanner.apis.gtfs.datafetchers.CallScheduledTimeTypeResolver;
-import org.opentripplanner.apis.gtfs.datafetchers.CallStopLocationTypeResolver;
-import org.opentripplanner.apis.gtfs.datafetchers.CarParkImpl;
-import org.opentripplanner.apis.gtfs.datafetchers.ContactInfoImpl;
-import org.opentripplanner.apis.gtfs.datafetchers.CoordinatesImpl;
-import org.opentripplanner.apis.gtfs.datafetchers.CurrencyImpl;
-import org.opentripplanner.apis.gtfs.datafetchers.DefaultFareProductImpl;
-import org.opentripplanner.apis.gtfs.datafetchers.DepartureRowImpl;
-import org.opentripplanner.apis.gtfs.datafetchers.EntranceImpl;
-import org.opentripplanner.apis.gtfs.datafetchers.EstimatedTimeImpl;
-import org.opentripplanner.apis.gtfs.datafetchers.FareProductTypeResolver;
-import org.opentripplanner.apis.gtfs.datafetchers.FareProductUseImpl;
-import org.opentripplanner.apis.gtfs.datafetchers.FeedImpl;
-import org.opentripplanner.apis.gtfs.datafetchers.GeometryImpl;
-import org.opentripplanner.apis.gtfs.datafetchers.ItineraryImpl;
-import org.opentripplanner.apis.gtfs.datafetchers.LegImpl;
-import org.opentripplanner.apis.gtfs.datafetchers.LegTimeImpl;
-import org.opentripplanner.apis.gtfs.datafetchers.MoneyImpl;
-import org.opentripplanner.apis.gtfs.datafetchers.NodeTypeResolver;
-import org.opentripplanner.apis.gtfs.datafetchers.OpeningHoursImpl;
-import org.opentripplanner.apis.gtfs.datafetchers.PatternImpl;
-import org.opentripplanner.apis.gtfs.datafetchers.PlaceImpl;
-import org.opentripplanner.apis.gtfs.datafetchers.PlaceInterfaceTypeResolver;
-import org.opentripplanner.apis.gtfs.datafetchers.PlanConnectionImpl;
-import org.opentripplanner.apis.gtfs.datafetchers.PlanImpl;
-import org.opentripplanner.apis.gtfs.datafetchers.QueryTypeImpl;
-import org.opentripplanner.apis.gtfs.datafetchers.RealTimeEstimateImpl;
-import org.opentripplanner.apis.gtfs.datafetchers.RentalPlaceTypeResolver;
-import org.opentripplanner.apis.gtfs.datafetchers.RentalVehicleFuelImpl;
-import org.opentripplanner.apis.gtfs.datafetchers.RentalVehicleImpl;
-import org.opentripplanner.apis.gtfs.datafetchers.RentalVehicleTypeImpl;
-import org.opentripplanner.apis.gtfs.datafetchers.RideHailingEstimateImpl;
-import org.opentripplanner.apis.gtfs.datafetchers.RouteImpl;
-import org.opentripplanner.apis.gtfs.datafetchers.RouteTypeImpl;
-import org.opentripplanner.apis.gtfs.datafetchers.RoutingErrorImpl;
-import org.opentripplanner.apis.gtfs.datafetchers.StepFeatureTypeResolver;
-import org.opentripplanner.apis.gtfs.datafetchers.StopCallImpl;
-import org.opentripplanner.apis.gtfs.datafetchers.StopGeometriesImpl;
-import org.opentripplanner.apis.gtfs.datafetchers.StopImpl;
-import org.opentripplanner.apis.gtfs.datafetchers.StopInPatternImpl;
-import org.opentripplanner.apis.gtfs.datafetchers.StopOnRouteImpl;
-import org.opentripplanner.apis.gtfs.datafetchers.StopOnTripImpl;
-import org.opentripplanner.apis.gtfs.datafetchers.StopRelationshipImpl;
-import org.opentripplanner.apis.gtfs.datafetchers.StoptimeImpl;
-import org.opentripplanner.apis.gtfs.datafetchers.StoptimesInPatternImpl;
-import org.opentripplanner.apis.gtfs.datafetchers.SystemNoticeImpl;
-import org.opentripplanner.apis.gtfs.datafetchers.TicketTypeImpl;
-import org.opentripplanner.apis.gtfs.datafetchers.TranslatedStringImpl;
-import org.opentripplanner.apis.gtfs.datafetchers.TripImpl;
-import org.opentripplanner.apis.gtfs.datafetchers.TripOccupancyImpl;
-import org.opentripplanner.apis.gtfs.datafetchers.TripOnServiceDateImpl;
-import org.opentripplanner.apis.gtfs.datafetchers.UnknownImpl;
-import org.opentripplanner.apis.gtfs.datafetchers.VehicleParkingImpl;
-import org.opentripplanner.apis.gtfs.datafetchers.VehiclePositionImpl;
-import org.opentripplanner.apis.gtfs.datafetchers.VehicleRentalNetworkImpl;
-import org.opentripplanner.apis.gtfs.datafetchers.VehicleRentalStationImpl;
-import org.opentripplanner.apis.gtfs.datafetchers.debugOutputImpl;
-import org.opentripplanner.apis.gtfs.datafetchers.elevationProfileComponentImpl;
-import org.opentripplanner.apis.gtfs.datafetchers.placeAtDistanceImpl;
-import org.opentripplanner.apis.gtfs.datafetchers.serviceTimeRangeImpl;
-import org.opentripplanner.apis.gtfs.datafetchers.stepImpl;
-import org.opentripplanner.apis.gtfs.datafetchers.stopAtDistanceImpl;
-import org.opentripplanner.apis.gtfs.model.StopPosition;
-=======
->>>>>>> a7c5aec2
 import org.opentripplanner.apis.support.graphql.LoggingDataFetcherExceptionHandler;
 import org.opentripplanner.ext.actuator.MicrometerGraphQLInstrumentation;
 import org.opentripplanner.framework.application.OTPFeature;
@@ -96,118 +23,6 @@
 
 class GtfsGraphQLIndex {
 
-<<<<<<< HEAD
-  static final Logger LOG = LoggerFactory.getLogger(GtfsGraphQLIndex.class);
-
-  private static final GraphQLSchema indexSchema = buildSchema();
-
-  protected static GraphQLSchema buildSchema() {
-    try {
-      URL url = Objects.requireNonNull(GtfsGraphQLIndex.class.getResource("schema.graphqls"));
-      TypeDefinitionRegistry typeRegistry = new SchemaParser().parse(url.openStream());
-      IntrospectionTypeWiring typeWiring = new IntrospectionTypeWiring(typeRegistry);
-      RuntimeWiring runtimeWiring = RuntimeWiring
-        .newRuntimeWiring()
-        .scalar(GraphQLScalars.DURATION_SCALAR)
-        .scalar(GraphQLScalars.POLYLINE_SCALAR)
-        .scalar(GraphQLScalars.GEOJSON_SCALAR)
-        .scalar(GraphQLScalars.GRAPHQL_ID_SCALAR)
-        .scalar(GraphQLScalars.GRAMS_SCALAR)
-        .scalar(GraphQLScalars.OFFSET_DATETIME_SCALAR)
-        .scalar(GraphQLScalars.RATIO_SCALAR)
-        .scalar(GraphQLScalars.COORDINATE_VALUE_SCALAR)
-        .scalar(GraphQLScalars.COST_SCALAR)
-        .scalar(GraphQLScalars.RELUCTANCE_SCALAR)
-        .scalar(GraphQLScalars.LOCAL_DATE_SCALAR)
-        .scalar(ExtendedScalars.GraphQLLong)
-        .scalar(ExtendedScalars.Locale)
-        .scalar(
-          ExtendedScalars
-            .newAliasedScalar("Speed")
-            .aliasedScalar(ExtendedScalars.NonNegativeFloat)
-            .build()
-        )
-        .type("Node", type -> type.typeResolver(new NodeTypeResolver()))
-        .type("PlaceInterface", type -> type.typeResolver(new PlaceInterfaceTypeResolver()))
-        .type("RentalPlace", type -> type.typeResolver(new RentalPlaceTypeResolver()))
-        .type("StopPosition", type -> type.typeResolver(new StopPosition() {}))
-        .type("FareProduct", type -> type.typeResolver(new FareProductTypeResolver()))
-        .type("AlertEntity", type -> type.typeResolver(new AlertEntityTypeResolver()))
-        .type("CallStopLocation", type -> type.typeResolver(new CallStopLocationTypeResolver()))
-        .type("CallScheduledTime", type -> type.typeResolver(new CallScheduledTimeTypeResolver()))
-        .type("StepFeature", type -> type.typeResolver(new StepFeatureTypeResolver()))
-        .type(typeWiring.build(AgencyImpl.class))
-        .type(typeWiring.build(AlertImpl.class))
-        .type(typeWiring.build(BikeParkImpl.class))
-        .type(typeWiring.build(VehicleParkingImpl.class))
-        .type(typeWiring.build(BikeRentalStationImpl.class))
-        .type(typeWiring.build(CarParkImpl.class))
-        .type(typeWiring.build(CoordinatesImpl.class))
-        .type(typeWiring.build(debugOutputImpl.class))
-        .type(typeWiring.build(DepartureRowImpl.class))
-        .type(typeWiring.build(elevationProfileComponentImpl.class))
-        .type(typeWiring.build(FeedImpl.class))
-        .type(typeWiring.build(GeometryImpl.class))
-        .type(typeWiring.build(ItineraryImpl.class))
-        .type(typeWiring.build(LegImpl.class))
-        .type(typeWiring.build(PatternImpl.class))
-        .type(typeWiring.build(PlaceImpl.class))
-        .type(typeWiring.build(placeAtDistanceImpl.class))
-        .type(typeWiring.build(PlanConnectionImpl.class))
-        .type(typeWiring.build(PlanImpl.class))
-        .type(typeWiring.build(QueryTypeImpl.class))
-        .type(typeWiring.build(RouteImpl.class))
-        .type(typeWiring.build(serviceTimeRangeImpl.class))
-        .type(typeWiring.build(stepImpl.class))
-        .type(typeWiring.build(StopImpl.class))
-        .type(typeWiring.build(stopAtDistanceImpl.class))
-        .type(typeWiring.build(StoptimeImpl.class))
-        .type(typeWiring.build(StoptimesInPatternImpl.class))
-        .type(typeWiring.build(TicketTypeImpl.class))
-        .type(typeWiring.build(TranslatedStringImpl.class))
-        .type(typeWiring.build(TripImpl.class))
-        .type(typeWiring.build(SystemNoticeImpl.class))
-        .type(typeWiring.build(ContactInfoImpl.class))
-        .type(typeWiring.build(BookingTimeImpl.class))
-        .type(typeWiring.build(BookingInfoImpl.class))
-        .type(typeWiring.build(VehicleRentalStationImpl.class))
-        .type(typeWiring.build(VehicleRentalNetworkImpl.class))
-        .type(typeWiring.build(RentalVehicleImpl.class))
-        .type(typeWiring.build(RentalVehicleTypeImpl.class))
-        .type(typeWiring.build(StopInPatternImpl.class))
-        .type(typeWiring.build(StopOnRouteImpl.class))
-        .type(typeWiring.build(StopOnTripImpl.class))
-        .type(typeWiring.build(UnknownImpl.class))
-        .type(typeWiring.build(RouteTypeImpl.class))
-        .type(typeWiring.build(RoutingErrorImpl.class))
-        .type(typeWiring.build(StopGeometriesImpl.class))
-        .type(typeWiring.build(VehiclePositionImpl.class))
-        .type(typeWiring.build(StopRelationshipImpl.class))
-        .type(typeWiring.build(OpeningHoursImpl.class))
-        .type(typeWiring.build(RideHailingEstimateImpl.class))
-        .type(typeWiring.build(MoneyImpl.class))
-        .type(typeWiring.build(CurrencyImpl.class))
-        .type(typeWiring.build(FareProductUseImpl.class))
-        .type(typeWiring.build(DefaultFareProductImpl.class))
-        .type(typeWiring.build(TripOnServiceDateImpl.class))
-        .type(typeWiring.build(StopCallImpl.class))
-        .type(typeWiring.build(TripOccupancyImpl.class))
-        .type(typeWiring.build(LegTimeImpl.class))
-        .type(typeWiring.build(RealTimeEstimateImpl.class))
-        .type(typeWiring.build(EstimatedTimeImpl.class))
-        .type(typeWiring.build(EntranceImpl.class))
-        .type(typeWiring.build(RentalVehicleFuelImpl.class))
-        .build();
-      SchemaGenerator schemaGenerator = new SchemaGenerator();
-      return schemaGenerator.makeExecutableSchema(typeRegistry, runtimeWiring);
-    } catch (Exception e) {
-      LOG.error("Unable to build GTFS GraphQL Schema", e);
-    }
-    return null;
-  }
-
-=======
->>>>>>> a7c5aec2
   static ExecutionResult getGraphQLExecutionResult(
     String query,
     Map<String, Object> variables,
