package org.opentripplanner.apis.gtfs;

import graphql.ExecutionInput;
import graphql.ExecutionResult;
import graphql.GraphQL;
import graphql.analysis.MaxQueryComplexityInstrumentation;
import graphql.execution.AbortExecutionException;
import graphql.execution.instrumentation.ChainedInstrumentation;
import graphql.execution.instrumentation.Instrumentation;
import graphql.scalars.ExtendedScalars;
import graphql.schema.GraphQLSchema;
import graphql.schema.idl.RuntimeWiring;
import graphql.schema.idl.SchemaGenerator;
import graphql.schema.idl.SchemaParser;
import graphql.schema.idl.TypeDefinitionRegistry;
import io.micrometer.core.instrument.Metrics;
import jakarta.ws.rs.core.Response;
import java.net.URL;
import java.util.HashMap;
import java.util.List;
import java.util.Locale;
import java.util.Map;
import java.util.Objects;
import java.util.concurrent.ExecutionException;
import java.util.concurrent.TimeUnit;
import java.util.concurrent.TimeoutException;
import org.opentripplanner.apis.gtfs.datafetchers.AgencyImpl;
import org.opentripplanner.apis.gtfs.datafetchers.AlertEntityTypeResolver;
import org.opentripplanner.apis.gtfs.datafetchers.AlertImpl;
import org.opentripplanner.apis.gtfs.datafetchers.BikeParkImpl;
import org.opentripplanner.apis.gtfs.datafetchers.BikeRentalStationImpl;
import org.opentripplanner.apis.gtfs.datafetchers.BookingInfoImpl;
import org.opentripplanner.apis.gtfs.datafetchers.BookingTimeImpl;
import org.opentripplanner.apis.gtfs.datafetchers.CallScheduledTimeTypeResolver;
import org.opentripplanner.apis.gtfs.datafetchers.CallStopLocationTypeResolver;
import org.opentripplanner.apis.gtfs.datafetchers.CarParkImpl;
import org.opentripplanner.apis.gtfs.datafetchers.ContactInfoImpl;
import org.opentripplanner.apis.gtfs.datafetchers.CoordinatesImpl;
import org.opentripplanner.apis.gtfs.datafetchers.CurrencyImpl;
import org.opentripplanner.apis.gtfs.datafetchers.DefaultFareProductImpl;
import org.opentripplanner.apis.gtfs.datafetchers.DepartureRowImpl;
<<<<<<< HEAD
import org.opentripplanner.apis.gtfs.datafetchers.EntranceImpl;
=======
import org.opentripplanner.apis.gtfs.datafetchers.EstimatedTimeImpl;
>>>>>>> 5f9b4481
import org.opentripplanner.apis.gtfs.datafetchers.FareProductTypeResolver;
import org.opentripplanner.apis.gtfs.datafetchers.FareProductUseImpl;
import org.opentripplanner.apis.gtfs.datafetchers.FeedImpl;
import org.opentripplanner.apis.gtfs.datafetchers.GeometryImpl;
import org.opentripplanner.apis.gtfs.datafetchers.ItineraryImpl;
import org.opentripplanner.apis.gtfs.datafetchers.LegImpl;
import org.opentripplanner.apis.gtfs.datafetchers.LegTimeImpl;
import org.opentripplanner.apis.gtfs.datafetchers.MoneyImpl;
import org.opentripplanner.apis.gtfs.datafetchers.NodeTypeResolver;
import org.opentripplanner.apis.gtfs.datafetchers.OpeningHoursImpl;
import org.opentripplanner.apis.gtfs.datafetchers.PatternImpl;
import org.opentripplanner.apis.gtfs.datafetchers.PlaceImpl;
import org.opentripplanner.apis.gtfs.datafetchers.PlaceInterfaceTypeResolver;
import org.opentripplanner.apis.gtfs.datafetchers.PlanConnectionImpl;
import org.opentripplanner.apis.gtfs.datafetchers.PlanImpl;
import org.opentripplanner.apis.gtfs.datafetchers.QueryTypeImpl;
import org.opentripplanner.apis.gtfs.datafetchers.RealTimeEstimateImpl;
import org.opentripplanner.apis.gtfs.datafetchers.RentalPlaceTypeResolver;
import org.opentripplanner.apis.gtfs.datafetchers.RentalVehicleImpl;
import org.opentripplanner.apis.gtfs.datafetchers.RentalVehicleTypeImpl;
import org.opentripplanner.apis.gtfs.datafetchers.RideHailingEstimateImpl;
import org.opentripplanner.apis.gtfs.datafetchers.RouteImpl;
import org.opentripplanner.apis.gtfs.datafetchers.RouteTypeImpl;
import org.opentripplanner.apis.gtfs.datafetchers.RoutingErrorImpl;
<<<<<<< HEAD
import org.opentripplanner.apis.gtfs.datafetchers.StepFeatureTypeResolver;
=======
import org.opentripplanner.apis.gtfs.datafetchers.StopCallImpl;
>>>>>>> 5f9b4481
import org.opentripplanner.apis.gtfs.datafetchers.StopGeometriesImpl;
import org.opentripplanner.apis.gtfs.datafetchers.StopImpl;
import org.opentripplanner.apis.gtfs.datafetchers.StopOnRouteImpl;
import org.opentripplanner.apis.gtfs.datafetchers.StopOnTripImpl;
import org.opentripplanner.apis.gtfs.datafetchers.StopRelationshipImpl;
import org.opentripplanner.apis.gtfs.datafetchers.StoptimeImpl;
import org.opentripplanner.apis.gtfs.datafetchers.StoptimesInPatternImpl;
import org.opentripplanner.apis.gtfs.datafetchers.SystemNoticeImpl;
import org.opentripplanner.apis.gtfs.datafetchers.TicketTypeImpl;
import org.opentripplanner.apis.gtfs.datafetchers.TranslatedStringImpl;
import org.opentripplanner.apis.gtfs.datafetchers.TripImpl;
import org.opentripplanner.apis.gtfs.datafetchers.TripOccupancyImpl;
import org.opentripplanner.apis.gtfs.datafetchers.TripOnServiceDateImpl;
import org.opentripplanner.apis.gtfs.datafetchers.UnknownImpl;
import org.opentripplanner.apis.gtfs.datafetchers.VehicleParkingImpl;
import org.opentripplanner.apis.gtfs.datafetchers.VehiclePositionImpl;
import org.opentripplanner.apis.gtfs.datafetchers.VehicleRentalNetworkImpl;
import org.opentripplanner.apis.gtfs.datafetchers.VehicleRentalStationImpl;
import org.opentripplanner.apis.gtfs.datafetchers.debugOutputImpl;
import org.opentripplanner.apis.gtfs.datafetchers.elevationProfileComponentImpl;
import org.opentripplanner.apis.gtfs.datafetchers.placeAtDistanceImpl;
import org.opentripplanner.apis.gtfs.datafetchers.serviceTimeRangeImpl;
import org.opentripplanner.apis.gtfs.datafetchers.stepImpl;
import org.opentripplanner.apis.gtfs.datafetchers.stopAtDistanceImpl;
import org.opentripplanner.apis.gtfs.model.StopPosition;
import org.opentripplanner.apis.support.graphql.LoggingDataFetcherExceptionHandler;
import org.opentripplanner.ext.actuator.MicrometerGraphQLInstrumentation;
import org.opentripplanner.framework.application.OTPFeature;
import org.opentripplanner.framework.graphql.GraphQLResponseSerializer;
import org.slf4j.Logger;
import org.slf4j.LoggerFactory;

class GtfsGraphQLIndex {

  static final Logger LOG = LoggerFactory.getLogger(GtfsGraphQLIndex.class);

  private static final GraphQLSchema indexSchema = buildSchema();

  protected static GraphQLSchema buildSchema() {
    try {
      URL url = Objects.requireNonNull(GtfsGraphQLIndex.class.getResource("schema.graphqls"));
      TypeDefinitionRegistry typeRegistry = new SchemaParser().parse(url.openStream());
      IntrospectionTypeWiring typeWiring = new IntrospectionTypeWiring(typeRegistry);
      RuntimeWiring runtimeWiring = RuntimeWiring
        .newRuntimeWiring()
        .scalar(GraphQLScalars.DURATION_SCALAR)
        .scalar(GraphQLScalars.POLYLINE_SCALAR)
        .scalar(GraphQLScalars.GEOJSON_SCALAR)
        .scalar(GraphQLScalars.GRAPHQL_ID_SCALAR)
        .scalar(GraphQLScalars.GRAMS_SCALAR)
        .scalar(GraphQLScalars.OFFSET_DATETIME_SCALAR)
        .scalar(GraphQLScalars.RATIO_SCALAR)
        .scalar(GraphQLScalars.COORDINATE_VALUE_SCALAR)
        .scalar(GraphQLScalars.COST_SCALAR)
        .scalar(GraphQLScalars.RELUCTANCE_SCALAR)
        .scalar(GraphQLScalars.LOCAL_DATE_SCALAR)
        .scalar(ExtendedScalars.GraphQLLong)
        .scalar(ExtendedScalars.Locale)
        .scalar(
          ExtendedScalars
            .newAliasedScalar("Speed")
            .aliasedScalar(ExtendedScalars.NonNegativeFloat)
            .build()
        )
        .type("Node", type -> type.typeResolver(new NodeTypeResolver()))
        .type("PlaceInterface", type -> type.typeResolver(new PlaceInterfaceTypeResolver()))
        .type("RentalPlace", type -> type.typeResolver(new RentalPlaceTypeResolver()))
        .type("StopPosition", type -> type.typeResolver(new StopPosition() {}))
        .type("FareProduct", type -> type.typeResolver(new FareProductTypeResolver()))
        .type("AlertEntity", type -> type.typeResolver(new AlertEntityTypeResolver()))
<<<<<<< HEAD
        .type("StepFeature", type -> type.typeResolver(new StepFeatureTypeResolver()))
=======
        .type("CallStopLocation", type -> type.typeResolver(new CallStopLocationTypeResolver()))
        .type("CallScheduledTime", type -> type.typeResolver(new CallScheduledTimeTypeResolver()))
>>>>>>> 5f9b4481
        .type(typeWiring.build(AgencyImpl.class))
        .type(typeWiring.build(AlertImpl.class))
        .type(typeWiring.build(BikeParkImpl.class))
        .type(typeWiring.build(VehicleParkingImpl.class))
        .type(typeWiring.build(BikeRentalStationImpl.class))
        .type(typeWiring.build(CarParkImpl.class))
        .type(typeWiring.build(CoordinatesImpl.class))
        .type(typeWiring.build(debugOutputImpl.class))
        .type(typeWiring.build(DepartureRowImpl.class))
        .type(typeWiring.build(elevationProfileComponentImpl.class))
        .type(typeWiring.build(FeedImpl.class))
        .type(typeWiring.build(GeometryImpl.class))
        .type(typeWiring.build(ItineraryImpl.class))
        .type(typeWiring.build(LegImpl.class))
        .type(typeWiring.build(PatternImpl.class))
        .type(typeWiring.build(PlaceImpl.class))
        .type(typeWiring.build(placeAtDistanceImpl.class))
        .type(typeWiring.build(PlanConnectionImpl.class))
        .type(typeWiring.build(PlanImpl.class))
        .type(typeWiring.build(QueryTypeImpl.class))
        .type(typeWiring.build(RouteImpl.class))
        .type(typeWiring.build(serviceTimeRangeImpl.class))
        .type(typeWiring.build(stepImpl.class))
        .type(typeWiring.build(StopImpl.class))
        .type(typeWiring.build(stopAtDistanceImpl.class))
        .type(typeWiring.build(StoptimeImpl.class))
        .type(typeWiring.build(StoptimesInPatternImpl.class))
        .type(typeWiring.build(TicketTypeImpl.class))
        .type(typeWiring.build(TranslatedStringImpl.class))
        .type(typeWiring.build(TripImpl.class))
        .type(typeWiring.build(SystemNoticeImpl.class))
        .type(typeWiring.build(ContactInfoImpl.class))
        .type(typeWiring.build(BookingTimeImpl.class))
        .type(typeWiring.build(BookingInfoImpl.class))
        .type(typeWiring.build(VehicleRentalStationImpl.class))
        .type(typeWiring.build(VehicleRentalNetworkImpl.class))
        .type(typeWiring.build(RentalVehicleImpl.class))
        .type(typeWiring.build(RentalVehicleTypeImpl.class))
        .type(typeWiring.build(StopOnRouteImpl.class))
        .type(typeWiring.build(StopOnTripImpl.class))
        .type(typeWiring.build(UnknownImpl.class))
        .type(typeWiring.build(RouteTypeImpl.class))
        .type(typeWiring.build(RoutingErrorImpl.class))
        .type(typeWiring.build(StopGeometriesImpl.class))
        .type(typeWiring.build(VehiclePositionImpl.class))
        .type(typeWiring.build(StopRelationshipImpl.class))
        .type(typeWiring.build(OpeningHoursImpl.class))
        .type(typeWiring.build(RideHailingEstimateImpl.class))
        .type(typeWiring.build(MoneyImpl.class))
        .type(typeWiring.build(CurrencyImpl.class))
        .type(typeWiring.build(FareProductUseImpl.class))
        .type(typeWiring.build(DefaultFareProductImpl.class))
        .type(typeWiring.build(TripOnServiceDateImpl.class))
        .type(typeWiring.build(StopCallImpl.class))
        .type(typeWiring.build(TripOccupancyImpl.class))
<<<<<<< HEAD
        .type(typeWiring.build(EntranceImpl.class))
=======
        .type(typeWiring.build(LegTimeImpl.class))
        .type(typeWiring.build(RealTimeEstimateImpl.class))
        .type(typeWiring.build(EstimatedTimeImpl.class))
>>>>>>> 5f9b4481
        .build();
      SchemaGenerator schemaGenerator = new SchemaGenerator();
      return schemaGenerator.makeExecutableSchema(typeRegistry, runtimeWiring);
    } catch (Exception e) {
      LOG.error("Unable to build GTFS GraphQL Schema", e);
    }
    return null;
  }

  static ExecutionResult getGraphQLExecutionResult(
    String query,
    Map<String, Object> variables,
    String operationName,
    int maxResolves,
    int timeoutMs,
    Locale locale,
    GraphQLRequestContext requestContext
  ) {
    Instrumentation instrumentation = new MaxQueryComplexityInstrumentation(maxResolves);

    if (OTPFeature.ActuatorAPI.isOn()) {
      instrumentation =
        new ChainedInstrumentation(
          new MicrometerGraphQLInstrumentation(Metrics.globalRegistry, List.of()),
          instrumentation
        );
    }

    GraphQL graphQL = GraphQL
      .newGraphQL(indexSchema)
      .instrumentation(instrumentation)
      .defaultDataFetcherExceptionHandler(new LoggingDataFetcherExceptionHandler())
      .build();

    if (variables == null) {
      variables = new HashMap<>();
    }

    ExecutionInput executionInput = ExecutionInput
      .newExecutionInput()
      .query(query)
      .operationName(operationName)
      .context(requestContext)
      .variables(variables)
      .locale(locale)
      .build();
    try {
      return graphQL.executeAsync(executionInput).get(timeoutMs, TimeUnit.MILLISECONDS);
    } catch (InterruptedException | ExecutionException | TimeoutException e) {
      return new AbortExecutionException(e).toExecutionResult();
    }
  }

  static Response getGraphQLResponse(
    String query,
    Map<String, Object> variables,
    String operationName,
    int maxResolves,
    int timeoutMs,
    Locale locale,
    GraphQLRequestContext requestContext
  ) {
    ExecutionResult executionResult = getGraphQLExecutionResult(
      query,
      variables,
      operationName,
      maxResolves,
      timeoutMs,
      locale,
      requestContext
    );

    return Response
      .status(Response.Status.OK)
      .entity(GraphQLResponseSerializer.serialize(executionResult))
      .build();
  }
}<|MERGE_RESOLUTION|>--- conflicted
+++ resolved
@@ -39,11 +39,8 @@
 import org.opentripplanner.apis.gtfs.datafetchers.CurrencyImpl;
 import org.opentripplanner.apis.gtfs.datafetchers.DefaultFareProductImpl;
 import org.opentripplanner.apis.gtfs.datafetchers.DepartureRowImpl;
-<<<<<<< HEAD
+import org.opentripplanner.apis.gtfs.datafetchers.EstimatedTimeImpl;
 import org.opentripplanner.apis.gtfs.datafetchers.EntranceImpl;
-=======
-import org.opentripplanner.apis.gtfs.datafetchers.EstimatedTimeImpl;
->>>>>>> 5f9b4481
 import org.opentripplanner.apis.gtfs.datafetchers.FareProductTypeResolver;
 import org.opentripplanner.apis.gtfs.datafetchers.FareProductUseImpl;
 import org.opentripplanner.apis.gtfs.datafetchers.FeedImpl;
@@ -68,11 +65,8 @@
 import org.opentripplanner.apis.gtfs.datafetchers.RouteImpl;
 import org.opentripplanner.apis.gtfs.datafetchers.RouteTypeImpl;
 import org.opentripplanner.apis.gtfs.datafetchers.RoutingErrorImpl;
-<<<<<<< HEAD
 import org.opentripplanner.apis.gtfs.datafetchers.StepFeatureTypeResolver;
-=======
 import org.opentripplanner.apis.gtfs.datafetchers.StopCallImpl;
->>>>>>> 5f9b4481
 import org.opentripplanner.apis.gtfs.datafetchers.StopGeometriesImpl;
 import org.opentripplanner.apis.gtfs.datafetchers.StopImpl;
 import org.opentripplanner.apis.gtfs.datafetchers.StopOnRouteImpl;
@@ -143,12 +137,9 @@
         .type("StopPosition", type -> type.typeResolver(new StopPosition() {}))
         .type("FareProduct", type -> type.typeResolver(new FareProductTypeResolver()))
         .type("AlertEntity", type -> type.typeResolver(new AlertEntityTypeResolver()))
-<<<<<<< HEAD
-        .type("StepFeature", type -> type.typeResolver(new StepFeatureTypeResolver()))
-=======
         .type("CallStopLocation", type -> type.typeResolver(new CallStopLocationTypeResolver()))
         .type("CallScheduledTime", type -> type.typeResolver(new CallScheduledTimeTypeResolver()))
->>>>>>> 5f9b4481
+        .type("StepFeature", type -> type.typeResolver(new StepFeatureTypeResolver()))
         .type(typeWiring.build(AgencyImpl.class))
         .type(typeWiring.build(AlertImpl.class))
         .type(typeWiring.build(BikeParkImpl.class))
@@ -204,13 +195,10 @@
         .type(typeWiring.build(TripOnServiceDateImpl.class))
         .type(typeWiring.build(StopCallImpl.class))
         .type(typeWiring.build(TripOccupancyImpl.class))
-<<<<<<< HEAD
-        .type(typeWiring.build(EntranceImpl.class))
-=======
         .type(typeWiring.build(LegTimeImpl.class))
         .type(typeWiring.build(RealTimeEstimateImpl.class))
         .type(typeWiring.build(EstimatedTimeImpl.class))
->>>>>>> 5f9b4481
+        .type(typeWiring.build(EntranceImpl.class))
         .build();
       SchemaGenerator schemaGenerator = new SchemaGenerator();
       return schemaGenerator.makeExecutableSchema(typeRegistry, runtimeWiring);
