package org.opentripplanner.apis.gtfs.datafetchers;

import graphql.schema.DataFetcher;
import graphql.schema.DataFetchingEnvironment;
import java.util.List;
import java.util.Objects;
import java.util.stream.Collectors;
import org.locationtech.jts.geom.Geometry;
import org.opentripplanner.apis.gtfs.GraphQLRequestContext;
import org.opentripplanner.apis.gtfs.generated.GraphQLDataFetchers;
import org.opentripplanner.apis.gtfs.generated.GraphQLTypes;
import org.opentripplanner.apis.gtfs.mapping.NumberMapper;
import org.opentripplanner.apis.gtfs.mapping.PickDropMapper;
import org.opentripplanner.apis.gtfs.mapping.RealtimeStateMapper;
import org.opentripplanner.ext.restapi.mapping.LocalDateMapper;
import org.opentripplanner.ext.ridehailing.model.RideEstimate;
import org.opentripplanner.ext.ridehailing.model.RideHailingLeg;
import org.opentripplanner.framework.graphql.GraphQLUtils;
import org.opentripplanner.model.fare.FareProductUse;
import org.opentripplanner.model.plan.Leg;
import org.opentripplanner.model.plan.LegCallTime;
import org.opentripplanner.model.plan.ScheduledTransitLeg;
import org.opentripplanner.model.plan.StopArrival;
import org.opentripplanner.model.plan.StreetLeg;
import org.opentripplanner.model.plan.TransitLeg;
import org.opentripplanner.model.plan.WalkStep;
import org.opentripplanner.model.plan.legreference.LegReferenceSerializer;
import org.opentripplanner.routing.alertpatch.TransitAlert;
import org.opentripplanner.routing.alternativelegs.AlternativeLegs;
import org.opentripplanner.routing.alternativelegs.AlternativeLegsFilter;
import org.opentripplanner.routing.alternativelegs.NavigationDirection;
import org.opentripplanner.transit.model.network.Route;
import org.opentripplanner.transit.model.organization.Agency;
import org.opentripplanner.transit.model.timetable.Trip;
import org.opentripplanner.transit.model.timetable.booking.BookingInfo;

public class LegImpl implements GraphQLDataFetchers.GraphQLLeg {

  @Override
  public DataFetcher<Agency> agency() {
    return environment -> getSource(environment).getAgency();
  }

  @Override
  public DataFetcher<Iterable<TransitAlert>> alerts() {
    return environment -> getSource(environment).getTransitAlerts();
  }

  @Override
  public DataFetcher<Integer> arrivalDelay() {
    return environment -> getSource(environment).getArrivalDelay();
  }

  @Override
  public DataFetcher<Integer> departureDelay() {
    return environment -> getSource(environment).getDepartureDelay();
  }

  @Override
  public DataFetcher<Double> distance() {
    return environment -> getSource(environment).getDistanceMeters();
  }

  @Override
  public DataFetcher<BookingInfo> dropOffBookingInfo() {
    return environment -> getSource(environment).getDropOffBookingInfo();
  }

  @Override
  public DataFetcher<GraphQLTypes.GraphQLPickupDropoffType> dropoffType() {
    return environment -> {
<<<<<<< HEAD
      var alightRule = getSource(environment).getAlightRule();
      if (alightRule == null) {
        return PickDrop.SCHEDULED.name();
      }
      if (alightRule == PickDrop.CANCELLED) {
        return null;
      }
      return alightRule.name();
=======
      if (getSource(environment).getAlightRule() == null) {
        return GraphQLTypes.GraphQLPickupDropoffType.SCHEDULED;
      }
      return PickDropMapper.map(getSource(environment).getAlightRule());
>>>>>>> e130997f
    };
  }

  @Override
  public DataFetcher<Double> duration() {
    return environment -> (double) getSource(environment).getDuration().toSeconds();
  }

  @Override
  public DataFetcher<LegCallTime> end() {
    return environment -> getSource(environment).end();
  }

  @Override
  @Deprecated
  public DataFetcher<Long> endTime() {
    return environment -> getSource(environment).getEndTime().toInstant().toEpochMilli();
  }

  @Override
  public DataFetcher<Iterable<FareProductUse>> fareProducts() {
    return environment -> getSource(environment).fareProducts();
  }

  @Override
  public DataFetcher<StopArrival> from() {
    return environment -> {
      Leg source = getSource(environment);
      return new StopArrival(
        source.getFrom(),
        source.start(),
        source.start(),
        source.getBoardStopPosInPattern(),
        source.getBoardingGtfsStopSequence()
      );
    };
  }

  @Override
  public DataFetcher<Integer> generalizedCost() {
    return environment -> getSource(environment).getGeneralizedCost();
  }

  @Override
  public DataFetcher<String> headsign() {
    return environment ->
      GraphQLUtils.getTranslation(getSource(environment).getHeadsign(), environment);
  }

  @Override
  public DataFetcher<Boolean> interlineWithPreviousLeg() {
    return environment -> getSource(environment).isInterlinedWithPreviousLeg();
  }

  // TODO
  @Override
  public DataFetcher<Boolean> intermediatePlace() {
    return environment -> false;
  }

  @Override
  public DataFetcher<Iterable<StopArrival>> intermediatePlaces() {
    return environment -> getSource(environment).getIntermediateStops();
  }

  @Override
  public DataFetcher<Iterable<Object>> intermediateStops() {
    return environment -> {
      List<StopArrival> intermediateStops = getSource(environment).getIntermediateStops();
      if (intermediateStops == null) {
        return null;
      }
      return intermediateStops
        .stream()
        .map(intermediateStop -> intermediateStop.place.stop)
        .filter(Objects::nonNull)
        .collect(Collectors.toList());
    };
  }

  @Override
  public DataFetcher<Geometry> legGeometry() {
    return environment -> getSource(environment).getLegGeometry();
  }

  @Override
  public DataFetcher<String> mode() {
    return environment -> {
      Leg leg = getSource(environment);
      if (leg instanceof StreetLeg s) {
        return s.getMode().name();
      }
      if (leg instanceof TransitLeg s) {
        return s.getMode().name();
      }
      throw new IllegalStateException("Unhandled leg type: " + leg);
    };
  }

  @Override
  public DataFetcher<BookingInfo> pickupBookingInfo() {
    return environment -> getSource(environment).getPickupBookingInfo();
  }

  @Override
  public DataFetcher<GraphQLTypes.GraphQLPickupDropoffType> pickupType() {
    return environment -> {
<<<<<<< HEAD
      var boardRule = getSource(environment).getBoardRule();
      if (boardRule == null) {
        return PickDrop.SCHEDULED.name();
      }
      if (boardRule == PickDrop.CANCELLED) {
        return null;
      }
      return boardRule.name();
=======
      if (getSource(environment).getBoardRule() == null) {
        return GraphQLTypes.GraphQLPickupDropoffType.SCHEDULED;
      }
      return PickDropMapper.map(getSource(environment).getBoardRule());
>>>>>>> e130997f
    };
  }

  @Override
  public DataFetcher<Boolean> realTime() {
    return environment -> getSource(environment).isRealTimeUpdated();
  }

  @Override
  public DataFetcher<GraphQLTypes.GraphQLRealtimeState> realtimeState() {
    return environment -> {
      var state = getSource(environment).getRealTimeState();
      return RealtimeStateMapper.map(state);
    };
  }

  @Override
  public DataFetcher<Boolean> rentedBike() {
    return environment -> getSource(environment).getRentedVehicle();
  }

  @Override
  public DataFetcher<RideEstimate> rideHailingEstimate() {
    return environment -> {
      Leg leg = getSource(environment);
      if (leg instanceof RideHailingLeg rhl) {
        return rhl.rideEstimate();
      } else {
        return null;
      }
    };
  }

  @Override
  public DataFetcher<Route> route() {
    return environment -> getSource(environment).getRoute();
  }

  @Override
  public DataFetcher<String> serviceDate() {
    return environment -> LocalDateMapper.mapToApi(getSource(environment).getServiceDate());
  }

  @Override
  public DataFetcher<LegCallTime> start() {
    return environment -> getSource(environment).start();
  }

  @Override
  @Deprecated
  public DataFetcher<Long> startTime() {
    return environment -> getSource(environment).getStartTime().toInstant().toEpochMilli();
  }

  @Override
  public DataFetcher<Iterable<WalkStep>> steps() {
    return environment -> getSource(environment).getWalkSteps();
  }

  @Override
  public DataFetcher<StopArrival> to() {
    return environment -> {
      Leg source = getSource(environment);
      return new StopArrival(
        source.getTo(),
        source.end(),
        source.end(),
        source.getAlightStopPosInPattern(),
        source.getAlightGtfsStopSequence()
      );
    };
  }

  @Override
  public DataFetcher<Boolean> transitLeg() {
    return environment -> getSource(environment).isTransitLeg();
  }

  @Override
  public DataFetcher<Trip> trip() {
    return environment -> getSource(environment).getTrip();
  }

  @Override
  public DataFetcher<Boolean> walkingBike() {
    return environment -> getSource(environment).getWalkingBike();
  }

  private Leg getSource(DataFetchingEnvironment environment) {
    return environment.getSource();
  }

  @Override
  public DataFetcher<Iterable<Leg>> previousLegs() {
    return alternativeLegs(NavigationDirection.PREVIOUS);
  }

  @Override
  public DataFetcher<Iterable<Leg>> nextLegs() {
    return alternativeLegs(NavigationDirection.NEXT);
  }

  private DataFetcher<Iterable<Leg>> alternativeLegs(NavigationDirection direction) {
    return environment -> {
      if (environment.getSource() instanceof ScheduledTransitLeg originalLeg) {
        var args = new GraphQLTypes.GraphQLLegNextLegsArgs(environment.getArguments());

        int numberOfLegs = args.getGraphQLNumberOfLegs();

        var originModesWithParentStation = args.getGraphQLOriginModesWithParentStation();
        var destinationModesWithParentStation = args.getGraphQLDestinationModesWithParentStation();

        boolean limitToExactOriginStop =
          originModesWithParentStation == null ||
          !(
            originModesWithParentStation
              .stream()
              .map(GraphQLTypes.GraphQLTransitMode::toString)
              .toList()
              .contains(originalLeg.getMode().name())
          );

        boolean limitToExactDestinationStop =
          destinationModesWithParentStation == null ||
          !(
            destinationModesWithParentStation
              .stream()
              .map(GraphQLTypes.GraphQLTransitMode::toString)
              .toList()
              .contains(originalLeg.getMode().name())
          );

        var res = AlternativeLegs
          .getAlternativeLegs(
            environment.getSource(),
            numberOfLegs,
            environment.<GraphQLRequestContext>getContext().transitService(),
            direction,
            AlternativeLegsFilter.NO_FILTER,
            limitToExactOriginStop,
            limitToExactDestinationStop
          )
          .stream()
          .map(Leg.class::cast)
          .toList();
        return res;
      } else return null;
    };
  }

  @Override
  public DataFetcher<Double> accessibilityScore() {
    return environment -> NumberMapper.toDouble(getSource(environment).accessibilityScore());
  }

  @Override
  public DataFetcher<String> id() {
    return environment -> {
      var ref = getSource(environment).getLegReference();
      if (ref == null) {
        return null;
      }
      return LegReferenceSerializer.encode(ref);
    };
  }
}<|MERGE_RESOLUTION|>--- conflicted
+++ resolved
@@ -69,21 +69,10 @@
   @Override
   public DataFetcher<GraphQLTypes.GraphQLPickupDropoffType> dropoffType() {
     return environment -> {
-<<<<<<< HEAD
-      var alightRule = getSource(environment).getAlightRule();
-      if (alightRule == null) {
-        return PickDrop.SCHEDULED.name();
-      }
-      if (alightRule == PickDrop.CANCELLED) {
-        return null;
-      }
-      return alightRule.name();
-=======
       if (getSource(environment).getAlightRule() == null) {
         return GraphQLTypes.GraphQLPickupDropoffType.SCHEDULED;
       }
       return PickDropMapper.map(getSource(environment).getAlightRule());
->>>>>>> e130997f
     };
   }
 
@@ -191,21 +180,10 @@
   @Override
   public DataFetcher<GraphQLTypes.GraphQLPickupDropoffType> pickupType() {
     return environment -> {
-<<<<<<< HEAD
-      var boardRule = getSource(environment).getBoardRule();
-      if (boardRule == null) {
-        return PickDrop.SCHEDULED.name();
-      }
-      if (boardRule == PickDrop.CANCELLED) {
-        return null;
-      }
-      return boardRule.name();
-=======
       if (getSource(environment).getBoardRule() == null) {
         return GraphQLTypes.GraphQLPickupDropoffType.SCHEDULED;
       }
       return PickDropMapper.map(getSource(environment).getBoardRule());
->>>>>>> e130997f
     };
   }
 
