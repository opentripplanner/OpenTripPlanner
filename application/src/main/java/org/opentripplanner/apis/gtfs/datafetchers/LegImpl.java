package org.opentripplanner.apis.gtfs.datafetchers;

import graphql.schema.DataFetcher;
import graphql.schema.DataFetchingEnvironment;
import java.util.List;
import java.util.Objects;
import java.util.stream.Collectors;
import org.locationtech.jts.geom.Geometry;
import org.opentripplanner.apis.gtfs.GraphQLRequestContext;
import org.opentripplanner.apis.gtfs.generated.GraphQLDataFetchers;
import org.opentripplanner.apis.gtfs.generated.GraphQLTypes;
import org.opentripplanner.apis.gtfs.mapping.LocalDateMapper;
import org.opentripplanner.apis.gtfs.mapping.NumberMapper;
import org.opentripplanner.apis.gtfs.mapping.PickDropMapper;
import org.opentripplanner.apis.gtfs.mapping.RealtimeStateMapper;
import org.opentripplanner.ext.ridehailing.model.RideEstimate;
import org.opentripplanner.ext.ridehailing.model.RideHailingLeg;
import org.opentripplanner.framework.graphql.GraphQLUtils;
import org.opentripplanner.model.fare.FareProductUse;
import org.opentripplanner.model.plan.Leg;
import org.opentripplanner.model.plan.TransitLeg;
import org.opentripplanner.model.plan.leg.LegCallTime;
import org.opentripplanner.model.plan.leg.ScheduledTransitLeg;
import org.opentripplanner.model.plan.leg.StopArrival;
import org.opentripplanner.model.plan.leg.StreetLeg;
import org.opentripplanner.model.plan.legreference.LegReferenceSerializer;
import org.opentripplanner.model.plan.walkstep.WalkStep;
import org.opentripplanner.routing.alertpatch.TransitAlert;
import org.opentripplanner.routing.alternativelegs.AlternativeLegs;
import org.opentripplanner.routing.alternativelegs.AlternativeLegsFilter;
import org.opentripplanner.routing.alternativelegs.NavigationDirection;
import org.opentripplanner.transit.model.network.Route;
import org.opentripplanner.transit.model.organization.Agency;
import org.opentripplanner.transit.model.timetable.Trip;
import org.opentripplanner.transit.model.timetable.booking.BookingInfo;

public class LegImpl implements GraphQLDataFetchers.GraphQLLeg {

  @Override
  public DataFetcher<Agency> agency() {
    return environment -> getSource(environment).agency();
  }

  @Override
  public DataFetcher<Iterable<TransitAlert>> alerts() {
    return environment -> getSource(environment).listTransitAlerts();
  }

  @Override
  public DataFetcher<Integer> arrivalDelay() {
    return environment -> getSource(environment).arrivalDelay();
  }

  @Override
  public DataFetcher<Integer> departureDelay() {
    return environment -> getSource(environment).departureDelay();
  }

  @Override
  public DataFetcher<Double> distance() {
    return environment -> getSource(environment).distanceMeters();
  }

  @Override
  public DataFetcher<BookingInfo> dropOffBookingInfo() {
    return environment -> getSource(environment).dropOffBookingInfo();
  }

  @Override
  public DataFetcher<GraphQLTypes.GraphQLPickupDropoffType> dropoffType() {
    return environment -> {
      if (getSource(environment).alightRule() == null) {
        return GraphQLTypes.GraphQLPickupDropoffType.SCHEDULED;
      }
      return PickDropMapper.map(getSource(environment).alightRule());
    };
  }

  @Override
  public DataFetcher<Double> duration() {
    return environment -> (double) getSource(environment).duration().toSeconds();
  }

  @Override
  public DataFetcher<LegCallTime> end() {
    return environment -> getSource(environment).end();
  }

  @Override
  @Deprecated
  public DataFetcher<Long> endTime() {
    return environment -> getSource(environment).endTime().toInstant().toEpochMilli();
  }

  @Override
  public DataFetcher<Iterable<FareProductUse>> fareProducts() {
    return environment -> getSource(environment).fareProducts();
  }

  @Override
  public DataFetcher<StopArrival> from() {
    return environment -> {
      Leg source = getSource(environment);
      var boardRule = source.getBoardRule();
      return new StopArrival(
        source.from(),
        source.start(),
        source.start(),
<<<<<<< HEAD
        source.getBoardStopPosInPattern(),
        source.getBoardingGtfsStopSequence(),
        boardRule != null && boardRule.isNotRoutable()
=======
        source.boardStopPosInPattern(),
        source.boardingGtfsStopSequence()
>>>>>>> 71247f0f
      );
    };
  }

  @Override
  public DataFetcher<Integer> generalizedCost() {
    return environment -> getSource(environment).generalizedCost();
  }

  @Override
  public DataFetcher<String> headsign() {
    return environment ->
      GraphQLUtils.getTranslation(getSource(environment).headsign(), environment);
  }

  @Override
  public DataFetcher<Boolean> interlineWithPreviousLeg() {
    return environment -> getSource(environment).isInterlinedWithPreviousLeg();
  }

  // TODO
  @Override
  public DataFetcher<Boolean> intermediatePlace() {
    return environment -> false;
  }

  @Override
  public DataFetcher<Iterable<StopArrival>> intermediatePlaces() {
    return environment -> getSource(environment).listIntermediateStops();
  }

  @Override
  public DataFetcher<Iterable<Object>> intermediateStops() {
    return environment -> {
      List<StopArrival> intermediateStops = getSource(environment).listIntermediateStops();
      if (intermediateStops == null) {
        return null;
      }
      return intermediateStops
        .stream()
        .map(intermediateStop -> intermediateStop.place.stop)
        .filter(Objects::nonNull)
        .collect(Collectors.toList());
    };
  }

  @Override
  public DataFetcher<Geometry> legGeometry() {
    return environment -> getSource(environment).legGeometry();
  }

  @Override
  public DataFetcher<String> mode() {
    return environment -> {
      Leg leg = getSource(environment);
      if (leg instanceof StreetLeg s) {
        return s.getMode().name();
      }
      if (leg instanceof TransitLeg s) {
        return s.mode().name();
      }
      throw new IllegalStateException("Unhandled leg type: " + leg);
    };
  }

  @Override
  public DataFetcher<BookingInfo> pickupBookingInfo() {
    return environment -> getSource(environment).pickupBookingInfo();
  }

  @Override
  public DataFetcher<GraphQLTypes.GraphQLPickupDropoffType> pickupType() {
    return environment -> {
      if (getSource(environment).boardRule() == null) {
        return GraphQLTypes.GraphQLPickupDropoffType.SCHEDULED;
      }
      return PickDropMapper.map(getSource(environment).boardRule());
    };
  }

  @Override
  public DataFetcher<Boolean> realTime() {
    return environment -> getSource(environment).isRealTimeUpdated();
  }

  @Override
  public DataFetcher<GraphQLTypes.GraphQLRealtimeState> realtimeState() {
    return environment -> {
      var state = getSource(environment).realTimeState();
      return RealtimeStateMapper.map(state);
    };
  }

  @Override
  public DataFetcher<Boolean> rentedBike() {
    return environment -> getSource(environment).rentedVehicle();
  }

  @Override
  public DataFetcher<RideEstimate> rideHailingEstimate() {
    return environment -> {
      Leg leg = getSource(environment);
      if (leg instanceof RideHailingLeg rhl) {
        return rhl.rideEstimate();
      } else {
        return null;
      }
    };
  }

  @Override
  public DataFetcher<Route> route() {
    return environment -> getSource(environment).route();
  }

  @Override
  public DataFetcher<String> serviceDate() {
    return environment -> LocalDateMapper.mapToApi(getSource(environment).serviceDate());
  }

  @Override
  public DataFetcher<LegCallTime> start() {
    return environment -> getSource(environment).start();
  }

  @Override
  @Deprecated
  public DataFetcher<Long> startTime() {
    return environment -> getSource(environment).startTime().toInstant().toEpochMilli();
  }

  @Override
  public DataFetcher<Iterable<WalkStep>> steps() {
    return environment -> getSource(environment).listWalkSteps();
  }

  @Override
  public DataFetcher<StopArrival> to() {
    return environment -> {
      Leg source = getSource(environment);
      var alightRule = source.getAlightRule();
      return new StopArrival(
        source.to(),
        source.end(),
        source.end(),
<<<<<<< HEAD
        source.getAlightStopPosInPattern(),
        source.getAlightGtfsStopSequence(),
        alightRule != null && alightRule.isNotRoutable()
=======
        source.alightStopPosInPattern(),
        source.alightGtfsStopSequence()
>>>>>>> 71247f0f
      );
    };
  }

  @Override
  public DataFetcher<Boolean> transitLeg() {
    return environment -> getSource(environment).isTransitLeg();
  }

  @Override
  public DataFetcher<Trip> trip() {
    return environment -> getSource(environment).trip();
  }

  @Override
  public DataFetcher<Boolean> walkingBike() {
    return environment -> getSource(environment).walkingBike();
  }

  private Leg getSource(DataFetchingEnvironment environment) {
    return environment.getSource();
  }

  @Override
  public DataFetcher<Iterable<Leg>> previousLegs() {
    return alternativeLegs(NavigationDirection.PREVIOUS);
  }

  @Override
  public DataFetcher<Iterable<Leg>> nextLegs() {
    return alternativeLegs(NavigationDirection.NEXT);
  }

  private DataFetcher<Iterable<Leg>> alternativeLegs(NavigationDirection direction) {
    return environment -> {
      if (environment.getSource() instanceof ScheduledTransitLeg originalLeg) {
        var args = new GraphQLTypes.GraphQLLegNextLegsArgs(environment.getArguments());

        int numberOfLegs = args.getGraphQLNumberOfLegs();

        var originModesWithParentStation = args.getGraphQLOriginModesWithParentStation();
        var destinationModesWithParentStation = args.getGraphQLDestinationModesWithParentStation();

        boolean limitToExactOriginStop =
          originModesWithParentStation == null ||
          !(originModesWithParentStation
              .stream()
              .map(GraphQLTypes.GraphQLTransitMode::toString)
              .toList()
              .contains(originalLeg.mode().name()));

        boolean limitToExactDestinationStop =
          destinationModesWithParentStation == null ||
          !(destinationModesWithParentStation
              .stream()
              .map(GraphQLTypes.GraphQLTransitMode::toString)
              .toList()
              .contains(originalLeg.mode().name()));

        var res = AlternativeLegs.getAlternativeLegs(
          environment.getSource(),
          numberOfLegs,
          environment.<GraphQLRequestContext>getContext().transitService(),
          direction,
          AlternativeLegsFilter.NO_FILTER,
          limitToExactOriginStop,
          limitToExactDestinationStop
        )
          .stream()
          .map(Leg.class::cast)
          .toList();
        return res;
      } else return null;
    };
  }

  @Override
  public DataFetcher<Double> accessibilityScore() {
    return environment -> NumberMapper.toDouble(getSource(environment).accessibilityScore());
  }

  @Override
  public DataFetcher<String> id() {
    return environment -> {
      var ref = getSource(environment).legReference();
      if (ref == null) {
        return null;
      }
      return LegReferenceSerializer.encode(ref);
    };
  }
}<|MERGE_RESOLUTION|>--- conflicted
+++ resolved
@@ -101,19 +101,14 @@
   public DataFetcher<StopArrival> from() {
     return environment -> {
       Leg source = getSource(environment);
-      var boardRule = source.getBoardRule();
+      var boardRule = source.boardRule();
       return new StopArrival(
         source.from(),
         source.start(),
         source.start(),
-<<<<<<< HEAD
-        source.getBoardStopPosInPattern(),
-        source.getBoardingGtfsStopSequence(),
+        source.boardStopPosInPattern(),
+        source.boardingGtfsStopSequence(),
         boardRule != null && boardRule.isNotRoutable()
-=======
-        source.boardStopPosInPattern(),
-        source.boardingGtfsStopSequence()
->>>>>>> 71247f0f
       );
     };
   }
@@ -254,19 +249,14 @@
   public DataFetcher<StopArrival> to() {
     return environment -> {
       Leg source = getSource(environment);
-      var alightRule = source.getAlightRule();
+      var alightRule = source.alightRule();
       return new StopArrival(
         source.to(),
         source.end(),
         source.end(),
-<<<<<<< HEAD
-        source.getAlightStopPosInPattern(),
-        source.getAlightGtfsStopSequence(),
+        source.alightStopPosInPattern(),
+        source.alightGtfsStopSequence(),
         alightRule != null && alightRule.isNotRoutable()
-=======
-        source.alightStopPosInPattern(),
-        source.alightGtfsStopSequence()
->>>>>>> 71247f0f
       );
     };
   }
