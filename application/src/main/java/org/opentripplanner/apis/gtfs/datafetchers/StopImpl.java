--- conflicted
+++ resolved
@@ -503,11 +503,7 @@
       station -> null
     );
   }
-<<<<<<< HEAD
-  
-=======
-
->>>>>>> 4d2d40dc
+
   @Nullable
   private Collection<Route> getRoutes(DataFetchingEnvironment environment) {
     return getValue(
