package org.opentripplanner.apis.gtfs.datafetchers;

import static org.opentripplanner.apis.gtfs.GraphQLUtils.stopTimeToInt;

import graphql.schema.DataFetcher;
import graphql.schema.DataFetchingEnvironment;
import javax.annotation.Nullable;
import org.opentripplanner.apis.gtfs.generated.GraphQLDataFetchers;
import org.opentripplanner.apis.gtfs.generated.GraphQLTypes;
import org.opentripplanner.apis.gtfs.mapping.PickDropMapper;
import org.opentripplanner.apis.gtfs.mapping.RealtimeStateMapper;
import org.opentripplanner.framework.graphql.GraphQLUtils;
<<<<<<< HEAD
import org.opentripplanner.model.PickDrop;
import org.opentripplanner.model.StopTime;
=======
>>>>>>> e130997f
import org.opentripplanner.model.TripTimeOnDate;
import org.opentripplanner.transit.model.timetable.Trip;

public class StoptimeImpl implements GraphQLDataFetchers.GraphQLStoptime {

  @Override
  public DataFetcher<Integer> arrivalDelay() {
    return environment -> stopTimeToInt(getSource(environment).getArrivalDelay());
  }

  @Override
  public DataFetcher<Integer> departureDelay() {
    return environment -> getSource(environment).getDepartureDelay();
  }

  @Override
<<<<<<< HEAD
  public DataFetcher<String> dropoffType() {
    return environment -> getGraphqlPickDrop(getSource(environment).getDropoffType());
=======
  public DataFetcher<GraphQLTypes.GraphQLPickupDropoffType> dropoffType() {
    return environment -> PickDropMapper.map(getSource(environment).getDropoffType());
>>>>>>> e130997f
  }

  @Override
  public DataFetcher<String> headsign() {
    return environment ->
      GraphQLUtils.getTranslation(getSource(environment).getHeadsign(), environment);
  }

  @Override
<<<<<<< HEAD
  public DataFetcher<String> pickupType() {
    return environment -> getGraphqlPickDrop(getSource(environment).getPickupType());
=======
  public DataFetcher<GraphQLTypes.GraphQLPickupDropoffType> pickupType() {
    return environment -> PickDropMapper.map(getSource(environment).getPickupType());
>>>>>>> e130997f
  }

  @Override
  public DataFetcher<Boolean> realtime() {
    return environment -> getSource(environment).isRealtime();
  }

  @Override
  public DataFetcher<Integer> realtimeArrival() {
    return environment -> stopTimeToInt(getSource(environment).getRealtimeArrival());
  }

  @Override
  public DataFetcher<Integer> realtimeDeparture() {
    return environment -> stopTimeToInt(getSource(environment).getRealtimeDeparture());
  }

  @Override
  public DataFetcher<GraphQLTypes.GraphQLRealtimeState> realtimeState() {
    return environment ->
      getSource(environment).isCanceledEffectively()
        ? GraphQLTypes.GraphQLRealtimeState.CANCELED
        : RealtimeStateMapper.map(getSource(environment).getRealTimeState());
  }

  @Override
  public DataFetcher<Integer> scheduledArrival() {
    return environment -> stopTimeToInt(getSource(environment).getScheduledArrival());
  }

  @Override
  public DataFetcher<Integer> scheduledDeparture() {
    return environment -> stopTimeToInt(getSource(environment).getScheduledDeparture());
  }

  @Override
  public DataFetcher<Integer> stopPosition() {
    return environment -> getSource(environment).getGtfsSequence();
  }

  @Override
  public DataFetcher<Integer> stopPositionInPattern() {
    return environment -> getSource(environment).getStopIndex();
  }

  @Override
  public DataFetcher<Long> serviceDay() {
    return environment -> getSource(environment).getServiceDayMidnight();
  }

  @Override
  public DataFetcher<Object> stop() {
    return environment -> getSource(environment).getStop();
  }

  @Override
  public DataFetcher<Boolean> timepoint() {
    return environment -> getSource(environment).isTimepoint();
  }

  @Override
  public DataFetcher<Trip> trip() {
    return environment -> getSource(environment).getTrip();
  }

  @Nullable
  static String getGraphqlPickDrop(PickDrop pickDrop) {
    return switch (pickDrop) {
      case SCHEDULED -> "SCHEDULED";
      case NONE -> "NONE";
      case CALL_AGENCY -> "CALL_AGENCY";
      case COORDINATE_WITH_DRIVER -> "COORDINATE_WITH_DRIVER";
      case CANCELLED -> null;
    };
  }

  private TripTimeOnDate getSource(DataFetchingEnvironment environment) {
    return environment.getSource();
  }
}<|MERGE_RESOLUTION|>--- conflicted
+++ resolved
@@ -4,17 +4,11 @@
 
 import graphql.schema.DataFetcher;
 import graphql.schema.DataFetchingEnvironment;
-import javax.annotation.Nullable;
 import org.opentripplanner.apis.gtfs.generated.GraphQLDataFetchers;
 import org.opentripplanner.apis.gtfs.generated.GraphQLTypes;
 import org.opentripplanner.apis.gtfs.mapping.PickDropMapper;
 import org.opentripplanner.apis.gtfs.mapping.RealtimeStateMapper;
 import org.opentripplanner.framework.graphql.GraphQLUtils;
-<<<<<<< HEAD
-import org.opentripplanner.model.PickDrop;
-import org.opentripplanner.model.StopTime;
-=======
->>>>>>> e130997f
 import org.opentripplanner.model.TripTimeOnDate;
 import org.opentripplanner.transit.model.timetable.Trip;
 
@@ -31,13 +25,8 @@
   }
 
   @Override
-<<<<<<< HEAD
-  public DataFetcher<String> dropoffType() {
-    return environment -> getGraphqlPickDrop(getSource(environment).getDropoffType());
-=======
   public DataFetcher<GraphQLTypes.GraphQLPickupDropoffType> dropoffType() {
     return environment -> PickDropMapper.map(getSource(environment).getDropoffType());
->>>>>>> e130997f
   }
 
   @Override
@@ -47,13 +36,8 @@
   }
 
   @Override
-<<<<<<< HEAD
-  public DataFetcher<String> pickupType() {
-    return environment -> getGraphqlPickDrop(getSource(environment).getPickupType());
-=======
   public DataFetcher<GraphQLTypes.GraphQLPickupDropoffType> pickupType() {
     return environment -> PickDropMapper.map(getSource(environment).getPickupType());
->>>>>>> e130997f
   }
 
   @Override
@@ -119,17 +103,6 @@
     return environment -> getSource(environment).getTrip();
   }
 
-  @Nullable
-  static String getGraphqlPickDrop(PickDrop pickDrop) {
-    return switch (pickDrop) {
-      case SCHEDULED -> "SCHEDULED";
-      case NONE -> "NONE";
-      case CALL_AGENCY -> "CALL_AGENCY";
-      case COORDINATE_WITH_DRIVER -> "COORDINATE_WITH_DRIVER";
-      case CANCELLED -> null;
-    };
-  }
-
   private TripTimeOnDate getSource(DataFetchingEnvironment environment) {
     return environment.getSource();
   }
