package org.opentripplanner.model;

import static org.opentripplanner.utils.collection.CollectionUtils.getByNullableKey;

import com.google.common.collect.HashMultimap;
import com.google.common.collect.ImmutableSetMultimap;
import com.google.common.collect.ImmutableSortedSet;
import com.google.common.collect.Multimap;
import com.google.common.collect.SetMultimap;
import java.time.LocalDate;
import java.util.ArrayList;
import java.util.Collection;
import java.util.Collections;
import java.util.Comparator;
import java.util.ConcurrentModificationException;
import java.util.HashMap;
import java.util.HashSet;
import java.util.Iterator;
import java.util.List;
import java.util.Map;
import java.util.Map.Entry;
import java.util.Set;
import java.util.SortedSet;
import java.util.TreeSet;
import java.util.function.Predicate;
import java.util.stream.Collectors;
import javax.annotation.Nullable;
import org.opentripplanner.routing.algorithm.raptoradapter.transit.mappers.RealTimeRaptorTransitDataUpdater;
import org.opentripplanner.transit.model.framework.FeedScopedId;
import org.opentripplanner.transit.model.framework.Result;
import org.opentripplanner.transit.model.network.Route;
import org.opentripplanner.transit.model.network.TripPattern;
import org.opentripplanner.transit.model.site.StopLocation;
import org.opentripplanner.transit.model.timetable.Trip;
import org.opentripplanner.transit.model.timetable.TripIdAndServiceDate;
import org.opentripplanner.transit.model.timetable.TripOnServiceDate;
import org.opentripplanner.transit.model.timetable.TripTimes;
import org.opentripplanner.updater.spi.UpdateError;
import org.opentripplanner.updater.spi.UpdateSuccess;
import org.slf4j.Logger;
import org.slf4j.LoggerFactory;

/**
 * A TimetableSnapshot holds a set of realtime-updated Timetables frozen at a moment in time. It
 * can return a Timetable for any TripPattern in the public transit network considering all
 * accumulated realtime updates, falling back on the scheduled Timetable if no updates have been
 * applied for a given TripPattern.
 * <p>
 * This is a central part of managing concurrency when many routing searches may be happening, but
 * realtime updates are also streaming in which change the vehicle arrival and departure times.
 * Any given request will only see one unchanging TimetableSnapshot over the course of its search.
 * <p>
 * An instance of TimetableSnapshot first serves as a buffer to accumulate a batch of incoming
 * updates on top of any already known updates to the base schedules. From time to time such a batch
 * of updates is committed (like a database transaction). At this point the TimetableSnapshot is
 * treated as immutable and becomes available for use by new incoming routing requests.
 * <p>
 * All updates to a snapshot must be completed before it is handed off to any searches. A single
 * snapshot should be used for an entire search, and should remain unchanged for that duration to
 * provide a consistent view not only of trips that have been boarded, but of relative arrival and
 * departure times of other trips that have not necessarily been boarded.
 * <p>
 * A TimetableSnapshot instance may only be modified by a single thread. This makes it easier to
 * reason about how the snapshot is built up and used. Write operations are applied one by one, in
 * order, with no concurrent access. Read operations are then allowed concurrently by many threads
 * after writing is forbidden.
 * <p>
 * The fact that TripPattern instances carry a reference only to their scheduled Timetable and not
 * to their realtime timetable is largely due to historical path-dependence in OTP development.
 * Streaming realtime support was added around 2013 as a sort of sandbox feature that was switched
 * off by default. Looking up realtime timetables during routing was a fringe feature that needed
 * to impose near-zero cost and avoid introducing complexity into the primary codebase. Now over
 * ten years later, the principles of how this system operates are rather stable, but the
 * implementation would benefit from some deduplication and cleanup. Once that is complete, looking
 * up timetables on this class could conceivably be replaced with snapshotting entire views of the
 * transit network. It would also be possible to make the realtime version of Timetables or
 * TripTimes the primary view, and include references back to their scheduled versions.
 * <p>
 * Implementation note: when a snapshot is committed, the mutable state of this class is stored
 * in final fields and completely initialized in the constructor. This provides an additional
 * guarantee of safe-publication without synchronization.
 * (see <a href="https://docs.oracle.com/javase/specs/jls/se7/html/jls-17.html#jls-17.5">final Field Semantics</a>)
 */
public class TimetableSnapshot {

  private static final Logger LOG = LoggerFactory.getLogger(TimetableSnapshot.class);

  /**
   * During the construction phase of the TimetableSnapshot, before it is considered immutable and
   * used in routing, this Map holds all timetables that have been modified and are waiting to be
   * indexed.
   * A real-time timetable overrides the scheduled timetable of a TripPattern for only a single
   * service date. There can be only one overriding timetable per TripPattern and per service date.
   * This is enforced by indexing the map with a pair (TripPattern, service date).
   * This map is cleared when the TimetableSnapshot becomes read-only.
   */
  private final Map<TripPatternAndServiceDate, Timetable> dirtyTimetables = new HashMap<>();

  /**
   * For each TripPattern (sequence of stops on a particular Route) for which we have received a
   * realtime update, an ordered set of timetables on different days. The key TripPatterns may
   * include ones from the scheduled GTFS, as well as ones added by realtime messages and
   * tracked by the TripPatternCache. <p>
   * Note that the keys do not include all scheduled TripPatterns, only those for which we have at
   * least one update, and those for which we had updates before but just recently cleared.<p>
   * The members of the SortedSet (the Timetable for a particular day) are treated as copy-on-write
   * when we're updating them. If an update will modify the timetable for a particular day, that
   * timetable is replicated before any modifications are applied to avoid affecting any previous
   * TimetableSnapshots still in circulation which reference that same Timetable instance. <p>
   * Alternative implementations: A. This could be an array indexed using the integer pattern
   * indexes. B. It could be made into a flat hashtable with compound keys (TripPattern, LocalDate).
   * The compound key approach better reflects the fact that there should be only one Timetable per
   * TripPattern and date.
   */
  private final Map<TripPattern, SortedSet<Timetable>> timetables;
  private final Set<TripPatternAndServiceDate> patternAndServiceDatesToBeRestored = new HashSet<>();

  /**
   * For cases where the trip pattern (sequence of stops visited) has been changed by a realtime
   * update, a Map associating the updated trip pattern with a compound key of the feed-scoped
   * trip ID and the service date.
   * This index includes only modified trip patterns for existing trips.
   * It does not include trip patterns for new trips created by real-time updates (extra journeys).
   * .
   * TODO RT_AB: clarify if this is an index or the original source of truth.
   */
  private final Map<TripIdAndServiceDate, TripPattern> realTimeNewTripPatternsForModifiedTrips;

  /**
   * This is an index of TripPatterns, not the primary collection. It tracks which TripPatterns
   * that were updated or newly created by realtime messages contain which stops. This allows them
   * to be readily found and included in API responses containing stop times at a specific stop.
   * This is a SetMultimap, so that each pattern is only retained once per stop even if it's added
   * more than once.
   * TODO RT_AB: More general handling of all realtime indexes outside primary data structures.
   */
  private final SetMultimap<StopLocation, TripPattern> patternsForStop;

  /**
   * The realTimeAdded* maps are indexes on the trips created at runtime (extra-journey), and the
   * Route, TripPattern, TripOnServiceDate they refer to.
   * They are meant to override the corresponding indexes in TimetableRepositoryIndex.
   */
  private final Map<FeedScopedId, Route> realtimeAddedRoutes;
  private final Map<FeedScopedId, Trip> realTimeAddedTrips;
  private final Map<Trip, TripPattern> realTimeAddedPatternForTrip;
  private final Multimap<Route, TripPattern> realTimeAddedPatternsForRoute;
  private final Map<FeedScopedId, TripOnServiceDate> realTimeAddedTripOnServiceDateById;
  private final Map<TripIdAndServiceDate, TripOnServiceDate> realTimeAddedTripOnServiceDateForTripAndDay;

  /**
   * Boolean value indicating that timetable snapshot is read only if true. Once it is true, it
   * shouldn't be possible to change it to false anymore.
   */
  private final boolean readOnly;

  /**
   * Boolean value indicating that this timetable snapshot contains changes compared to the state of
   * the last commit if true.
   */
  private boolean dirty = false;

  public TimetableSnapshot() {
    this(
      new HashMap<>(),
      new HashMap<>(),
      new HashMap<>(),
      new HashMap<>(),
      new HashMap<>(),
      HashMultimap.create(),
      new HashMap<>(),
      new HashMap<>(),
      HashMultimap.create(),
      false
    );
  }

  private TimetableSnapshot(
    Map<TripPattern, SortedSet<Timetable>> timetables,
    Map<TripIdAndServiceDate, TripPattern> realTimeNewTripPatternsForModifiedTrips,
    Map<FeedScopedId, Route> realtimeAddedRoutes,
    Map<FeedScopedId, Trip> realtimeAddedTrips,
    Map<Trip, TripPattern> realTimeAddedPatternForTrip,
    Multimap<Route, TripPattern> realTimeAddedPatternsForRoute,
    Map<FeedScopedId, TripOnServiceDate> realTimeAddedTripOnServiceDateById,
    Map<TripIdAndServiceDate, TripOnServiceDate> realTimeAddedTripOnServiceDateForTripAndDay,
    SetMultimap<StopLocation, TripPattern> patternsForStop,
    boolean readOnly
  ) {
    this.timetables = timetables;
    this.realTimeNewTripPatternsForModifiedTrips = realTimeNewTripPatternsForModifiedTrips;
    this.realtimeAddedRoutes = realtimeAddedRoutes;
    this.realTimeAddedTrips = realtimeAddedTrips;
    this.realTimeAddedPatternForTrip = realTimeAddedPatternForTrip;
    this.realTimeAddedPatternsForRoute = realTimeAddedPatternsForRoute;
    this.realTimeAddedTripOnServiceDateById = realTimeAddedTripOnServiceDateById;
    this.realTimeAddedTripOnServiceDateForTripAndDay = realTimeAddedTripOnServiceDateForTripAndDay;
    this.patternsForStop = patternsForStop;
    this.readOnly = readOnly;
  }

  /**
   * Returns an updated timetable for the specified pattern if one is available in this snapshot, or
   * the originally scheduled timetable if there are no updates in this snapshot.
   */
  public Timetable resolve(TripPattern pattern, LocalDate serviceDate) {
    SortedSet<Timetable> sortedTimetables = timetables.get(pattern);

    if (sortedTimetables != null && serviceDate != null) {
      for (Timetable timetable : sortedTimetables) {
        if (timetable != null && timetable.isValidFor(serviceDate)) {
          return timetable;
        }
      }
    }

    return pattern.getScheduledTimetable();
  }

  /**
   * Get the current trip pattern given a trip id and a service date, if it has been changed from
   * the scheduled pattern with an update, for which the stopPattern is different.
   *
   * @return trip pattern created by the updater; null if trip is on the original trip pattern
   */
  @Nullable
  public TripPattern getNewTripPatternForModifiedTrip(FeedScopedId tripId, LocalDate serviceDate) {
    TripIdAndServiceDate tripIdAndServiceDate = new TripIdAndServiceDate(tripId, serviceDate);
    return realTimeNewTripPatternsForModifiedTrips.get(tripIdAndServiceDate);
  }

  /**
   * List trips which have been canceled.
   */
  public List<TripOnServiceDate> listCanceledTrips() {
    return findTripsOnServiceDates(TripTimes::isCanceled);
  }

  /**
   * @return if any trip patterns were modified
   */
  public boolean hasNewTripPatternsForModifiedTrips() {
    return !realTimeNewTripPatternsForModifiedTrips.isEmpty();
  }

  /**
   * Return the route created by the updater for the given id.
   */
  @Nullable
  public Route getRealtimeAddedRoute(FeedScopedId id) {
    return getByNullableKey(id, realtimeAddedRoutes);
  }

  public Collection<Route> listRealTimeAddedRoutes() {
    return Collections.unmodifiableCollection(realtimeAddedRoutes.values());
  }

  /**
   * Return the trip created by the updater for the given id.
   */
  @Nullable
  public Trip getRealTimeAddedTrip(FeedScopedId id) {
    return getByNullableKey(id, realTimeAddedTrips);
  }

  public Collection<Trip> listRealTimeAddedTrips() {
    return Collections.unmodifiableCollection(realTimeAddedTrips.values());
  }

  /**
   * Return the trip pattern created by the updater for the given trip.
   */
  @Nullable
  public TripPattern getRealTimeAddedPatternForTrip(Trip trip) {
    return getByNullableKey(trip, realTimeAddedPatternForTrip);
  }

  /**
   * Return the trip patterns created by the updater for the given route.
   */
  public Collection<TripPattern> getRealTimeAddedPatternForRoute(Route route) {
    return realTimeAddedPatternsForRoute.get(route);
  }

  /**
   * Return the trip on service date created by the updater for the given id.
   */
  @Nullable
  public TripOnServiceDate getRealTimeAddedTripOnServiceDateById(FeedScopedId id) {
    return getByNullableKey(id, realTimeAddedTripOnServiceDateById);
  }

  /**
   * Return the trip on service date created by the updater for the given trip and service date.
   */
  @Nullable
  public TripOnServiceDate getRealTimeAddedTripOnServiceDateForTripAndDay(
    TripIdAndServiceDate tripIdAndServiceDate
  ) {
    return getByNullableKey(tripIdAndServiceDate, realTimeAddedTripOnServiceDateForTripAndDay);
  }

  public Collection<? extends TripOnServiceDate> listRealTimeAddedTripOnServiceDate() {
    return Collections.unmodifiableCollection(realTimeAddedTripOnServiceDateForTripAndDay.values());
  }

  /**
   * Update the TripTimes of one Trip in a Timetable of a TripPattern. If the Trip of the TripTimes
   * does not exist yet in the Timetable, add it. This method will make a protective copy of the
   * Timetable if such a copy has not already been made while building up this snapshot, handling
   * both cases where patterns were pre-existing in static data or created by realtime data.
   *
   * @return whether the update was actually applied
   */
  public Result<UpdateSuccess, UpdateError> update(RealTimeTripUpdate realTimeTripUpdate) {
    validateNotReadOnly();

    TripPattern pattern = realTimeTripUpdate.pattern();
    LocalDate serviceDate = realTimeTripUpdate.serviceDate();
    TripTimes updatedTripTimes = realTimeTripUpdate.updatedTripTimes();

    Timetable tt = resolve(pattern, serviceDate);
    TimetableBuilder ttb = tt.copyOf().withServiceDate(serviceDate);

    // Assume all trips in a pattern are from the same feed, which should be the case.
    ttb.addOrUpdateTripTimes(updatedTripTimes);

    Timetable updated = ttb.build();
    swapTimetable(pattern, tt, updated);

    Trip trip = updatedTripTimes.getTrip();
    if (pattern.isCreatedByRealtimeUpdater()) {
      // Remember this pattern for the added trip id and service date
      FeedScopedId tripId = trip.getId();
      TripIdAndServiceDate tripIdAndServiceDate = new TripIdAndServiceDate(tripId, serviceDate);
      realTimeNewTripPatternsForModifiedTrips.put(tripIdAndServiceDate, pattern);
    }

    // To make these trip patterns visible for departureRow searches.
    addPatternToIndex(pattern);

    Route route = trip.getRoute();

    if (realTimeTripUpdate.routeCreation()) {
      realtimeAddedRoutes.put(route.getId(), route);
    }
    if (realTimeTripUpdate.tripCreation()) {
      FeedScopedId tripId = trip.getId();
      realTimeAddedTrips.put(tripId, trip);
      realTimeAddedPatternForTrip.put(trip, pattern);
      realTimeAddedPatternsForRoute.put(route, pattern);
      TripOnServiceDate tripOnServiceDate = realTimeTripUpdate.addedTripOnServiceDate();

      if (tripOnServiceDate != null) {
        realTimeAddedTripOnServiceDateById.put(tripOnServiceDate.getId(), tripOnServiceDate);
        realTimeAddedTripOnServiceDateForTripAndDay.put(
          new TripIdAndServiceDate(tripId, serviceDate),
          tripOnServiceDate
        );
      }
    }

    // The time tables are finished during the commit
    return Result.success(UpdateSuccess.noWarnings(realTimeTripUpdate.producer()));
  }

  /**
   * This produces a small delay of typically around 50ms, which is almost entirely due to the
   * indexing step. Cloning the map is much faster (2ms). It is perhaps better to index timetables
   * as they are changed to avoid experiencing all this lag at once, but we want to avoid
   * re-indexing when receiving multiple updates for the same timetable in rapid succession. This
   * compromise is expressed by the maxSnapshotFrequency property of StoptimeUpdater. The indexing
   * could be made much more efficient as well.
   *
   * @return an immutable copy of this TimetableSnapshot with all updates applied
   */
  public TimetableSnapshot commit() {
    return commit(null, false);
  }

  public TimetableSnapshot commit(
    RealTimeRaptorTransitDataUpdater realtimeRaptorTransitDataUpdater,
    boolean force
  ) {
    validateNotReadOnly();

    if (!force && !this.isDirty()) {
      return null;
    }
    TimetableSnapshot ret = new TimetableSnapshot(
      Map.copyOf(timetables),
      Map.copyOf(realTimeNewTripPatternsForModifiedTrips),
      Map.copyOf(realtimeAddedRoutes),
      Map.copyOf(realTimeAddedTrips),
      Map.copyOf(realTimeAddedPatternForTrip),
      ImmutableSetMultimap.copyOf(realTimeAddedPatternsForRoute),
      Map.copyOf(realTimeAddedTripOnServiceDateById),
      Map.copyOf(realTimeAddedTripOnServiceDateForTripAndDay),
      ImmutableSetMultimap.copyOf(patternsForStop),
      true
    );

<<<<<<< HEAD
    if (transitLayerUpdater != null) {
      for (var patternAndServiceDate : patternAndServiceDatesToBeRestored) {
        if (!dirtyTimetables.containsKey(patternAndServiceDate)) {
          var pattern = patternAndServiceDate.tripPattern();
          var scheduledTimetable = pattern.getScheduledTimetable();
          dirtyTimetables.put(
            patternAndServiceDate,
            scheduledTimetable.copyForServiceDate(patternAndServiceDate.serviceDate)
          );
        }
      }

      transitLayerUpdater.update(dirtyTimetables.values(), timetables);
=======
    if (realtimeRaptorTransitDataUpdater != null) {
      realtimeRaptorTransitDataUpdater.update(dirtyTimetables.values(), timetables);
>>>>>>> 62b49822
    }

    patternAndServiceDatesToBeRestored.clear();
    this.dirtyTimetables.clear();
    this.dirty = false;

    return ret;
  }

  /**
   * Clear all data of snapshot for the provided feed id
   *
   * @param feedId feed id to clear the snapshot for
   */
  public void clear(String feedId) {
    validateNotReadOnly();
    // Clear all data from snapshot.
    boolean timetablesWereCleared = clearTimetables(feedId);
    boolean newTripPatternsForModifiedTripsWereCleared = clearNewTripPatternsForModifiedTrips(
      feedId
    );
    boolean addedTripPatternsWereCleared = clearEntriesForRealtimeAddedTrips(feedId);
    // If this snapshot was modified, it will be dirty after the clear actions.
    if (
      timetablesWereCleared ||
      newTripPatternsForModifiedTripsWereCleared ||
      addedTripPatternsWereCleared
    ) {
      dirty = true;
    }
  }

  /**
   * If a previous realtime update has changed which trip pattern is associated with the given trip
   * on the given service date, this method will dissociate the trip from that pattern and remove
   * the trip's timetables from that pattern on that particular service date.
   *
   * For this service date, the trip will revert to its original trip pattern from the scheduled
   * data, remaining on that pattern unless it's changed again by a future realtime update.
   *
   * @return true if the trip was found to be shifted to a different trip pattern by a realtime
   * message and an attempt was made to re-associate it with its originally scheduled trip pattern.
   */
  public boolean revertTripToScheduledTripPattern(FeedScopedId tripId, LocalDate serviceDate) {
    validateNotReadOnly();

    boolean success = false;

    final TripPattern pattern = getNewTripPatternForModifiedTrip(tripId, serviceDate);
    if (pattern != null) {
      // Dissociate the given trip from any realtime-added pattern.
      // The trip will then fall back to its original scheduled pattern.
      realTimeNewTripPatternsForModifiedTrips.remove(new TripIdAndServiceDate(tripId, serviceDate));
      // Remove times for the trip from any timetables
      // under that now-obsolete realtime-added pattern.
      SortedSet<Timetable> sortedTimetables = this.timetables.get(pattern);
      if (sortedTimetables != null) {
        TripTimes tripTimesToRemove = null;
        for (Timetable timetable : sortedTimetables) {
          if (timetable.isValidFor(serviceDate)) {
            final TripTimes tripTimes = timetable.getTripTimes(tripId);
            if (tripTimes == null) {
              LOG.debug("No triptimes to remove for trip {}", tripId);
            } else if (tripTimesToRemove != null) {
              LOG.debug("Found two triptimes to remove for trip {}", tripId);
            } else {
              tripTimesToRemove = tripTimes;
            }
          }
        }

        if (tripTimesToRemove != null) {
          for (Timetable originalTimetable : sortedTimetables) {
            if (originalTimetable.getTripTimes().contains(tripTimesToRemove)) {
              Timetable updatedTimetable = originalTimetable
                .copyOf()
                .removeTripTimes(tripTimesToRemove)
                .build();
              swapTimetable(pattern, originalTimetable, updatedTimetable);
            }
          }
        }
      }
      success = true;
    }

    return success;
  }

  /**
   * Removes all Timetables which are valid for a ServiceDate on-or-before the one supplied.
   *
   * @return true if any data has been modified and false if no purging has happened.
   */
  public boolean purgeExpiredData(LocalDate serviceDate) {
    validateNotReadOnly();

    boolean modified = false;
    for (Iterator<TripPattern> it = timetables.keySet().iterator(); it.hasNext();) {
      TripPattern pattern = it.next();
      SortedSet<Timetable> sortedTimetables = timetables.get(pattern);
      SortedSet<Timetable> toKeepTimetables = new TreeSet<>(new SortedTimetableComparator());
      for (Timetable timetable : sortedTimetables) {
        if (serviceDate.isBefore(timetable.getServiceDate())) {
          toKeepTimetables.add(timetable);
        } else {
          modified = true;
        }
      }

      if (toKeepTimetables.isEmpty()) {
        it.remove();
      } else {
        timetables.put(pattern, ImmutableSortedSet.copyOfSorted(toKeepTimetables));
      }
    }

    // Also remove last added trip pattern for days that are purged
    for (
      Iterator<Entry<TripIdAndServiceDate, TripPattern>> iterator = realTimeNewTripPatternsForModifiedTrips
        .entrySet()
        .iterator();
      iterator.hasNext();
    ) {
      TripIdAndServiceDate tripIdAndServiceDate = iterator.next().getKey();
      if (!serviceDate.isBefore(tripIdAndServiceDate.serviceDate())) {
        iterator.remove();
        modified = true;
      }
    }

    return modified;
  }

  public boolean isDirty() {
    if (readOnly) {
      return false;
    }
    return dirty;
  }

  public String toString() {
    String d = readOnly ? "committed" : String.format("%d dirty", dirtyTimetables.size());
    return String.format("Timetable snapshot: %d timetables (%s)", timetables.size(), d);
  }

  public Collection<TripPattern> getPatternsForStop(StopLocation stop) {
    return patternsForStop.get(stop);
  }

  /**
   * Does this snapshot contain any realtime data or is it completely empty?
   */
  public boolean isEmpty() {
    return (
      dirtyTimetables.isEmpty() &&
      timetables.isEmpty() &&
      realTimeNewTripPatternsForModifiedTrips.isEmpty()
    );
  }

  /**
   * Clear timetable for all patterns matching the provided feed id.
   *
   * @param feedId feed id to clear out
   * @return true if the timetable changed as a result of the call
   */
  private boolean clearTimetables(String feedId) {
    var entriesToBeRemoved = timetables
      .entrySet()
      .stream()
      .filter(entry -> feedId.equals(entry.getKey().getFeedId()))
      .collect(Collectors.toSet());
    patternAndServiceDatesToBeRestored.addAll(
      entriesToBeRemoved
        .stream()
        .flatMap(entry ->
          entry
            .getValue()
            .stream()
            .map(timetable ->
              new TripPatternAndServiceDate(entry.getKey(), timetable.getServiceDate())
            )
        )
        .toList()
    );
    return timetables.entrySet().removeAll(entriesToBeRemoved);
  }

  /**
   * Clear new trip patterns for modified trips matching the provided feed id.
   *
   * @param feedId feed id to clear out
   * @return true if the newTripPatternForModifiedTrip changed as a result of the call
   */
  private boolean clearNewTripPatternsForModifiedTrips(String feedId) {
    return realTimeNewTripPatternsForModifiedTrips
      .keySet()
      .removeIf(tripIdAndServiceDate -> feedId.equals(tripIdAndServiceDate.tripId().getFeedId()));
  }

  /**
   * Clear all realtime added routes, trip patterns and trips matching the provided feed id.
   *
   * */
  private boolean clearEntriesForRealtimeAddedTrips(String feedId) {
    // it is sufficient to test for the removal of added trips, since other indexed entities are
    // added only if a new trip is added.
    boolean removedEntry = realTimeAddedTrips
      .keySet()
      .removeIf(id -> feedId.equals(id.getFeedId()));
    realTimeAddedPatternForTrip.keySet().removeIf(trip -> feedId.equals(trip.getId().getFeedId()));
    realTimeAddedTripOnServiceDateForTripAndDay
      .keySet()
      .removeIf(tripOnServiceDate -> feedId.equals(tripOnServiceDate.tripId().getFeedId()));
    realTimeAddedTripOnServiceDateById.keySet().removeIf(id -> feedId.equals(id.getFeedId()));
    realTimeAddedPatternsForRoute
      .keySet()
      .removeIf(route -> feedId.equals(route.getId().getFeedId()));
    realtimeAddedRoutes.keySet().removeIf(id -> feedId.equals(id.getFeedId()));
    return removedEntry;
  }

  /**
   * Add the patterns to the stop index, only if they come from a modified pattern
   */
  private void addPatternToIndex(TripPattern tripPattern) {
    if (tripPattern.isCreatedByRealtimeUpdater()) {
      //TODO - SIRI: Add pattern to index?

      for (var stop : tripPattern.getStops()) {
        patternsForStop.put(stop, tripPattern);
      }
    }
  }

  /**
   * Replace the original Timetable by the updated one in the timetable index.
   * The SortedSet that holds the collection of Timetables for that pattern
   * (sorted by service date) is shared between multiple snapshots and must be copied as well.<br/>
   * Note on performance: if  multiple Timetables are modified in a SortedSet, the SortedSet will be
   * copied multiple times. The impact on memory/garbage collection is assumed to be minimal
   * since the collection is small.
   * The SortedSet is made immutable to prevent change after snapshot publication.
   */
  private void swapTimetable(TripPattern pattern, Timetable original, Timetable updated) {
    SortedSet<Timetable> sortedTimetables = timetables.get(pattern);
    if (sortedTimetables == null) {
      sortedTimetables = new TreeSet<>(new SortedTimetableComparator());
    } else {
      SortedSet<Timetable> temp = new TreeSet<>(new SortedTimetableComparator());
      temp.addAll(sortedTimetables);
      sortedTimetables = temp;
    }
    // This is a minor optimization:
    // Since sortedTimetables contains only timetables created in real-time, no need to try to
    // remove the original if it was not created by real-time.
    if (original.isCreatedByRealTimeUpdater()) {
      sortedTimetables.remove(original);
    }
    sortedTimetables.add(updated);
    timetables.put(pattern, ImmutableSortedSet.copyOfSorted(sortedTimetables));

    // if the timetable was already modified by a previous real-time update in the same snapshot
    // and for the same service date,
    // then the previously updated timetable is superseded by the new one
    dirtyTimetables.put(new TripPatternAndServiceDate(pattern, updated.getServiceDate()), updated);

    dirty = true;
  }

  private void validateNotReadOnly() {
    if (readOnly) {
      throw new ConcurrentModificationException("This TimetableSnapshot is read-only.");
    }
  }

  private TripOnServiceDate mapToTripOnServiceDate(TripTimes tripTimes, Timetable timetable) {
    return TripOnServiceDate
      .of(tripTimes.getTrip().getId())
      .withServiceDate(timetable.getServiceDate())
      .withTrip(tripTimes.getTrip())
      .build();
  }

  /**
   * Find trips from timetables based on filter criteria.
   *
   * @param filter used to filter {@link TripTimes}.
   */
  private List<TripOnServiceDate> findTripsOnServiceDates(Predicate<TripTimes> filter) {
    return timetables
      .values()
      .stream()
      .flatMap(timetables ->
        timetables
          .stream()
          .flatMap(timetable ->
            timetable
              .getTripTimes()
              .stream()
              .filter(filter)
              .map(tripTimes -> mapToTripOnServiceDate(tripTimes, timetable))
          )
      )
      .collect(Collectors.toCollection(ArrayList::new));
  }

  protected static class SortedTimetableComparator implements Comparator<Timetable> {

    @Override
    public int compare(Timetable t1, Timetable t2) {
      return t1.getServiceDate().compareTo(t2.getServiceDate());
    }
  }

  /**
   * A pair made of a TripPattern and one of the service dates it is running on.
   */
  private record TripPatternAndServiceDate(TripPattern tripPattern, LocalDate serviceDate) {}
}<|MERGE_RESOLUTION|>--- conflicted
+++ resolved
@@ -400,8 +400,7 @@
       true
     );
 
-<<<<<<< HEAD
-    if (transitLayerUpdater != null) {
+    if (realtimeRaptorTransitDataUpdater != null) {
       for (var patternAndServiceDate : patternAndServiceDatesToBeRestored) {
         if (!dirtyTimetables.containsKey(patternAndServiceDate)) {
           var pattern = patternAndServiceDate.tripPattern();
@@ -413,11 +412,7 @@
         }
       }
 
-      transitLayerUpdater.update(dirtyTimetables.values(), timetables);
-=======
-    if (realtimeRaptorTransitDataUpdater != null) {
       realtimeRaptorTransitDataUpdater.update(dirtyTimetables.values(), timetables);
->>>>>>> 62b49822
     }
 
     patternAndServiceDatesToBeRestored.clear();
