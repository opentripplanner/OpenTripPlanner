--- conflicted
+++ resolved
@@ -27,12 +27,7 @@
   private static final String CUT_COST_FIELD = "cutCost";
   private static final String GENERALIZED_COST_MAX_LIMIT = "generalizedCostMaxLimit";
 
-<<<<<<< HEAD
-  private static final TokenSchema SCHEMA_TOKEN = TokenSchema
-    .ofVersion(VERSION_ONE)
-=======
-  private static final TokenSchema SCHEMA_TOKEN = TokenSchema.ofVersion(VERSION)
->>>>>>> a85a3e9a
+  private static final TokenSchema SCHEMA_TOKEN = TokenSchema.ofVersion(VERSION_ONE)
     .addEnum(TYPE_FIELD)
     .addTimeInstant(EDT_FIELD)
     .addTimeInstant(LAT_FIELD)
@@ -100,24 +95,13 @@
       var cutDepartureTime = token.getTimeInstant(CUT_DEPARTURE_TIME_FIELD);
 
       if (cutDepartureTime != null) {
-<<<<<<< HEAD
-        itineraryPageCut =
-          new DeduplicationPageCut(
-            cutDepartureTime,
-            token.getTimeInstant(CUT_ARRIVAL_TIME_FIELD),
-            token.getInt(CUT_COST_FIELD).orElseThrow(),
-            token.getInt(CUT_N_TRANSFERS_FIELD).orElseThrow(),
-            token.getBoolean(CUT_ON_STREET_FIELD)
-          );
-=======
         itineraryPageCut = new DeduplicationPageCut(
           cutDepartureTime,
           token.getTimeInstant(CUT_ARRIVAL_TIME_FIELD),
-          token.getInt(CUT_COST_FIELD),
-          token.getInt(CUT_N_TRANSFERS_FIELD),
+          token.getInt(CUT_COST_FIELD).orElseThrow(),
+          token.getInt(CUT_N_TRANSFERS_FIELD).orElseThrow(),
           token.getBoolean(CUT_ON_STREET_FIELD)
         );
->>>>>>> a85a3e9a
       }
 
       // VERSION TWO
