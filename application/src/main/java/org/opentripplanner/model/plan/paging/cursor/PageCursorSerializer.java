package org.opentripplanner.model.plan.paging.cursor;

import java.util.OptionalInt;
import javax.annotation.Nullable;
import org.opentripplanner.framework.model.Cost;
import org.opentripplanner.framework.token.TokenSchema;
import org.opentripplanner.model.plan.ItinerarySortKey;
import org.opentripplanner.model.plan.SortOrder;
import org.opentripplanner.utils.lang.StringUtils;
import org.slf4j.Logger;
import org.slf4j.LoggerFactory;

final class PageCursorSerializer {

<<<<<<< HEAD
=======
  private static final byte VERSION_ONE = 1;
  private static final byte VERSION_TWO = 2;
>>>>>>> ed6c34d7
  private static final Logger LOG = LoggerFactory.getLogger(PageCursor.class);

  private static final String TYPE_FIELD = "Type";
  private static final String EDT_FIELD = "EDT";
  private static final String LAT_FIELD = "LAT";
  private static final String SEARCH_WINDOW_FIELD = "SW";
  private static final String SORT_ORDER_FIELD = "SortOrder";
  private static final String CUT_ON_STREET_FIELD = "cutOnStreet";
  private static final String CUT_DEPARTURE_TIME_FIELD = "cutDepartureTime";
  private static final String CUT_ARRIVAL_TIME_FIELD = "cutArrivalTime";
  private static final String CUT_N_TRANSFERS_FIELD = "cutTx";
  private static final String CUT_COST_FIELD = "cutCost";
  private static final String GENERALIZED_COST_MAX_LIMIT = "generalizedCostMaxLimit";

<<<<<<< HEAD
  private static final TokenSchema SCHEMA_TOKEN_VERSION_1 = TokenSchema
    .ofVersion(1)
=======
  private static final TokenSchema SCHEMA_TOKEN = TokenSchema.ofVersion(VERSION_ONE)
>>>>>>> ed6c34d7
    .addEnum(TYPE_FIELD)
    .addTimeInstant(EDT_FIELD)
    .addTimeInstant(LAT_FIELD)
    .addDuration(SEARCH_WINDOW_FIELD)
    .addEnum(SORT_ORDER_FIELD)
    .addBoolean(CUT_ON_STREET_FIELD)
    .addTimeInstant(CUT_DEPARTURE_TIME_FIELD)
    .addTimeInstant(CUT_ARRIVAL_TIME_FIELD)
    .addInt(CUT_N_TRANSFERS_FIELD)
    .addInt(CUT_COST_FIELD)
    // VERSION_TWO
    .newVersion()
    .addInt(GENERALIZED_COST_MAX_LIMIT)
    .build();
  private static final TokenSchema SCHEMA_TOKEN_VERSION_2 = TokenSchema
    .ofVersion(2)
    .addEnum(TYPE_FIELD)
    .addTimeInstant(EDT_FIELD)
    .addTimeInstant(LAT_FIELD)
    .addDuration(SEARCH_WINDOW_FIELD)
    .addEnum(SORT_ORDER_FIELD)
    .addBoolean(CUT_ON_STREET_FIELD)
    .addTimeInstant(CUT_DEPARTURE_TIME_FIELD)
    .addTimeInstant(CUT_ARRIVAL_TIME_FIELD)
    .addInt(CUT_N_TRANSFERS_FIELD)
    .addInt(CUT_COST_FIELD)
    .addInt(GENERALIZED_COST_MAX_LIMIT)
    .build();
  private static final TokenSchema[] SCHEMA_TOKENS = {
    SCHEMA_TOKEN_VERSION_2,
    SCHEMA_TOKEN_VERSION_1,
  };

  /** private constructor to prevent instantiating this utility class */
  private PageCursorSerializer() {}

  @Nullable
  public static String encode(PageCursor cursor) {
<<<<<<< HEAD
    var tokenBuilder = SCHEMA_TOKEN_VERSION_2
      .encode()
=======
    var tokenBuilder = SCHEMA_TOKEN.encode()
>>>>>>> ed6c34d7
      .withEnum(TYPE_FIELD, cursor.type())
      .withTimeInstant(EDT_FIELD, cursor.earliestDepartureTime())
      .withTimeInstant(LAT_FIELD, cursor.latestArrivalTime())
      .withDuration(SEARCH_WINDOW_FIELD, cursor.searchWindow())
      .withEnum(SORT_ORDER_FIELD, cursor.originalSortOrder());

    if (cursor.containsItineraryPageCut()) {
      var cut = cursor.itineraryPageCut();
      tokenBuilder
        .withBoolean(CUT_ON_STREET_FIELD, cut.isStreetOnly())
        .withTimeInstant(CUT_DEPARTURE_TIME_FIELD, cut.startTimeAsInstant())
        .withTimeInstant(CUT_ARRIVAL_TIME_FIELD, cut.endTimeAsInstant())
        .withInt(CUT_N_TRANSFERS_FIELD, cut.numberOfTransfers())
        .withInt(CUT_COST_FIELD, cut.generalizedCostIncludingPenalty().toSeconds());
    }
    if (cursor.containsGeneralizedCostMaxLimit()) {
      tokenBuilder.withInt(
        GENERALIZED_COST_MAX_LIMIT,
        cursor.generalizedCostMaxLimit().toSeconds()
      );
    }
<<<<<<< HEAD

    if (cursor.containsGeneralizedCostMaxLimit()) {
      tokenBuilder.withInt(
        GENERALIZED_COST_MAX_LIMIT,
        cursor.generalizedCostMaxLimit().toSeconds()
      );
    }

=======
>>>>>>> ed6c34d7
    return tokenBuilder.build();
  }

  @Nullable
  public static PageCursor decode(String cursor) {
    if (StringUtils.hasNoValue(cursor)) {
      return null;
    }
<<<<<<< HEAD
    for (var tokenSchema : SCHEMA_TOKENS) {
      try {
        ItinerarySortKey itineraryPageCut = null;
        var token = tokenSchema.decode(cursor);

        // This throws an exception if an enum is serialized which is not in the code.
        // This is a forward compatibility issue. To avoid this, add the value enum, role out.
        // Start using the enum, roll out again.
        PageType type = token.getEnum(TYPE_FIELD, PageType.class).orElseThrow();
        var edt = token.getTimeInstant(EDT_FIELD);
        var lat = token.getTimeInstant(LAT_FIELD);
        var searchWindow = token.getDuration(SEARCH_WINDOW_FIELD);
        var originalSortOrder = token.getEnum(SORT_ORDER_FIELD, SortOrder.class).orElseThrow();

        // We use the departure time to determine if the cut is present or not
        var cutDepartureTime = token.getTimeInstant(CUT_DEPARTURE_TIME_FIELD);

        if (cutDepartureTime != null) {
          itineraryPageCut =
            new DeduplicationPageCut(
              cutDepartureTime,
              token.getTimeInstant(CUT_ARRIVAL_TIME_FIELD),
              token.getInt(CUT_COST_FIELD),
              token.getInt(CUT_N_TRANSFERS_FIELD),
              token.getBoolean(CUT_ON_STREET_FIELD)
            );
        }

        // Add logic to read in data from next version here.
        // if(token.version() > 1) { /* get v2 here */}

        Cost generalizedCostMaxLimit = null;
        if (token.version() > 1) {
          Integer generalizedCostMaxLimitField = token.getInt(GENERALIZED_COST_MAX_LIMIT);
          if (generalizedCostMaxLimitField != null) {
            generalizedCostMaxLimit = Cost.costOfSeconds(generalizedCostMaxLimitField);
          }
        }

        return new PageCursor(
          type,
          originalSortOrder,
          edt,
          lat,
          searchWindow,
          itineraryPageCut,
          generalizedCostMaxLimit
        );
      } catch (Exception e) {
        String details = e.getMessage();
        if (StringUtils.hasValue(details)) {
          LOG.warn("Unable to decode page cursor: '{}'. Details: {}", cursor, details);
        } else {
          LOG.warn("Unable to decode page cursor: '{}'.", cursor);
        }
      }
=======
    try {
      ItinerarySortKey itineraryPageCut = null;
      var token = SCHEMA_TOKEN.decode(cursor);

      // This throws an exception if an enum is serialized which is not in the code.
      // This is a forward compatibility issue. To avoid this, add the value enum, role out.
      // Start using the enum, roll out again.
      PageType type = token.getEnum(TYPE_FIELD, PageType.class).orElseThrow();
      var edt = token.getTimeInstant(EDT_FIELD).orElse(null);
      var lat = token.getTimeInstant(LAT_FIELD).orElse(null);
      var searchWindow = token.getDuration(SEARCH_WINDOW_FIELD).orElseThrow();
      var originalSortOrder = token.getEnum(SORT_ORDER_FIELD, SortOrder.class).orElseThrow();

      // We use the departure time to determine if the cut is present or not
      var cutDepartureTime = token.getTimeInstant(CUT_DEPARTURE_TIME_FIELD);

      if (cutDepartureTime.isPresent()) {
        itineraryPageCut = new DeduplicationPageCut(
          cutDepartureTime.get(),
          token.getTimeInstant(CUT_ARRIVAL_TIME_FIELD).orElseThrow(),
          Cost.costOfSeconds(token.getInt(CUT_COST_FIELD).orElseThrow()),
          token.getInt(CUT_N_TRANSFERS_FIELD).orElseThrow(),
          token.getBoolean(CUT_ON_STREET_FIELD).orElseThrow()
        );
      }

      // VERSION TWO
      Cost generalizedCostMaxLimit = null;
      if (token.version() >= VERSION_TWO) {
        var cost = token.getInt(GENERALIZED_COST_MAX_LIMIT);
        if (cost.isPresent()) {
          generalizedCostMaxLimit = Cost.costOfSeconds(cost.getAsInt());
        }
      }

      return new PageCursor(
        type,
        originalSortOrder,
        edt,
        lat,
        searchWindow,
        itineraryPageCut,
        generalizedCostMaxLimit
      );
    } catch (Exception e) {
      String details = e.getMessage();
      String message = "Unable to decode page cursor: '" + cursor + "'.";
      if (StringUtils.hasValue(details)) {
        message += " Details: " + details;
      }
      throw new IllegalArgumentException(message, e);
>>>>>>> ed6c34d7
    }
    return null;
  }
}<|MERGE_RESOLUTION|>--- conflicted
+++ resolved
@@ -1,23 +1,16 @@
 package org.opentripplanner.model.plan.paging.cursor;
 
-import java.util.OptionalInt;
 import javax.annotation.Nullable;
 import org.opentripplanner.framework.model.Cost;
 import org.opentripplanner.framework.token.TokenSchema;
 import org.opentripplanner.model.plan.ItinerarySortKey;
 import org.opentripplanner.model.plan.SortOrder;
 import org.opentripplanner.utils.lang.StringUtils;
-import org.slf4j.Logger;
-import org.slf4j.LoggerFactory;
 
 final class PageCursorSerializer {
 
-<<<<<<< HEAD
-=======
   private static final byte VERSION_ONE = 1;
   private static final byte VERSION_TWO = 2;
->>>>>>> ed6c34d7
-  private static final Logger LOG = LoggerFactory.getLogger(PageCursor.class);
 
   private static final String TYPE_FIELD = "Type";
   private static final String EDT_FIELD = "EDT";
@@ -31,12 +24,7 @@
   private static final String CUT_COST_FIELD = "cutCost";
   private static final String GENERALIZED_COST_MAX_LIMIT = "generalizedCostMaxLimit";
 
-<<<<<<< HEAD
-  private static final TokenSchema SCHEMA_TOKEN_VERSION_1 = TokenSchema
-    .ofVersion(1)
-=======
   private static final TokenSchema SCHEMA_TOKEN = TokenSchema.ofVersion(VERSION_ONE)
->>>>>>> ed6c34d7
     .addEnum(TYPE_FIELD)
     .addTimeInstant(EDT_FIELD)
     .addTimeInstant(LAT_FIELD)
@@ -51,36 +39,13 @@
     .newVersion()
     .addInt(GENERALIZED_COST_MAX_LIMIT)
     .build();
-  private static final TokenSchema SCHEMA_TOKEN_VERSION_2 = TokenSchema
-    .ofVersion(2)
-    .addEnum(TYPE_FIELD)
-    .addTimeInstant(EDT_FIELD)
-    .addTimeInstant(LAT_FIELD)
-    .addDuration(SEARCH_WINDOW_FIELD)
-    .addEnum(SORT_ORDER_FIELD)
-    .addBoolean(CUT_ON_STREET_FIELD)
-    .addTimeInstant(CUT_DEPARTURE_TIME_FIELD)
-    .addTimeInstant(CUT_ARRIVAL_TIME_FIELD)
-    .addInt(CUT_N_TRANSFERS_FIELD)
-    .addInt(CUT_COST_FIELD)
-    .addInt(GENERALIZED_COST_MAX_LIMIT)
-    .build();
-  private static final TokenSchema[] SCHEMA_TOKENS = {
-    SCHEMA_TOKEN_VERSION_2,
-    SCHEMA_TOKEN_VERSION_1,
-  };
 
   /** private constructor to prevent instantiating this utility class */
   private PageCursorSerializer() {}
 
   @Nullable
   public static String encode(PageCursor cursor) {
-<<<<<<< HEAD
-    var tokenBuilder = SCHEMA_TOKEN_VERSION_2
-      .encode()
-=======
     var tokenBuilder = SCHEMA_TOKEN.encode()
->>>>>>> ed6c34d7
       .withEnum(TYPE_FIELD, cursor.type())
       .withTimeInstant(EDT_FIELD, cursor.earliestDepartureTime())
       .withTimeInstant(LAT_FIELD, cursor.latestArrivalTime())
@@ -102,17 +67,6 @@
         cursor.generalizedCostMaxLimit().toSeconds()
       );
     }
-<<<<<<< HEAD
-
-    if (cursor.containsGeneralizedCostMaxLimit()) {
-      tokenBuilder.withInt(
-        GENERALIZED_COST_MAX_LIMIT,
-        cursor.generalizedCostMaxLimit().toSeconds()
-      );
-    }
-
-=======
->>>>>>> ed6c34d7
     return tokenBuilder.build();
   }
 
@@ -121,64 +75,6 @@
     if (StringUtils.hasNoValue(cursor)) {
       return null;
     }
-<<<<<<< HEAD
-    for (var tokenSchema : SCHEMA_TOKENS) {
-      try {
-        ItinerarySortKey itineraryPageCut = null;
-        var token = tokenSchema.decode(cursor);
-
-        // This throws an exception if an enum is serialized which is not in the code.
-        // This is a forward compatibility issue. To avoid this, add the value enum, role out.
-        // Start using the enum, roll out again.
-        PageType type = token.getEnum(TYPE_FIELD, PageType.class).orElseThrow();
-        var edt = token.getTimeInstant(EDT_FIELD);
-        var lat = token.getTimeInstant(LAT_FIELD);
-        var searchWindow = token.getDuration(SEARCH_WINDOW_FIELD);
-        var originalSortOrder = token.getEnum(SORT_ORDER_FIELD, SortOrder.class).orElseThrow();
-
-        // We use the departure time to determine if the cut is present or not
-        var cutDepartureTime = token.getTimeInstant(CUT_DEPARTURE_TIME_FIELD);
-
-        if (cutDepartureTime != null) {
-          itineraryPageCut =
-            new DeduplicationPageCut(
-              cutDepartureTime,
-              token.getTimeInstant(CUT_ARRIVAL_TIME_FIELD),
-              token.getInt(CUT_COST_FIELD),
-              token.getInt(CUT_N_TRANSFERS_FIELD),
-              token.getBoolean(CUT_ON_STREET_FIELD)
-            );
-        }
-
-        // Add logic to read in data from next version here.
-        // if(token.version() > 1) { /* get v2 here */}
-
-        Cost generalizedCostMaxLimit = null;
-        if (token.version() > 1) {
-          Integer generalizedCostMaxLimitField = token.getInt(GENERALIZED_COST_MAX_LIMIT);
-          if (generalizedCostMaxLimitField != null) {
-            generalizedCostMaxLimit = Cost.costOfSeconds(generalizedCostMaxLimitField);
-          }
-        }
-
-        return new PageCursor(
-          type,
-          originalSortOrder,
-          edt,
-          lat,
-          searchWindow,
-          itineraryPageCut,
-          generalizedCostMaxLimit
-        );
-      } catch (Exception e) {
-        String details = e.getMessage();
-        if (StringUtils.hasValue(details)) {
-          LOG.warn("Unable to decode page cursor: '{}'. Details: {}", cursor, details);
-        } else {
-          LOG.warn("Unable to decode page cursor: '{}'.", cursor);
-        }
-      }
-=======
     try {
       ItinerarySortKey itineraryPageCut = null;
       var token = SCHEMA_TOKEN.decode(cursor);
@@ -230,8 +126,6 @@
         message += " Details: " + details;
       }
       throw new IllegalArgumentException(message, e);
->>>>>>> ed6c34d7
     }
-    return null;
   }
 }