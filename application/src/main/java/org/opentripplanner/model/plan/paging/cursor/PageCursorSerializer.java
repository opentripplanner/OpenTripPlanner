package org.opentripplanner.model.plan.paging.cursor;

import javax.annotation.Nullable;
import org.opentripplanner.framework.model.Cost;
import org.opentripplanner.framework.token.TokenSchema;
import org.opentripplanner.model.plan.ItinerarySortKey;
import org.opentripplanner.model.plan.SortOrder;
import org.opentripplanner.utils.lang.StringUtils;
import org.slf4j.Logger;
import org.slf4j.LoggerFactory;

final class PageCursorSerializer {

  private static final byte VERSION_ONE = 1;
  private static final byte VERSION_TWO = 2;
  private static final Logger LOG = LoggerFactory.getLogger(PageCursor.class);

  private static final String TYPE_FIELD = "Type";
  private static final String EDT_FIELD = "EDT";
  private static final String LAT_FIELD = "LAT";
  private static final String SEARCH_WINDOW_FIELD = "SW";
  private static final String SORT_ORDER_FIELD = "SortOrder";
  private static final String CUT_ON_STREET_FIELD = "cutOnStreet";
  private static final String CUT_DEPARTURE_TIME_FIELD = "cutDepartureTime";
  private static final String CUT_ARRIVAL_TIME_FIELD = "cutArrivalTime";
  private static final String CUT_N_TRANSFERS_FIELD = "cutTx";
  private static final String CUT_COST_FIELD = "cutCost";
  private static final String GENERALIZED_COST_MAX_LIMIT = "generalizedCostMaxLimit";

  private static final TokenSchema SCHEMA_TOKEN = TokenSchema.ofVersion(VERSION_ONE)
    .addEnum(TYPE_FIELD)
    .addTimeInstant(EDT_FIELD)
    .addTimeInstant(LAT_FIELD)
    .addDuration(SEARCH_WINDOW_FIELD)
    .addEnum(SORT_ORDER_FIELD)
    .addBoolean(CUT_ON_STREET_FIELD)
    .addTimeInstant(CUT_DEPARTURE_TIME_FIELD)
    .addTimeInstant(CUT_ARRIVAL_TIME_FIELD)
    .addInt(CUT_N_TRANSFERS_FIELD)
    .addInt(CUT_COST_FIELD)
    // VERSION_TWO
    .newVersion()
    .addInt(GENERALIZED_COST_MAX_LIMIT)
    .build();

  /** private constructor to prevent instantiating this utility class */
  private PageCursorSerializer() {}

  @Nullable
  public static String encode(PageCursor cursor) {
    var tokenBuilder = SCHEMA_TOKEN.encode()
      .withEnum(TYPE_FIELD, cursor.type())
      .withTimeInstant(EDT_FIELD, cursor.earliestDepartureTime())
      .withTimeInstant(LAT_FIELD, cursor.latestArrivalTime())
      .withDuration(SEARCH_WINDOW_FIELD, cursor.searchWindow())
      .withEnum(SORT_ORDER_FIELD, cursor.originalSortOrder());

    if (cursor.containsItineraryPageCut()) {
      var cut = cursor.itineraryPageCut();
      tokenBuilder
        .withBoolean(CUT_ON_STREET_FIELD, cut.isStreetOnly())
        .withTimeInstant(CUT_DEPARTURE_TIME_FIELD, cut.startTimeAsInstant())
        .withTimeInstant(CUT_ARRIVAL_TIME_FIELD, cut.endTimeAsInstant())
        .withInt(CUT_N_TRANSFERS_FIELD, cut.numberOfTransfers())
        .withInt(CUT_COST_FIELD, cut.generalizedCostIncludingPenalty().toSeconds());
    }
    if (cursor.containsGeneralizedCostMaxLimit()) {
      tokenBuilder.withInt(
        GENERALIZED_COST_MAX_LIMIT,
        cursor.generalizedCostMaxLimit().toSeconds()
      );
    }
    return tokenBuilder.build();
  }

  @Nullable
  public static PageCursor decode(String cursor) {
    if (StringUtils.hasNoValue(cursor)) {
      return null;
    }
    try {
      ItinerarySortKey itineraryPageCut = null;
      var token = SCHEMA_TOKEN.decode(cursor);

      // This throws an exception if an enum is serialized which is not in the code.
      // This is a forward compatibility issue. To avoid this, add the value enum, role out.
      // Start using the enum, roll out again.
      PageType type = token.getEnum(TYPE_FIELD, PageType.class).orElseThrow();
      var edt = token.getTimeInstant(EDT_FIELD).orElse(null);
      var lat = token.getTimeInstant(LAT_FIELD).orElse(null);
      var searchWindow = token.getDuration(SEARCH_WINDOW_FIELD).orElseThrow();
      var originalSortOrder = token.getEnum(SORT_ORDER_FIELD, SortOrder.class).orElseThrow();

      // We use the departure time to determine if the cut is present or not
      var cutDepartureTime = token.getTimeInstant(CUT_DEPARTURE_TIME_FIELD);

      if (cutDepartureTime.isPresent()) {
        itineraryPageCut = new DeduplicationPageCut(
<<<<<<< HEAD
          cutDepartureTime,
          token.getTimeInstant(CUT_ARRIVAL_TIME_FIELD),
          Cost.costOfSeconds(token.getInt(CUT_COST_FIELD)),
          token.getInt(CUT_N_TRANSFERS_FIELD),
          token.getBoolean(CUT_ON_STREET_FIELD)
=======
          cutDepartureTime.get(),
          token.getTimeInstant(CUT_ARRIVAL_TIME_FIELD).orElseThrow(),
          token.getInt(CUT_COST_FIELD).orElseThrow(),
          token.getInt(CUT_N_TRANSFERS_FIELD).orElseThrow(),
          token.getBoolean(CUT_ON_STREET_FIELD).orElseThrow()
>>>>>>> 8a7a6856
        );
      }

      // VERSION TWO
      Cost generalizedCostMaxLimit = null;
      if (token.version() >= VERSION_TWO) {
        var cost = token.getInt(GENERALIZED_COST_MAX_LIMIT);
        if (cost.isPresent()) {
          generalizedCostMaxLimit = Cost.costOfSeconds(cost.getAsInt());
        }
      }

      return new PageCursor(
        type,
        originalSortOrder,
        edt,
        lat,
        searchWindow,
        itineraryPageCut,
        generalizedCostMaxLimit
      );
    } catch (Exception e) {
      String details = e.getMessage();
      String message = "Unable to decode page cursor: '" + cursor + "'.";
      if (StringUtils.hasValue(details)) {
        message += " Details: " + details;
      }
      throw new IllegalArgumentException(message, e);
    }
  }
}<|MERGE_RESOLUTION|>--- conflicted
+++ resolved
@@ -96,19 +96,11 @@
 
       if (cutDepartureTime.isPresent()) {
         itineraryPageCut = new DeduplicationPageCut(
-<<<<<<< HEAD
-          cutDepartureTime,
-          token.getTimeInstant(CUT_ARRIVAL_TIME_FIELD),
-          Cost.costOfSeconds(token.getInt(CUT_COST_FIELD)),
-          token.getInt(CUT_N_TRANSFERS_FIELD),
-          token.getBoolean(CUT_ON_STREET_FIELD)
-=======
           cutDepartureTime.get(),
           token.getTimeInstant(CUT_ARRIVAL_TIME_FIELD).orElseThrow(),
-          token.getInt(CUT_COST_FIELD).orElseThrow(),
+          Cost.costOfSeconds(token.getInt(CUT_COST_FIELD).orElseThrow()),
           token.getInt(CUT_N_TRANSFERS_FIELD).orElseThrow(),
           token.getBoolean(CUT_ON_STREET_FIELD).orElseThrow()
->>>>>>> 8a7a6856
         );
       }
 
