--- conflicted
+++ resolved
@@ -130,45 +130,22 @@
         // The search-window start and end is [inclusive, exclusive], so to calculate the start of the
         // search-window from the last time included in the search window we need to include one extra
         // minute at the end.
-        prevEdt =
-          pageCursorInput
-            .numItinerariesFilterResults()
-            .latestRemovedDeparture()
-            .minus(newSearchWindow)
-            .plusSeconds(60);
+        prevEdt = pageCursorInput
+          .numItinerariesFilterResults()
+          .latestRemovedDeparture()
+          .minus(newSearchWindow)
+          .plusSeconds(60);
         nextEdt = edtAfterUsedSw();
       }
     }
-<<<<<<< HEAD
 
     Cost generalizedCostMaxLimit = null;
     if (pageCursorInput.removeTransitIfStreetOnlyIsBetterResults() != null) {
-      generalizedCostMaxLimit =
-        pageCursorInput.removeTransitIfStreetOnlyIsBetterResults().generalizedCostMaxLimit();
+      generalizedCostMaxLimit = pageCursorInput
+        .removeTransitIfStreetOnlyIsBetterResults()
+        .generalizedCostMaxLimit();
     }
 
-    prevCursor =
-      new PageCursor(
-        PREVIOUS_PAGE,
-        sortOrder,
-        prevEdt,
-        currentLat,
-        newSearchWindow,
-        itineraryPageCut,
-        generalizedCostMaxLimit
-      );
-    nextCursor =
-      new PageCursor(
-        NEXT_PAGE,
-        sortOrder,
-        nextEdt,
-        null,
-        newSearchWindow,
-        itineraryPageCut,
-        generalizedCostMaxLimit
-      );
-=======
-    // TODO - insert generalizedCostMaxLimit here
     prevCursor = new PageCursor(
       PREVIOUS_PAGE,
       sortOrder,
@@ -176,9 +153,8 @@
       currentLat,
       newSearchWindow,
       itineraryPageCut,
-      null
+      generalizedCostMaxLimit
     );
-    // TODO - insert generalizedCostMaxLimit here
     nextCursor = new PageCursor(
       NEXT_PAGE,
       sortOrder,
@@ -186,9 +162,8 @@
       null,
       newSearchWindow,
       itineraryPageCut,
-      null
+      generalizedCostMaxLimit
     );
->>>>>>> ed6c34d7
   }
 
   private Instant edtBeforeNewSw() {
