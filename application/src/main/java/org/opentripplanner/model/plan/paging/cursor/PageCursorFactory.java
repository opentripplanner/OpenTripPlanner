package org.opentripplanner.model.plan.paging.cursor;

import static org.opentripplanner.model.plan.paging.cursor.PageType.NEXT_PAGE;
import static org.opentripplanner.model.plan.paging.cursor.PageType.PREVIOUS_PAGE;

import java.time.Duration;
import java.time.Instant;
import javax.annotation.Nullable;
import org.opentripplanner.model.plan.ItinerarySortKey;
import org.opentripplanner.model.plan.SortOrder;
import org.opentripplanner.utils.tostring.ToStringBuilder;

public class PageCursorFactory {

  private final SortOrder sortOrder;
  private final Duration newSearchWindow;
  private PageType currentPageType;
  private Instant currentEdt = null;
  private Instant currentLat = null;
  private Duration currentSearchWindow = null;
  private boolean wholeSwUsed = true;
  private ItinerarySortKey itineraryPageCut = null;
  private PageCursorInput pageCursorInput = null;

  private PageCursor nextCursor = null;
  private PageCursor prevCursor = null;

  public PageCursorFactory(SortOrder sortOrder, Duration newSearchWindow) {
    this.sortOrder = sortOrder;
    this.newSearchWindow = newSearchWindow;
  }

  /**
   * Set the original search earliest-departure-time({@code edt}), latest-arrival-time ({@code lat},
   * optional) and the search-window used.
   */
  public PageCursorFactory withOriginalSearch(
    @Nullable PageType pageType,
    Instant edt,
    Instant lat,
    Duration searchWindow
  ) {
    this.currentPageType = pageType == null
      ? resolvePageTypeForTheFirstSearch(sortOrder)
      : pageType;

    this.currentEdt = edt;
    this.currentLat = lat;
    this.currentSearchWindow = searchWindow;
    return this;
  }

  /**
   * If there were itineraries removed in the current search because the numItineraries parameter
   * was used, then we want to allow the caller to move within some of the itineraries that were
   * removed in the next and previous pages. This means we will use information from when we cropped
   * the list of itineraries to create the new search encoded in the page cursors. We will also add
   * information necessary for removing potential duplicates when paging.
   *
   * @param pageCursorFactoryParams contains the result from the {@code PagingDuplicateFilter}
   */
  public PageCursorFactory withRemovedItineraries(PageCursorInput pageCursorFactoryParams) {
    this.wholeSwUsed = false;
    this.pageCursorInput = pageCursorFactoryParams;
    this.itineraryPageCut = pageCursorFactoryParams.pageCut();
    return this;
  }

  @Nullable
  public PageCursor previousPageCursor() {
    createPageCursors();
    return prevCursor;
  }

  @Nullable
  public PageCursor nextPageCursor() {
    createPageCursors();
    return nextCursor;
  }

  @Override
  public String toString() {
    return ToStringBuilder.of(PageCursorFactory.class)
      .addEnum("sortOrder", sortOrder)
      .addEnum("currentPageType", currentPageType)
      .addDateTime("currentEdt", currentEdt)
      .addDateTime("currentLat", currentLat)
      .addDuration("currentSearchWindow", currentSearchWindow)
      .addDuration("newSearchWindow", newSearchWindow)
      .addBoolIfTrue("searchWindowCropped", !wholeSwUsed)
      .addObj("pageCursorFactoryParams", pageCursorInput)
      .addObj("nextCursor", nextCursor)
      .addObj("prevCursor", prevCursor)
      .toString();
  }

  /**
   * For the original/first search we set the page type equals to NEXT if the sort order is
   * ascending, and to PREVIOUS if descending. We do this because the logic for the first search is
   * equivalent when creating new cursors.
   */
  private static PageType resolvePageTypeForTheFirstSearch(SortOrder sortOrder) {
    return sortOrder.isSortedByAscendingArrivalTime() ? NEXT_PAGE : PREVIOUS_PAGE;
  }

  /** Create page cursor pair (next and previous) */
  private void createPageCursors() {
    if (currentEdt == null || nextCursor != null || prevCursor != null) {
      return;
    }

    Instant prevEdt;
    Instant nextEdt;

    if (wholeSwUsed) {
      prevEdt = edtBeforeNewSw();
      nextEdt = edtAfterUsedSw();
    }
    // If the whole search window was not used (i.e. if there were removed itineraries)
    else {
      if (currentPageType == NEXT_PAGE) {
        prevEdt = edtBeforeNewSw();
        nextEdt = pageCursorInput.earliestRemovedDeparture();
      } else {
        // The search-window start and end is [inclusive, exclusive], so to calculate the start of the
        // search-window from the last time included in the search window we need to include one extra
        // minute at the end.
        prevEdt = pageCursorInput.latestRemovedDeparture().minus(newSearchWindow).plusSeconds(60);
        nextEdt = edtAfterUsedSw();
      }
    }
<<<<<<< HEAD
    // TODO - insert generalizedCostMaxLimit here
    prevCursor =
      new PageCursor(
        PREVIOUS_PAGE,
        sortOrder,
        prevEdt,
        currentLat,
        newSearchWindow,
        itineraryPageCut,
        null
      );
    // TODO - insert generalizedCostMaxLimit here
    nextCursor =
      new PageCursor(NEXT_PAGE, sortOrder, nextEdt, null, newSearchWindow, itineraryPageCut, null);
=======
    prevCursor = new PageCursor(
      PREVIOUS_PAGE,
      sortOrder,
      prevEdt,
      currentLat,
      newSearchWindow,
      itineraryPageCut
    );
    nextCursor = new PageCursor(
      NEXT_PAGE,
      sortOrder,
      nextEdt,
      null,
      newSearchWindow,
      itineraryPageCut
    );
>>>>>>> a85a3e9a
  }

  private Instant edtBeforeNewSw() {
    return currentEdt.minus(newSearchWindow);
  }

  private Instant edtAfterUsedSw() {
    return currentEdt.plus(currentSearchWindow);
  }
}<|MERGE_RESOLUTION|>--- conflicted
+++ resolved
@@ -129,39 +129,26 @@
         nextEdt = edtAfterUsedSw();
       }
     }
-<<<<<<< HEAD
     // TODO - insert generalizedCostMaxLimit here
-    prevCursor =
-      new PageCursor(
-        PREVIOUS_PAGE,
-        sortOrder,
-        prevEdt,
-        currentLat,
-        newSearchWindow,
-        itineraryPageCut,
-        null
-      );
-    // TODO - insert generalizedCostMaxLimit here
-    nextCursor =
-      new PageCursor(NEXT_PAGE, sortOrder, nextEdt, null, newSearchWindow, itineraryPageCut, null);
-=======
     prevCursor = new PageCursor(
       PREVIOUS_PAGE,
       sortOrder,
       prevEdt,
       currentLat,
       newSearchWindow,
-      itineraryPageCut
+      itineraryPageCut,
+      null
     );
+    // TODO - insert generalizedCostMaxLimit here
     nextCursor = new PageCursor(
       NEXT_PAGE,
       sortOrder,
       nextEdt,
       null,
       newSearchWindow,
-      itineraryPageCut
+      itineraryPageCut,
+      null
     );
->>>>>>> a85a3e9a
   }
 
   private Instant edtBeforeNewSw() {
