package org.opentripplanner.osm.tagmapping;

import static org.opentripplanner.osm.wayproperty.MixinPropertiesBuilder.ofBicycleSafety;
import static org.opentripplanner.osm.wayproperty.MixinPropertiesBuilder.ofWalkSafety;
import static org.opentripplanner.osm.wayproperty.WayPropertiesBuilder.withModes;
import static org.opentripplanner.street.model.StreetTraversalPermission.ALL;
import static org.opentripplanner.street.model.StreetTraversalPermission.BICYCLE;
import static org.opentripplanner.street.model.StreetTraversalPermission.BICYCLE_AND_CAR;
import static org.opentripplanner.street.model.StreetTraversalPermission.CAR;
import static org.opentripplanner.street.model.StreetTraversalPermission.NONE;
import static org.opentripplanner.street.model.StreetTraversalPermission.PEDESTRIAN;
import static org.opentripplanner.street.model.StreetTraversalPermission.PEDESTRIAN_AND_BICYCLE;

import javax.annotation.Nullable;
import org.opentripplanner.osm.TraverseDirection;
import org.opentripplanner.osm.model.OsmEntity;
import org.opentripplanner.osm.wayproperty.WayProperties;
import org.opentripplanner.osm.wayproperty.WayPropertySet;
import org.opentripplanner.osm.wayproperty.specifier.BestMatchSpecifier;
import org.opentripplanner.osm.wayproperty.specifier.ExactMatchSpecifier;
import org.opentripplanner.osm.wayproperty.specifier.LogicalOrSpecifier;
import org.opentripplanner.routing.services.notes.StreetNotesService;

/**
 * This factory class provides a default collection of {@link WayProperties} that determine how OSM
 * streets can be traversed in various modes.
 * <p>
 * Circa January 2011, Grant and Mele at TriMet undertook proper testing of bike (and transit)
 * routing, and worked with David Turner on assigning proper weights to different facility types.
 * The weights in this file grew organically from trial and error, and are the result of months of
 * testing and tweaking the routes that OTP returned, as well as actually walking/biking these
 * routes and making changes based on those experiences. This set of weights should be a great
 * starting point for others to use, but they are to some extent tailored to the situation in
 * Portland and people shouldn't hesitate to adjust them to for their own instance.
 * <p>
 * The rules for assigning WayProperties to OSM ways are explained in. The final tie breaker if two
 * Pickers both match is the sequence that the properties are added in this file: if all else is
 * equal the 'props.setProperties' statement that is closer to the top of the page will prevail over
 * those lower down the page.
 * <p>
 * Foot and bicycle permissions are also addressed in OpenStreetMapGraphBuilderImpl.Handler#getPermissionsForEntity().
 * For instance, if a way that normally does not permit walking based on its tag matches (the
 * prevailing 'props.setProperties' statement) has a 'foot=yes' tag the permissions are overridden
 * and walking is allowed on that way.
 * <p>
 *
 * @author bdferris, novalis
 */

public class OsmTagMapper {

  /* Populate properties on existing WayPropertySet */
  public void populateProperties(WayPropertySet props) {
    WayProperties allWayProperties = withModes(ALL).build();
    WayProperties noneWayProperties = withModes(NONE).build();
    WayProperties pedestrianWayProperties = withModes(PEDESTRIAN).build();
    WayProperties pedestrianAndBicycleWayProperties = withModes(PEDESTRIAN_AND_BICYCLE).build();
    /* no bicycle tags */

    /* NONE */
    props.setProperties("mtb:scale=3", noneWayProperties);
    props.setProperties("mtb:scale=4", noneWayProperties);
    props.setProperties("mtb:scale=5", noneWayProperties);
    props.setProperties("mtb:scale=6", noneWayProperties);
    props.setProperties("highway=bridleway", withModes(NONE).bicycleSafety(1.3));

    /* PEDESTRIAN */
    props.setProperties("highway=corridor", pedestrianWayProperties);
    props.setProperties("highway=steps", pedestrianWayProperties);
    props.setProperties("highway=crossing", pedestrianWayProperties);
    props.setProperties("highway=platform", pedestrianWayProperties);
    props.setProperties("public_transport=platform", pedestrianWayProperties);
    props.setProperties("railway=platform", pedestrianWayProperties);
    props.setProperties("footway=sidewalk;highway=footway", pedestrianWayProperties);
    props.setProperties("highway=pedestrian", withModes(PEDESTRIAN).bicycleSafety(0.9));
    props.setProperties("highway=footway", withModes(PEDESTRIAN).bicycleSafety(1.1));
    props.setProperties("mtb:scale=1", pedestrianWayProperties);
    props.setProperties("mtb:scale=2", pedestrianWayProperties);

    /* BICYCLE */
    props.setProperties("highway=cycleway", withModes(BICYCLE).bicycleSafety(0.6));

    /* PEDESTRIAN_AND_BICYCLE */
    props.setProperties("mtb:scale=0", pedestrianAndBicycleWayProperties);
    props.setProperties("highway=path", withModes(PEDESTRIAN_AND_BICYCLE).bicycleSafety(0.75));

    /* ALL */
    props.setProperties("highway=living_street", withModes(ALL).bicycleSafety(0.9));
    props.setProperties("highway=unclassified", allWayProperties);
    props.setProperties("highway=road", allWayProperties);
    props.setProperties("highway=byway", withModes(ALL).bicycleSafety(1.3));
    props.setProperties("highway=track", withModes(ALL).bicycleSafety(1.3));
    props.setProperties("highway=service", withModes(ALL).bicycleSafety(1.1));
    props.setProperties("highway=residential", withModes(ALL).bicycleSafety(0.98));
    props.setProperties("highway=residential_link", withModes(ALL).bicycleSafety(0.98));
    props.setProperties("highway=tertiary", allWayProperties);
    props.setProperties("highway=tertiary_link", allWayProperties);
    props.setProperties("highway=secondary", withModes(ALL).bicycleSafety(1.5));
    props.setProperties("highway=secondary_link", withModes(ALL).bicycleSafety(1.5));
    props.setProperties("highway=primary", withModes(ALL).bicycleSafety(2.06));
    props.setProperties("highway=primary_link", withModes(ALL).bicycleSafety(2.06));
    props.setProperties("highway=trunk", withModes(ALL).walkSafety(7.47).bicycleSafety(7.47));
    props.setProperties("highway=trunk_link", withModes(ALL).walkSafety(7.47).bicycleSafety(2.06));

    /* DRIVING ONLY */
    // trunk and motorway links are often short distances and necessary connections
    props.setProperties("highway=motorway_link", withModes(CAR).bicycleSafety(2.06));
    props.setProperties("highway=motorway", withModes(CAR).bicycleSafety(8));

    // Do not walk on "moottoriliikennetie"/"Kraftfahrstrasse"/"Limited access road"
    // https://en.wikipedia.org/wiki/Limited-access_road
    props.setProperties(new ExactMatchSpecifier("motorroad=yes"), withModes(CAR));

    /* cycleway=lane */
    props.setProperties(
      "highway=*;cycleway=lane",
      withModes(PEDESTRIAN_AND_BICYCLE).bicycleSafety(0.87)
    );
    props.setProperties("highway=service;cycleway=lane", withModes(ALL).bicycleSafety(0.77));
    props.setProperties("highway=residential;cycleway=lane", withModes(ALL).bicycleSafety(0.77));
    props.setProperties(
      "highway=residential_link;cycleway=lane",
      withModes(ALL).bicycleSafety(0.77)
    );
    props.setProperties("highway=tertiary;cycleway=lane", withModes(ALL).bicycleSafety(0.87));
    props.setProperties("highway=tertiary_link;cycleway=lane", withModes(ALL).bicycleSafety(0.87));
    props.setProperties("highway=secondary;cycleway=lane", withModes(ALL).bicycleSafety(0.96));
    props.setProperties("highway=secondary_link;cycleway=lane", withModes(ALL).bicycleSafety(0.96));
    props.setProperties("highway=primary;cycleway=lane", withModes(ALL).bicycleSafety(1.15));
    props.setProperties("highway=primary_link;cycleway=lane", withModes(ALL).bicycleSafety(1.15));

    /* BICYCLE_AND_CAR */
    props.setProperties(
      "highway=trunk;cycleway=lane",
      withModes(ALL).walkSafety(7.47).bicycleSafety(1.5)
    );
    props.setProperties(
      "highway=trunk_link;cycleway=lane",
      withModes(ALL).walkSafety(7.47).bicycleSafety(1.15)
    );
    props.setProperties(
      "highway=motorway;cycleway=lane",
      withModes(BICYCLE_AND_CAR).bicycleSafety(2)
    );
    props.setProperties(
      "highway=motorway_link;cycleway=lane",
      withModes(BICYCLE_AND_CAR).bicycleSafety(1.15)
    );

    /* cycleway=share_busway */
    props.setProperties(
      "highway=*;cycleway=share_busway",
      withModes(PEDESTRIAN_AND_BICYCLE).bicycleSafety(0.92)
    );
    props.setProperties(
      "highway=service;cycleway=share_busway",
      withModes(ALL).bicycleSafety(0.85)
    );
    props.setProperties(
      "highway=residential;cycleway=share_busway",
      withModes(ALL).bicycleSafety(0.85)
    );
    props.setProperties(
      "highway=residential_link;cycleway=share_busway",
      withModes(ALL).bicycleSafety(0.85)
    );
    props.setProperties(
      "highway=tertiary;cycleway=share_busway",
      withModes(ALL).bicycleSafety(0.92)
    );
    props.setProperties(
      "highway=tertiary_link;cycleway=share_busway",
      withModes(ALL).bicycleSafety(0.92)
    );
    props.setProperties(
      "highway=secondary;cycleway=share_busway",
      withModes(ALL).bicycleSafety(0.99)
    );
    props.setProperties(
      "highway=secondary_link;cycleway=share_busway",
      withModes(ALL).bicycleSafety(0.99)
    );
    props.setProperties(
      "highway=primary;cycleway=share_busway",
      withModes(ALL).bicycleSafety(1.25)
    );
    props.setProperties(
      "highway=primary_link;cycleway=share_busway",
      withModes(ALL).bicycleSafety(1.25)
    );
    props.setProperties(
      "highway=trunk;cycleway=share_busway",
      withModes(ALL).walkSafety(7.47).bicycleSafety(1.75)
    );
    props.setProperties(
      "highway=trunk_link;cycleway=share_busway",
      withModes(ALL).walkSafety(7.47).bicycleSafety(1.25)
    );
    props.setProperties(
      "highway=motorway;cycleway=share_busway",
      withModes(BICYCLE_AND_CAR).bicycleSafety(2.5)
    );
    props.setProperties(
      "highway=motorway_link;cycleway=share_busway",
      withModes(BICYCLE_AND_CAR).bicycleSafety(1.25)
    );

    /* cycleway=opposite_lane */
    props.setProperties(
      "highway=*;cycleway=opposite_lane",
      withModes(PEDESTRIAN_AND_BICYCLE).bicycleSafety(1),
      withModes(PEDESTRIAN_AND_BICYCLE).bicycleSafety(1),
      withModes(PEDESTRIAN_AND_BICYCLE).bicycleSafety(0.87)
    );
    props.setProperties(
      "highway=service;cycleway=opposite_lane",
      withModes(ALL).bicycleSafety(1.1),
      withModes(ALL).bicycleSafety(1.1),
      withModes(ALL).bicycleSafety(0.77)
    );
    props.setProperties(
      "highway=residential;cycleway=opposite_lane",
      withModes(ALL).bicycleSafety(0.98),
      withModes(ALL).bicycleSafety(0.98),
      withModes(ALL).bicycleSafety(0.77)
    );
    props.setProperties(
      "highway=residential_link;cycleway=opposite_lane",
      withModes(ALL).bicycleSafety(0.98),
      withModes(ALL).bicycleSafety(0.98),
      withModes(ALL).bicycleSafety(0.77)
    );
    props.setProperties(
      "highway=tertiary;cycleway=opposite_lane",
      withModes(ALL).bicycleSafety(1),
      withModes(ALL).bicycleSafety(1),
      withModes(ALL).bicycleSafety(0.87)
    );
    props.setProperties(
      "highway=tertiary_link;cycleway=opposite_lane",
      withModes(ALL).bicycleSafety(1),
      withModes(ALL).bicycleSafety(1),
      withModes(ALL).bicycleSafety(0.87)
    );
    props.setProperties(
      "highway=secondary;cycleway=opposite_lane",
      withModes(ALL).bicycleSafety(1.5),
      withModes(ALL).bicycleSafety(1.5),
      withModes(ALL).bicycleSafety(0.96)
    );
    props.setProperties(
      "highway=secondary_link;cycleway=opposite_lane",
      withModes(ALL).bicycleSafety(1.5),
      withModes(ALL).bicycleSafety(1.5),
      withModes(ALL).bicycleSafety(0.96)
    );
    props.setProperties(
      "highway=primary;cycleway=opposite_lane",
      withModes(ALL).bicycleSafety(2.06),
      withModes(ALL).bicycleSafety(2.06),
      withModes(ALL).bicycleSafety(1.15)
    );
    props.setProperties(
      "highway=primary_link;cycleway=opposite_lane",
      withModes(ALL).bicycleSafety(2.06),
      withModes(ALL).bicycleSafety(2.06),
      withModes(ALL).bicycleSafety(1.15)
    );
    props.setProperties(
      "highway=trunk;cycleway=opposite_lane",
<<<<<<< HEAD
      withModes(BICYCLE_AND_CAR).bicycleSafety(7.47),
      withModes(BICYCLE_AND_CAR).bicycleSafety(7.47),
      withModes(BICYCLE_AND_CAR).bicycleSafety(1.15)
    );
    props.setProperties(
      "highway=trunk_link;cycleway=opposite_lane",
      withModes(BICYCLE_AND_CAR).bicycleSafety(2.06),
      withModes(BICYCLE_AND_CAR).bicycleSafety(2.06),
      withModes(BICYCLE_AND_CAR).bicycleSafety(1.15)
=======
      withModes(ALL).walkSafety(7.47).bicycleSafety(7.47, 1.5)
    );
    props.setProperties(
      "highway=trunk_link;cycleway=opposite_lane",
      withModes(ALL).walkSafety(7.47).bicycleSafety(2.06, 1.15)
>>>>>>> b11665cf
    );

    /* cycleway=track */
    props.setProperties(
      "highway=*;cycleway=track",
      withModes(PEDESTRIAN_AND_BICYCLE).bicycleSafety(0.75)
    );
    props.setProperties("highway=service;cycleway=track", withModes(ALL).bicycleSafety(0.65));
    props.setProperties("highway=residential;cycleway=track", withModes(ALL).bicycleSafety(0.65));
    props.setProperties(
      "highway=residential_link;cycleway=track",
      withModes(ALL).bicycleSafety(0.65)
    );
    props.setProperties("highway=tertiary;cycleway=track", withModes(ALL).bicycleSafety(0.75));
    props.setProperties("highway=tertiary_link;cycleway=track", withModes(ALL).bicycleSafety(0.75));
    props.setProperties("highway=secondary;cycleway=track", withModes(ALL).bicycleSafety(0.8));
    props.setProperties("highway=secondary_link;cycleway=track", withModes(ALL).bicycleSafety(0.8));
    props.setProperties("highway=primary;cycleway=track", withModes(ALL).bicycleSafety(0.85));
    props.setProperties("highway=primary_link;cycleway=track", withModes(ALL).bicycleSafety(0.85));
    props.setProperties(
      "highway=trunk;cycleway=track",
      withModes(ALL).walkSafety(7.47).bicycleSafety(0.95)
    );
    props.setProperties(
      "highway=trunk_link;cycleway=track",
      withModes(ALL).walkSafety(7.47).bicycleSafety(0.85)
    );

    /* cycleway=opposite_track */
    props.setProperties(
      "highway=*;cycleway=opposite_track",
      withModes(PEDESTRIAN_AND_BICYCLE).bicycleSafety(1.0),
      withModes(PEDESTRIAN_AND_BICYCLE).bicycleSafety(1.0),
      withModes(PEDESTRIAN_AND_BICYCLE).bicycleSafety(0.75)
    );
    props.setProperties(
      "highway=service;cycleway=opposite_track",
      withModes(ALL).bicycleSafety(1.1),
      withModes(ALL).bicycleSafety(1.1),
      withModes(ALL).bicycleSafety(0.65)
    );
    props.setProperties(
      "highway=residential;cycleway=opposite_track",
      withModes(ALL).bicycleSafety(0.98),
      withModes(ALL).bicycleSafety(0.98),
      withModes(ALL).bicycleSafety(0.65)
    );
    props.setProperties(
      "highway=residential_link;cycleway=opposite_track",
      withModes(ALL).bicycleSafety(0.98),
      withModes(ALL).bicycleSafety(0.98),
      withModes(ALL).bicycleSafety(0.65)
    );
    props.setProperties(
      "highway=tertiary;cycleway=opposite_track",
      withModes(ALL).bicycleSafety(1),
      withModes(ALL).bicycleSafety(1),
      withModes(ALL).bicycleSafety(0.75)
    );
    props.setProperties(
      "highway=tertiary_link;cycleway=opposite_track",
      withModes(ALL).bicycleSafety(1),
      withModes(ALL).bicycleSafety(1),
      withModes(ALL).bicycleSafety(0.75)
    );
    props.setProperties(
      "highway=secondary;cycleway=opposite_track",
      withModes(ALL).bicycleSafety(1.5),
      withModes(ALL).bicycleSafety(1.5),
      withModes(ALL).bicycleSafety(0.8)
    );
    props.setProperties(
      "highway=secondary_link;cycleway=opposite_track",
      withModes(ALL).bicycleSafety(1.5),
      withModes(ALL).bicycleSafety(1.5),
      withModes(ALL).bicycleSafety(0.8)
    );
    props.setProperties(
      "highway=primary;cycleway=opposite_track",
      withModes(ALL).bicycleSafety(2.06),
      withModes(ALL).bicycleSafety(2.06),
      withModes(ALL).bicycleSafety(0.85)
    );
    props.setProperties(
      "highway=primary_link;cycleway=opposite_track",
      withModes(ALL).bicycleSafety(2.06),
      withModes(ALL).bicycleSafety(2.06),
      withModes(ALL).bicycleSafety(0.85)
    );
    props.setProperties(
      "highway=trunk;cycleway=opposite_track",
<<<<<<< HEAD
      withModes(BICYCLE_AND_CAR).bicycleSafety(7.47),
      withModes(BICYCLE_AND_CAR).bicycleSafety(7.47),
      withModes(BICYCLE_AND_CAR).bicycleSafety(0.95)
    );
    props.setProperties(
      "highway=trunk_link;cycleway=opposite_track",
      withModes(BICYCLE_AND_CAR).bicycleSafety(2.06),
      withModes(BICYCLE_AND_CAR).bicycleSafety(2.06),
      withModes(BICYCLE_AND_CAR).bicycleSafety(0.85)
=======
      withModes(ALL).walkSafety(7.47).bicycleSafety(7.47, 0.95)
    );
    props.setProperties(
      "highway=trunk_link;cycleway=opposite_track",
      withModes(ALL).walkSafety(7.47).bicycleSafety(2.06, 0.85)
>>>>>>> b11665cf
    );

    /* cycleway=shared_lane a.k.a. bike boulevards or neighborhood greenways */
    props.setProperties(
      "highway=*;cycleway=shared_lane",
      withModes(PEDESTRIAN_AND_BICYCLE).bicycleSafety(0.77)
    );
    props.setProperties("highway=service;cycleway=shared_lane", withModes(ALL).bicycleSafety(0.73));
    props.setProperties(
      "highway=residential;cycleway=shared_lane",
      withModes(ALL).bicycleSafety(0.77)
    );
    props.setProperties(
      "highway=residential_link;cycleway=shared_lane",
      withModes(ALL).bicycleSafety(0.77)
    );
    props.setProperties(
      "highway=tertiary;cycleway=shared_lane",
      withModes(ALL).bicycleSafety(0.83)
    );
    props.setProperties(
      "highway=tertiary_link;cycleway=shared_lane",
      withModes(ALL).bicycleSafety(0.83)
    );
    props.setProperties(
      "highway=secondary;cycleway=shared_lane",
      withModes(ALL).bicycleSafety(1.25)
    );
    props.setProperties(
      "highway=secondary_link;cycleway=shared_lane",
      withModes(ALL).bicycleSafety(1.25)
    );
    props.setProperties("highway=primary;cycleway=shared_lane", withModes(ALL).bicycleSafety(1.75));
    props.setProperties(
      "highway=primary_link;cycleway=shared_lane",
      withModes(ALL).bicycleSafety(1.75)
    );

    /* cycleway=opposite */
    props.setProperties(
      "highway=*;cycleway=opposite",
      withModes(PEDESTRIAN_AND_BICYCLE).bicycleSafety(1),
      withModes(PEDESTRIAN_AND_BICYCLE).bicycleSafety(1),
      withModes(PEDESTRIAN_AND_BICYCLE).bicycleSafety(1.4)
    );
    props.setProperties("highway=service;cycleway=opposite", withModes(ALL).bicycleSafety(1.1));
    props.setProperties(
      "highway=residential;cycleway=opposite",
      withModes(ALL).bicycleSafety(0.98)
    );
    props.setProperties(
      "highway=residential_link;cycleway=opposite",
      withModes(ALL).bicycleSafety(0.98)
    );
    props.setProperties("highway=tertiary;cycleway=opposite", allWayProperties);
    props.setProperties("highway=tertiary_link;cycleway=opposite", allWayProperties);
    props.setProperties(
      "highway=secondary;cycleway=opposite",
      withModes(ALL).bicycleSafety(1.5),
      withModes(ALL).bicycleSafety(1.5),
      withModes(ALL).bicycleSafety(1.71)
    );
    props.setProperties(
      "highway=secondary_link;cycleway=opposite",
      withModes(ALL).bicycleSafety(1.5),
      withModes(ALL).bicycleSafety(1.5),
      withModes(ALL).bicycleSafety(1.71)
    );
    props.setProperties(
      "highway=primary;cycleway=opposite",
      withModes(ALL).bicycleSafety(2.06),
      withModes(ALL).bicycleSafety(2.06),
      withModes(ALL).bicycleSafety(2.99)
    );
    props.setProperties(
      "highway=primary_link;cycleway=opposite",
      withModes(ALL).bicycleSafety(2.06),
      withModes(ALL).bicycleSafety(2.06),
      withModes(ALL).bicycleSafety(2.99)
    );

    /*
     * path designed for bicycles (should be treated exactly as a cycleway is), this is a multi-use path (MUP)
     */
    props.setProperties(
      "highway=path;bicycle=designated",
      withModes(PEDESTRIAN_AND_BICYCLE).bicycleSafety(0.60)
    );

    /* special cases for footway, pedestrian and bicycles */
    props.setProperties(
      "highway=footway;bicycle=designated",
      withModes(PEDESTRIAN_AND_BICYCLE).bicycleSafety(0.75)
    );
    props.setProperties(
      new ExactMatchSpecifier("highway=footway;bicycle=yes;area=yes"),
      withModes(PEDESTRIAN_AND_BICYCLE).bicycleSafety(0.9)
    );
    props.setProperties(
      "highway=pedestrian;bicycle=designated",
      withModes(PEDESTRIAN_AND_BICYCLE).bicycleSafety(0.75)
    );

    /* sidewalk and crosswalk */
    props.setProperties(
      "footway=sidewalk;highway=footway;bicycle=yes",
      withModes(PEDESTRIAN_AND_BICYCLE).bicycleSafety(2.5)
    );
    props.setProperties(
      "footway=sidewalk;highway=footway;bicycle=designated",
      withModes(PEDESTRIAN_AND_BICYCLE).bicycleSafety(1.1)
    );
    props.setProperties(
      "highway=footway;footway=crossing",
      withModes(PEDESTRIAN).bicycleSafety(2.5)
    );
    props.setProperties(
      "highway=footway;footway=crossing;bicycle=designated",
      withModes(PEDESTRIAN_AND_BICYCLE).bicycleSafety(1.1)
    );

    /*
     * bicycles on tracks (tracks are defined in OSM as: Roads for agricultural use, gravel roads in the forest etc.; usually unpaved/unsealed but
     * may occasionally apply to paved tracks as well.)
     */
    props.setProperties(
      "highway=track;bicycle=yes",
      withModes(PEDESTRIAN_AND_BICYCLE).bicycleSafety(1.18)
    );
    props.setProperties(
      "highway=track;bicycle=designated",
      withModes(PEDESTRIAN_AND_BICYCLE).bicycleSafety(0.99)
    );
    props.setProperties(
      "highway=track;bicycle=yes;surface=*",
      withModes(PEDESTRIAN_AND_BICYCLE).bicycleSafety(1.18)
    );
    props.setProperties(
      "highway=track;bicycle=designated;surface=*",
      withModes(PEDESTRIAN_AND_BICYCLE).bicycleSafety(0.99)
    );
    /* this is to avoid double counting since tracks are almost of surface type that is penalized */
    props.setProperties(
      "highway=track;surface=*",
      withModes(PEDESTRIAN_AND_BICYCLE).bicycleSafety(1.3)
    );

    /* bicycle=designated, but no bike infrastructure is present */
    props.setProperties("highway=*;bicycle=designated", withModes(BICYCLE).bicycleSafety(0.97));
    props.setProperties(
      "highway=footway;bicycle=designated",
      withModes(PEDESTRIAN_AND_BICYCLE).bicycleSafety(0.8)
    );
    props.setProperties(
      "highway=cycleway;bicycle=designated",
      withModes(BICYCLE).bicycleSafety(0.6)
    );
    props.setProperties(
      "highway=bridleway;bicycle=designated",
      withModes(BICYCLE).bicycleSafety(0.8)
    );
    props.setProperties("highway=service;bicycle=designated", withModes(ALL).bicycleSafety(0.84));
    props.setProperties(
      "highway=residential;bicycle=designated",
      withModes(ALL).bicycleSafety(0.95)
    );
    props.setProperties(
      "highway=unclassified;bicycle=designated",
      withModes(ALL).bicycleSafety(0.95)
    );
    props.setProperties(
      "highway=residential_link;bicycle=designated",
      withModes(ALL).bicycleSafety(0.95)
    );
    props.setProperties("highway=tertiary;bicycle=designated", withModes(ALL).bicycleSafety(0.97));
    props.setProperties(
      "highway=tertiary_link;bicycle=designated",
      withModes(ALL).bicycleSafety(0.97)
    );
    props.setProperties("highway=secondary;bicycle=designated", withModes(ALL).bicycleSafety(1.46));
    props.setProperties(
      "highway=secondary_link;bicycle=designated",
      withModes(ALL).bicycleSafety(1.46)
    );
    props.setProperties("highway=primary;bicycle=designated", withModes(ALL).bicycleSafety(2));
    props.setProperties("highway=primary_link;bicycle=designated", withModes(ALL).bicycleSafety(2));
    props.setProperties(
      "highway=trunk;bicycle=designated",
      withModes(ALL).walkSafety(7.47).bicycleSafety(7.25)
    );
    props.setProperties(
      "highway=trunk_link;bicycle=designated",
      withModes(ALL).walkSafety(7.47).bicycleSafety(2)
    );
    props.setProperties(
      "highway=motorway;bicycle=designated",
      withModes(BICYCLE_AND_CAR).bicycleSafety(7.76)
    );
    props.setProperties(
      "highway=motorway_link;bicycle=designated",
      withModes(BICYCLE_AND_CAR).bicycleSafety(2)
    );

    // We assume highway/cycleway of a cycle network to be safer (for bicycle network relations, their network is copied to way in postLoad)
    // this uses a OR since you don't want to apply the safety multiplier more than once.
    // Signed bicycle_roads and cyclestreets exist in traffic codes of some european countries.
    // Tagging in OSM and on-the-ground use is varied, so just assume they are "somehow safer", too.
    // In my test area ways often, but not always, have both tags.
    // For simplicity these two concepts are handled together.
    props.setMixinProperties(
      new LogicalOrSpecifier(
        "lcn=yes",
        "rcn=yes",
        "ncn=yes",
        "bicycle_road=yes",
        "cyclestreet=yes"
      ),
      ofBicycleSafety(0.7)
    );

    props.setMixinProperties(
      new LogicalOrSpecifier(
        "highway=trunk;sidewalk=yes",
        "highway=trunk;sidewalk=left",
        "highway=trunk;sidewalk=right",
        "highway=trunk;sidewalk=both"
      ),
      ofWalkSafety(0.25)
    );

    props.setMixinProperties(
      new ExactMatchSpecifier("highway=trunk;sidewalk=lane"),
      ofWalkSafety(0.6)
    );

    /*
     * Automobile speeds in the United States: Based on my (mattwigway) personal experience, primarily in California
     */
    props.setCarSpeed("highway=motorway", 29); // 29 m/s ~= 65 mph
    props.setCarSpeed("highway=motorway_link", 15); // ~= 35 mph
    props.setCarSpeed("highway=trunk", 24.6f); // ~= 55 mph
    props.setCarSpeed("highway=trunk_link", 15); // ~= 35 mph
    props.setCarSpeed("highway=primary", 20); // ~= 45 mph
    props.setCarSpeed("highway=primary_link", 11.2f); // ~= 25 mph
    props.setCarSpeed("highway=secondary", 15); // ~= 35 mph
    props.setCarSpeed("highway=secondary_link", 11.2f); // ~= 25 mph
    props.setCarSpeed("highway=tertiary", 11.2f); // ~= 25 mph
    props.setCarSpeed("highway=tertiary_link", 11.2f); // ~= 25 mph
    props.setCarSpeed("highway=living_street", 2.2f); // ~= 5 mph

    // generally, these will not allow cars at all, but the docs say
    // "For roads used mainly/exclusively for pedestrians . . . which may allow access by
    // motorised vehicles only for very limited periods of the day."
    // http://wiki.openstreetmap.org/wiki/Key:highway
    // This of course makes the street network time-dependent
    props.setCarSpeed("highway=pedestrian", 2.2f); // ~= 5 mph

    props.setCarSpeed("highway=residential", 11.2f); // ~= 25 mph
    props.setCarSpeed("highway=unclassified", 11.2f); // ~= 25 mph
    props.setCarSpeed("highway=service", 6.7f); // ~= 15 mph
    props.setCarSpeed("highway=track", 4.5f); // ~= 10 mph
    props.setCarSpeed("highway=road", 11.2f); // ~= 25 mph

    // default ~= 25 mph
    props.defaultCarSpeed = 11.2f;
    // 38 m/s ~= 85 mph ~= 137 kph
    props.maxPossibleCarSpeed = 38f;

    /* special situations */

    /*
     * cycleway:left/right=lane/track/shared_lane permutations - no longer needed because left/right matching algorithm does this
     */

    /* cycleway:left=lane */
    /* cycleway:right=track */
    /* cycleway:left=track */
    /* cycleway:right=shared_lane */
    /* cycleway:left=shared_lane */
    /* cycleway:right=lane, cycleway:left=track */
    /* cycleway:right=lane, cycleway:left=shared_lane */
    /* cycleway:right=track, cycleway:left=lane */
    /* cycleway:right=track, cycleway:left=shared_lane */
    /* cycleway:right=shared_lane, cycleway:left=lane */
    /* cycleway:right=shared_lane, cycleway:left=track */

    /* surface=* mixins */

    /*
     * The following tags have been removed from surface weights because they are no more of an impedence to bicycling than a paved surface
     * surface=paving_stones surface=fine_gravel (sounds counter-intuitive but see the definition on the OSM Wiki) surface=tartan (this what
     * running tracks are usually made of)
     */

    props.setMixinProperties("surface=unpaved", ofBicycleSafety(1.18));
    props.setMixinProperties("surface=compacted", ofBicycleSafety(1.18));
    props.setMixinProperties("surface=wood", ofBicycleSafety(1.18));

    props.setMixinProperties("surface=cobblestone", ofBicycleSafety(1.3));
    props.setMixinProperties("surface=sett", ofBicycleSafety(1.3));
    props.setMixinProperties("surface=unhewn_cobblestone", ofBicycleSafety(1.5));
    props.setMixinProperties("surface=grass_paver", ofBicycleSafety(1.3));
    props.setMixinProperties("surface=pebblestone", ofBicycleSafety(1.3));
    // Can be slick if wet, but otherwise not unfavorable to bikes
    props.setMixinProperties("surface=metal", ofBicycleSafety(1.3));
    props.setMixinProperties("surface=ground", ofBicycleSafety(1.5));
    props.setMixinProperties("surface=dirt", ofBicycleSafety(1.5));
    props.setMixinProperties("surface=earth", ofBicycleSafety(1.5));
    props.setMixinProperties("surface=grass", ofBicycleSafety(1.5));
    props.setMixinProperties("surface=mud", ofBicycleSafety(1.5));
    props.setMixinProperties("surface=woodchip", ofBicycleSafety(1.5));
    props.setMixinProperties("surface=gravel", ofBicycleSafety(1.5));
    props.setMixinProperties("surface=artifical_turf", ofBicycleSafety(1.5));

    /* sand is deadly for bikes */
    props.setMixinProperties("surface=sand", ofBicycleSafety(100));

    /* Portland-local mixins */

    props.setMixinProperties("foot=discouraged", ofWalkSafety(3));
    props.setMixinProperties("bicycle=discouraged", ofBicycleSafety(3));

    props.setMixinProperties("foot=use_sidepath", ofWalkSafety(5));
    props.setMixinProperties("bicycle=use_sidepath", ofBicycleSafety(5));

    populateNotesAndNames(props);

    // slope overrides
    props.setSlopeOverride(new BestMatchSpecifier("bridge=*"), true);
    props.setSlopeOverride(new BestMatchSpecifier("embankment=*"), true);
    props.setSlopeOverride(new BestMatchSpecifier("cutting=*"), true);
    props.setSlopeOverride(new BestMatchSpecifier("tunnel=*"), true);
    props.setSlopeOverride(new BestMatchSpecifier("location=underground"), true);
    props.setSlopeOverride(new BestMatchSpecifier("indoor=yes"), true);
  }

  static void populateNotesAndNames(WayPropertySet props) {
    /* and the notes */
    // TODO: The curly brackets in the string below mean that the CreativeNamer should substitute in OSM tag values.
    // However they are not taken into account when passed to the translation function.
    // props.createNotes("wheelchair:description=*", "{wheelchair:description}", StreetNotesService.WHEELCHAIR_MATCHER);
    // TODO: The two entries below produce lots of spurious notes (because of OSM mapper comments)
    // props.createNotes("note=*", "{note}", StreetNotesService.ALWAYS_MATCHER);
    // props.createNotes("notes=*", "{notes}", StreetNotesService.ALWAYS_MATCHER);
    props.createNotes(
      "RLIS:bicycle=caution_area",
      "note.caution",
      StreetNotesService.BICYCLE_MATCHER
    );
    props.createNotes(
      "CCGIS:bicycle=caution_area",
      "note.caution",
      StreetNotesService.BICYCLE_MATCHER
    );
    // TODO: Maybe we should apply the following notes only for car/bike
    props.createNotes("surface=unpaved", "note.unpaved_surface", StreetNotesService.ALWAYS_MATCHER);
    props.createNotes(
      "surface=compacted",
      "note.unpaved_surface",
      StreetNotesService.ALWAYS_MATCHER
    );
    props.createNotes("surface=ground", "note.unpaved_surface", StreetNotesService.ALWAYS_MATCHER);
    props.createNotes("surface=dirt", "note.unpaved_surface", StreetNotesService.ALWAYS_MATCHER);
    props.createNotes("surface=earth", "note.unpaved_surface", StreetNotesService.ALWAYS_MATCHER);
    props.createNotes("surface=grass", "note.unpaved_surface", StreetNotesService.ALWAYS_MATCHER);
    props.createNotes("surface=mud", "note.muddy_surface", StreetNotesService.ALWAYS_MATCHER);
    props.createNotes("toll=yes", "note.toll", StreetNotesService.DRIVING_MATCHER);
    props.createNotes("toll:motorcar=yes", "note.toll", StreetNotesService.DRIVING_MATCHER);

    /* and some names */
    // Basics
    props.createNames("highway=cycleway", "name.bike_path");
    props.createNames("cycleway=track", "name.bike_path");
    props.createNames("highway=pedestrian", "name.pedestrian_path");
    props.createNames("highway=pedestrian;area=yes", "name.pedestrian_area");
    props.createNames("highway=path", "name.path");
    props.createNames("highway=footway", "name.pedestrian_path");
    props.createNames("highway=bridleway", "name.bridleway");
    props.createNames("highway=footway;bicycle=no", "name.pedestrian_path");
    props.createNames("highway=corridor", "name.corridor");
    props.createNames("indoor=corridor", "name.corridor");
    props.createNames("indoor=area", "name.indoor_area");

    // Platforms
    props.createNames("otp:route_ref=*", "name.otp_route_ref");
    props.createNames("highway=platform;ref=*", "name.platform_ref");
    props.createNames("railway=platform;ref=*", "name.platform_ref");
    props.createNames("railway=platform;highway=footway;footway=sidewalk", "name.platform");
    props.createNames("railway=platform;highway=path;path=sidewalk", "name.platform");
    props.createNames("railway=platform;highway=pedestrian", "name.platform");
    props.createNames("railway=platform;highway=path", "name.platform");
    props.createNames("railway=platform;highway=footway", "name.platform");
    props.createNames("public_transport=platform", "name.platform");
    props.createNames("highway=platform", "name.platform");
    props.createNames("railway=platform", "name.platform");
    props.createNames("railway=platform;highway=footway;bicycle=no", "name.platform");

    // Bridges/Tunnels
    props.createNames("highway=pedestrian;bridge=*", "name.footbridge");
    props.createNames("highway=path;bridge=*", "name.footbridge");
    props.createNames("highway=footway;bridge=*", "name.footbridge");

    props.createNames("highway=pedestrian;tunnel=*", "name.underpass");
    props.createNames("highway=path;tunnel=*", "name.underpass");
    props.createNames("highway=footway;tunnel=*", "name.underpass");

    // Basic Mappings
    props.createNames("highway=motorway", "name.road");
    props.createNames("highway=motorway_link", "name.ramp");
    props.createNames("highway=trunk", "name.road");
    props.createNames("highway=trunk_link", "name.ramp");

    props.createNames("highway=primary", "name.road");
    props.createNames("highway=primary_link", "name.link");
    props.createNames("highway=secondary", "name.road");
    props.createNames("highway=secondary_link", "name.link");
    props.createNames("highway=tertiary", "name.road");
    props.createNames("highway=tertiary_link", "name.link");
    props.createNames("highway=unclassified", "name.road");
    props.createNames("highway=residential", "name.road");
    props.createNames("highway=living_street", "name.road");
    props.createNames("highway=road", "name.road");
    props.createNames("highway=service", "name.service_road");
    props.createNames("highway=service;service=alley", "name.alley");
    props.createNames("highway=service;service=parking_aisle", "name.parking_aisle");
    props.createNames("highway=byway", "name.byway");
    props.createNames("highway=track", "name.track");

    props.createNames("highway=footway;footway=sidewalk", "name.sidewalk");
    props.createNames("highway=path;path=sidewalk", "name.sidewalk");

    props.createNames("highway=steps", "name.steps");

    props.createNames("amenity=bicycle_parking;name=*", "name.bicycle_parking_name");
    props.createNames("amenity=bicycle_parking", "name.bicycle_parking");

    props.createNames("amenity=parking;name=*", "name.park_and_ride_name");
    props.createNames("amenity=parking", "name.park_and_ride_station");
  }

  public boolean doesTagValueDisallowThroughTraffic(String tagValue) {
    return (
      "no".equals(tagValue) ||
      "destination".equals(tagValue) ||
      "private".equals(tagValue) ||
      "customers".equals(tagValue) ||
      "delivery".equals(tagValue)
    );
  }

  public float getCarSpeedForWay(OsmEntity way, @Nullable TraverseDirection direction) {
    return way.getOsmProvider().getWayPropertySet().getCarSpeedForWay(way, direction);
  }

  public Float getMaxUsedCarSpeed(WayPropertySet wayPropertySet) {
    return wayPropertySet.maxUsedCarSpeed;
  }

  public boolean isGeneralNoThroughTraffic(OsmEntity way) {
    String access = way.getTag("access");
    return doesTagValueDisallowThroughTraffic(access);
  }

  public boolean isVehicleThroughTrafficExplicitlyDisallowed(OsmEntity way) {
    String vehicle = way.getTag("vehicle");
    if (vehicle != null) {
      return doesTagValueDisallowThroughTraffic(vehicle);
    } else {
      return isGeneralNoThroughTraffic(way);
    }
  }

  /**
   * Returns true if through traffic for motor vehicles is not allowed.
   */
  public boolean isMotorVehicleThroughTrafficExplicitlyDisallowed(OsmEntity way) {
    String motorVehicle = way.getTag("motor_vehicle");
    if (motorVehicle != null) {
      return doesTagValueDisallowThroughTraffic(motorVehicle);
    } else {
      return isVehicleThroughTrafficExplicitlyDisallowed(way);
    }
  }

  /**
   * Returns true if through traffic for bicycle is not allowed.
   */
  public boolean isBicycleThroughTrafficExplicitlyDisallowed(OsmEntity way) {
    String bicycle = way.getTag("bicycle");
    if (bicycle != null) {
      return doesTagValueDisallowThroughTraffic(bicycle);
    } else {
      return isVehicleThroughTrafficExplicitlyDisallowed(way);
    }
  }

  /**
   * Returns true if through traffic for walk is not allowed.
   */
  public boolean isWalkThroughTrafficExplicitlyDisallowed(OsmEntity way) {
    String foot = way.getTag("foot");
    if (foot != null) {
      return doesTagValueDisallowThroughTraffic(foot);
    } else {
      return isGeneralNoThroughTraffic(way);
    }
  }
}<|MERGE_RESOLUTION|>--- conflicted
+++ resolved
@@ -268,23 +268,15 @@
     );
     props.setProperties(
       "highway=trunk;cycleway=opposite_lane",
-<<<<<<< HEAD
-      withModes(BICYCLE_AND_CAR).bicycleSafety(7.47),
-      withModes(BICYCLE_AND_CAR).bicycleSafety(7.47),
-      withModes(BICYCLE_AND_CAR).bicycleSafety(1.15)
+      withModes(ALL).walkSafety(7.47).bicycleSafety(7.47),
+      withModes(ALL).walkSafety(7.47).bicycleSafety(7.47),
+      withModes(ALL).walkSafety(7.47).bicycleSafety(1.15)
     );
     props.setProperties(
       "highway=trunk_link;cycleway=opposite_lane",
-      withModes(BICYCLE_AND_CAR).bicycleSafety(2.06),
-      withModes(BICYCLE_AND_CAR).bicycleSafety(2.06),
-      withModes(BICYCLE_AND_CAR).bicycleSafety(1.15)
-=======
-      withModes(ALL).walkSafety(7.47).bicycleSafety(7.47, 1.5)
-    );
-    props.setProperties(
-      "highway=trunk_link;cycleway=opposite_lane",
-      withModes(ALL).walkSafety(7.47).bicycleSafety(2.06, 1.15)
->>>>>>> b11665cf
+      withModes(ALL).walkSafety(7.47).bicycleSafety(2.06),
+      withModes(ALL).walkSafety(7.47).bicycleSafety(2.06),
+      withModes(ALL).walkSafety(7.47).bicycleSafety(1.15)
     );
 
     /* cycleway=track */
@@ -376,23 +368,15 @@
     );
     props.setProperties(
       "highway=trunk;cycleway=opposite_track",
-<<<<<<< HEAD
-      withModes(BICYCLE_AND_CAR).bicycleSafety(7.47),
-      withModes(BICYCLE_AND_CAR).bicycleSafety(7.47),
-      withModes(BICYCLE_AND_CAR).bicycleSafety(0.95)
+      withModes(ALL).walkSafety(7.47).bicycleSafety(7.47),
+      withModes(ALL).walkSafety(7.47).bicycleSafety(7.47),
+      withModes(ALL).walkSafety(7.47).bicycleSafety(0.95)
     );
     props.setProperties(
       "highway=trunk_link;cycleway=opposite_track",
-      withModes(BICYCLE_AND_CAR).bicycleSafety(2.06),
-      withModes(BICYCLE_AND_CAR).bicycleSafety(2.06),
-      withModes(BICYCLE_AND_CAR).bicycleSafety(0.85)
-=======
-      withModes(ALL).walkSafety(7.47).bicycleSafety(7.47, 0.95)
-    );
-    props.setProperties(
-      "highway=trunk_link;cycleway=opposite_track",
-      withModes(ALL).walkSafety(7.47).bicycleSafety(2.06, 0.85)
->>>>>>> b11665cf
+      withModes(ALL).walkSafety(7.47).bicycleSafety(2.06),
+      withModes(ALL).walkSafety(7.47).bicycleSafety(2.06),
+      withModes(ALL).walkSafety(7.47).bicycleSafety(0.85)
     );
 
     /* cycleway=shared_lane a.k.a. bike boulevards or neighborhood greenways */
