--- conflicted
+++ resolved
@@ -46,27 +46,10 @@
 
   public VehicleRentalSystem(
     String systemId,
-<<<<<<< HEAD
-    String language,
-    String name,
-    String shortName,
-    String operator,
-    String url
-=======
     I18NString name,
     I18NString shortName,
     I18NString operator,
-    String url,
-    String purchaseUrl,
-    String startDate,
-    String phoneNumber,
-    String email,
-    String feedContactEmail,
-    String timezone,
-    String licenseUrl,
-    VehicleRentalSystemAppInformation androidApp,
-    VehicleRentalSystemAppInformation iosApp
->>>>>>> 6cc45987
+    String url
   ) {
     this.systemId = systemId;
     this.name = name;
@@ -124,26 +107,7 @@
 
   @Override
   public int hashCode() {
-<<<<<<< HEAD
-    return Objects.hash(systemId, language, name, shortName, operator, url);
-=======
-    return Objects.hash(
-      systemId,
-      name,
-      shortName,
-      operator,
-      url,
-      purchaseUrl,
-      startDate,
-      phoneNumber,
-      email,
-      feedContactEmail,
-      licenseUrl,
-      timezone,
-      androidApp,
-      iosApp
-    );
->>>>>>> 6cc45987
+    return Objects.hash(systemId,  name, shortName, operator, url);
   }
 
   @Override
