package org.opentripplanner.updater.vehicle_rental.datasources;

import static java.util.Objects.requireNonNullElse;

import java.time.Instant;
import java.util.HashMap;
import java.util.Map;
import javax.annotation.Nullable;
import org.mobilitydata.gbfs.v2_3.free_bike_status.GBFSBike;
import org.mobilitydata.gbfs.v2_3.free_bike_status.GBFSRentalUris;
import org.opentripplanner.framework.i18n.NonLocalizedString;
import org.opentripplanner.service.vehiclerental.model.RentalVehicleFuel;
import org.opentripplanner.service.vehiclerental.model.RentalVehicleType;
import org.opentripplanner.service.vehiclerental.model.VehicleRentalStationUris;
import org.opentripplanner.service.vehiclerental.model.VehicleRentalSystem;
import org.opentripplanner.service.vehiclerental.model.VehicleRentalVehicle;
import org.opentripplanner.transit.model.basic.Distance;
import org.opentripplanner.transit.model.basic.Ratio;
import org.opentripplanner.transit.model.framework.FeedScopedId;
import org.opentripplanner.utils.logging.Throttle;
import org.slf4j.Logger;
import org.slf4j.LoggerFactory;

public class GbfsFreeVehicleStatusMapper {

  private static final Logger LOG = LoggerFactory.getLogger(GbfsFreeVehicleStatusMapper.class);
<<<<<<< HEAD
  private static final Throttle THROTTLE = Throttle.ofOneMinute();
=======
  private static final Throttle FUEL_PERCENT_LOG_THROTTLE = Throttle.ofOneMinute();
>>>>>>> f7d6b369

  private final VehicleRentalSystem system;

  private final Map<String, RentalVehicleType> vehicleTypes;

  public GbfsFreeVehicleStatusMapper(
    VehicleRentalSystem system,
    @Nullable Map<String, RentalVehicleType> vehicleTypes
  ) {
    this.system = system;
    this.vehicleTypes = new HashMap<>(requireNonNullElse(vehicleTypes, Map.of()));
  }

  public VehicleRentalVehicle mapFreeVehicleStatus(GBFSBike vehicle) {
    if (
      (vehicle.getStationId() == null || vehicle.getStationId().isBlank()) &&
      vehicle.getLon() != null &&
      vehicle.getLat() != null
    ) {
      VehicleRentalVehicle rentalVehicle = new VehicleRentalVehicle();
      rentalVehicle.id = new FeedScopedId(system.systemId, vehicle.getBikeId());
      rentalVehicle.system = system;
      rentalVehicle.name = new NonLocalizedString(getName(vehicle));
      rentalVehicle.longitude = vehicle.getLon();
      rentalVehicle.latitude = vehicle.getLat();
      rentalVehicle.vehicleType =
        vehicleTypes.getOrDefault(
          vehicle.getVehicleTypeId(),
          RentalVehicleType.getDefaultType(system.systemId)
        );
      rentalVehicle.isReserved = vehicle.getIsReserved() != null ? vehicle.getIsReserved() : false;
      rentalVehicle.isDisabled = vehicle.getIsDisabled() != null ? vehicle.getIsDisabled() : false;
      rentalVehicle.lastReported =
        vehicle.getLastReported() != null
          ? Instant.ofEpochSecond((long) (double) vehicle.getLastReported())
          : null;
<<<<<<< HEAD
      Ratio fuelPercent = null;
      try {
        if (vehicle.getCurrentFuelPercent() != null) {
          fuelPercent = new Ratio(vehicle.getCurrentFuelPercent());
        }
      } catch (IllegalArgumentException e) {
        THROTTLE.throttle(() ->
          LOG.warn(
            "Current fuel percent value not valid: {} - {}",
            vehicle.getCurrentFuelPercent(),
            e.getMessage()
          ));
      }
=======

      var fuelRatio = Ratio
        .ofBoxed(
          vehicle.getCurrentFuelPercent(),
          validationErrorMessage ->
            FUEL_PERCENT_LOG_THROTTLE.throttle(() ->
              LOG.warn("'currentFuelPercent' is not valid. Details: " + validationErrorMessage)
            )
        )
        .orElse(null);

>>>>>>> f7d6b369
      Distance rangeMeters = null;
      try {
        rangeMeters =
          vehicle.getCurrentRangeMeters() != null
            ? Distance.ofMeters(vehicle.getCurrentRangeMeters())
            : null;
      } catch (IllegalArgumentException e) {
        LOG.warn(
          "Current range meter value not valid: {} - {}",
          vehicle.getCurrentRangeMeters(),
          e.getMessage()
        );
      }
      // if the propulsion type has an engine current_range_meters is required
      if (
        vehicle.getVehicleTypeId() != null &&
        vehicleTypes.get(vehicle.getVehicleTypeId()) != null &&
        vehicleTypes.get(vehicle.getVehicleTypeId()).propulsionType !=
        RentalVehicleType.PropulsionType.HUMAN &&
        rangeMeters == null
      ) {
        return null;
      }
      rentalVehicle.fuel = new RentalVehicleFuel(fuelRatio, rangeMeters);
      rentalVehicle.pricingPlanId = vehicle.getPricingPlanId();
      GBFSRentalUris rentalUris = vehicle.getRentalUris();
      if (rentalUris != null) {
        String androidUri = rentalUris.getAndroid();
        String iosUri = rentalUris.getIos();
        String webUri = rentalUris.getWeb();
        rentalVehicle.rentalUris = new VehicleRentalStationUris(androidUri, iosUri, webUri);
      }

      return rentalVehicle;
    } else {
      return null;
    }
  }

  private String getName(GBFSBike vehicle) {
    var typeId = vehicle.getVehicleTypeId();
    if (typeId != null) {
      var type = vehicleTypes.get(typeId);
      if (type != null && type.name != null) {
        return type.name;
      }
    }
    return RentalVehicleType.getDefaultType(system.systemId).name;
  }
}<|MERGE_RESOLUTION|>--- conflicted
+++ resolved
@@ -24,11 +24,7 @@
 public class GbfsFreeVehicleStatusMapper {
 
   private static final Logger LOG = LoggerFactory.getLogger(GbfsFreeVehicleStatusMapper.class);
-<<<<<<< HEAD
-  private static final Throttle THROTTLE = Throttle.ofOneMinute();
-=======
   private static final Throttle FUEL_PERCENT_LOG_THROTTLE = Throttle.ofOneMinute();
->>>>>>> f7d6b369
 
   private final VehicleRentalSystem system;
 
@@ -65,21 +61,6 @@
         vehicle.getLastReported() != null
           ? Instant.ofEpochSecond((long) (double) vehicle.getLastReported())
           : null;
-<<<<<<< HEAD
-      Ratio fuelPercent = null;
-      try {
-        if (vehicle.getCurrentFuelPercent() != null) {
-          fuelPercent = new Ratio(vehicle.getCurrentFuelPercent());
-        }
-      } catch (IllegalArgumentException e) {
-        THROTTLE.throttle(() ->
-          LOG.warn(
-            "Current fuel percent value not valid: {} - {}",
-            vehicle.getCurrentFuelPercent(),
-            e.getMessage()
-          ));
-      }
-=======
 
       var fuelRatio = Ratio
         .ofBoxed(
@@ -91,7 +72,6 @@
         )
         .orElse(null);
 
->>>>>>> f7d6b369
       Distance rangeMeters = null;
       try {
         rangeMeters =
