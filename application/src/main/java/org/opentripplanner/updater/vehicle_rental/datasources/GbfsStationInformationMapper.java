--- conflicted
+++ resolved
@@ -59,9 +59,7 @@
       .withLongitude(station.getLon())
       .withLatitude(station.getLat())
       .withName(new NonLocalizedString(station.getName()))
-<<<<<<< HEAD
       .withShortName(station.getShortName())
-=======
       .withShortName(NonLocalizedString.ofNullable(station.getShortName()))
       .withAddress(station.getAddress())
       .withCrossStreet(station.getCrossStreet())
@@ -73,7 +71,6 @@
       .withIsValetStation(station.getIsValetStation() != null ? station.getIsValetStation() : false)
       // TODO: Convert geometry
       // .withStationArea(station.getStationArea())
->>>>>>> 6cc45987
       .withCapacity(station.getCapacity() != null ? station.getCapacity().intValue() : null)
       .withIsArrivingInRentalVehicleAtDestinationAllowed(allowKeepingRentedVehicleAtDestination)
       .withOverloadingAllowed(overloadingAllowed);
