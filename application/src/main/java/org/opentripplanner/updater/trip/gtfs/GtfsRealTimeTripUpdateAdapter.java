--- conflicted
+++ resolved
@@ -54,6 +54,7 @@
 import org.opentripplanner.transit.model.site.StopLocation;
 import org.opentripplanner.transit.model.timetable.RealTimeState;
 import org.opentripplanner.transit.model.timetable.RealTimeTripTimesBuilder;
+import org.opentripplanner.transit.model.timetable.ScheduledTripTimes;
 import org.opentripplanner.transit.model.timetable.Trip;
 import org.opentripplanner.transit.model.timetable.TripOnServiceDate;
 import org.opentripplanner.transit.model.timetable.TripTimes;
@@ -893,31 +894,21 @@
     ).createRealTimeFromScheduledTimes();
 
     // Update all times to mark trip times as realtime
-<<<<<<< HEAD
     // TODO: This is based on the proposal at https://github.com/google/transit/issues/490
-    for (int stopIndex = 0; stopIndex < newTripTimes.getNumStops(); stopIndex++) {
+    for (int stopIndex = 0; stopIndex < builder.numberOfStops(); stopIndex++) {
       final var addedStopTime = new AddedStopTime(stopTimeUpdates.get(stopIndex));
 
       if (addedStopTime.isSkipped()) {
-        newTripTimes.setCancelled(stopIndex);
+        builder.withCanceled(stopIndex);
       }
 
       final int arrivalDelay = addedStopTime.arrivalDelay();
       final int departureDelay = addedStopTime.departureDelay();
-      newTripTimes.updateArrivalTime(
+      builder.withArrivalTime(stopIndex, builder.getScheduledArrivalTime(stopIndex) + arrivalDelay);
+      builder.withDepartureTime(
         stopIndex,
-        newTripTimes.getScheduledArrivalTime(stopIndex) + arrivalDelay
+        builder.getScheduledDepartureTime(stopIndex) + departureDelay
       );
-      newTripTimes.updateDepartureTime(
-        stopIndex,
-        newTripTimes.getScheduledDepartureTime(stopIndex) + departureDelay
-      );
-=======
-    // TODO: should we incorporate the delay field if present?
-    for (int stopIndex = 0; stopIndex < stopTimes.size(); stopIndex++) {
-      builder.withArrivalTime(stopIndex, builder.getScheduledArrivalTime(stopIndex));
-      builder.withDepartureTime(stopIndex, builder.getScheduledDepartureTime(stopIndex));
->>>>>>> 1ebc4f9f
     }
 
     // Set service code of new trip times
