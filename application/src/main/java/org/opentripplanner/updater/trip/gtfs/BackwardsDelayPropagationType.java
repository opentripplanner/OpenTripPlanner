--- conflicted
+++ resolved
@@ -5,23 +5,8 @@
 /**
  * The backwards delay propagation type for a GTFS RT trip updater.
  */
-<<<<<<< HEAD
-public enum BackwardsDelayPropagationType {
-  /**
-   * Do not propagate delays backwards. Reject real-time updates if the times are not specified
-   * from the beginning of the trip.
-   */
-  NONE,
-
-  /**
-   * Default value. Only propagates delays backwards when it is required to ensure that the times
-   * are increasing, and it sets the NO_DATA flag on the stops so these automatically updated times
-   * are not exposed through APIs.
-   */
-=======
 public enum BackwardsDelayPropagationType implements DocumentedEnum<BackwardsDelayPropagationType> {
   NONE,
->>>>>>> 0dad13d1
   REQUIRED_NO_DATA,
   REQUIRED,
   ALWAYS;
