--- conflicted
+++ resolved
@@ -30,15 +30,10 @@
 
   private static List<KeyValue> mapStreetEdge(StreetEdge se) {
     var props = Lists.newArrayList(
-<<<<<<< HEAD
-      kv("permission", se.getPermission().toString()),
-      kv("bicycleSafetyFactor", roundTo2Decimals(se.getBicycleSafetyFactor())),
-      kv("wheelchairAccessible", se.isWheelchairAccessible())
-=======
       kv("permission", streetPermissionAsString(se.getPermission())),
       kv("bicycleSafetyFactor", roundTo2Decimals(se.getBicycleSafetyFactor())),
-      kv("noThruTraffic", noThruTrafficAsString(se))
->>>>>>> 237cf262
+      kv("noThruTraffic", noThruTrafficAsString(se)),
+      kv("wheelchairAccessible", se.isWheelchairAccessible())
     );
     if (se.hasBogusName()) {
       props.addFirst(kv("name", "%s (generated)".formatted(se.getName().toString())));
