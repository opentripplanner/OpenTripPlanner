--- conflicted
+++ resolved
@@ -108,8 +108,6 @@
     this.subwayAccessTime_s = subwayAccessTime_s;
   }
 
-<<<<<<< HEAD
-=======
   /**
    * Create a new instance for unit-testing.
    */
@@ -125,13 +123,11 @@
       graph,
       DataImportIssueStore.NOOP,
       transitPeriodLimit,
-      new DefaultFareServiceFactory(),
       150.0,
       120
     );
   }
 
->>>>>>> db8fd97d
   @Override
   public void buildGraph() {
     CalendarServiceData calendarServiceData = new CalendarServiceData();
