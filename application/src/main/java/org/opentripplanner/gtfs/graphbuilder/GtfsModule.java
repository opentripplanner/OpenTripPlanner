package org.opentripplanner.gtfs.graphbuilder;

import static org.opentripplanner.utils.color.ColorUtils.computeBrightness;

import java.awt.Color;
import java.io.IOException;
import java.io.Serializable;
import java.util.Collection;
import java.util.HashMap;
import java.util.HashSet;
import java.util.List;
import java.util.Map;
import java.util.Set;
import org.onebusaway.csv_entities.EntityHandler;
import org.onebusaway.gtfs.impl.GtfsRelationalDaoImpl;
import org.onebusaway.gtfs.model.Agency;
import org.onebusaway.gtfs.model.Area;
import org.onebusaway.gtfs.model.FareAttribute;
import org.onebusaway.gtfs.model.FareLegRule;
import org.onebusaway.gtfs.model.FareMedium;
import org.onebusaway.gtfs.model.FareProduct;
import org.onebusaway.gtfs.model.FareTransferRule;
import org.onebusaway.gtfs.model.IdentityBean;
import org.onebusaway.gtfs.model.Pathway;
import org.onebusaway.gtfs.model.RiderCategory;
import org.onebusaway.gtfs.model.Route;
import org.onebusaway.gtfs.model.ServiceCalendar;
import org.onebusaway.gtfs.model.ServiceCalendarDate;
import org.onebusaway.gtfs.model.ShapePoint;
import org.onebusaway.gtfs.model.Stop;
import org.onebusaway.gtfs.model.StopAreaElement;
import org.onebusaway.gtfs.model.Trip;
import org.onebusaway.gtfs.serialization.GtfsReader;
import org.onebusaway.gtfs.services.GenericMutableDao;
import org.onebusaway.gtfs.services.GtfsMutableRelationalDao;
import org.opentripplanner.ext.fares.impl.DefaultFareServiceFactory;
import org.opentripplanner.ext.flex.FlexTripsMapper;
import org.opentripplanner.framework.application.OTPFeature;
import org.opentripplanner.graph_builder.issue.api.DataImportIssueStore;
import org.opentripplanner.graph_builder.model.GraphBuilderModule;
import org.opentripplanner.graph_builder.module.AddTransitEntitiesToGraph;
import org.opentripplanner.graph_builder.module.ValidateAndInterpolateStopTimesForEachTrip;
import org.opentripplanner.graph_builder.module.geometry.GeometryProcessor;
import org.opentripplanner.gtfs.GenerateTripPatternsOperation;
import org.opentripplanner.gtfs.interlining.InterlineProcessor;
import org.opentripplanner.gtfs.mapping.GTFSToOtpTransitServiceMapper;
import org.opentripplanner.model.OtpTransitService;
import org.opentripplanner.model.TripStopTimes;
import org.opentripplanner.model.calendar.CalendarServiceData;
import org.opentripplanner.model.calendar.ServiceDateInterval;
import org.opentripplanner.model.impl.OtpTransitServiceBuilder;
import org.opentripplanner.routing.fares.FareServiceFactory;
import org.opentripplanner.routing.graph.Graph;
import org.opentripplanner.standalone.config.BuildConfig;
import org.opentripplanner.transit.model.framework.FeedScopedId;
import org.opentripplanner.transit.service.TimetableRepository;
import org.opentripplanner.utils.color.Brightness;
import org.slf4j.Logger;
import org.slf4j.LoggerFactory;

public class GtfsModule implements GraphBuilderModule {

  public static final Set<Class<?>> FARES_V2_CLASSES = Set.of(
    FareProduct.class,
    FareLegRule.class,
    FareTransferRule.class,
    RiderCategory.class,
    FareMedium.class,
    StopAreaElement.class,
    Area.class
  );

  private static final Logger LOG = LoggerFactory.getLogger(GtfsModule.class);
  private final EntityHandler counter = new EntityCounter();
  private final Set<String> agencyIdsSeen = new HashSet<>();
  /**
   * @see BuildConfig#transitServiceStart
   * @see BuildConfig#transitServiceEnd
   */
  private final ServiceDateInterval transitPeriodLimit;
  private final List<GtfsBundle> gtfsBundles;
  private final FareServiceFactory fareServiceFactory;

  private final TimetableRepository timetableRepository;
  private final Graph graph;
  private final DataImportIssueStore issueStore;
  private int nextAgencyId = 1; // used for generating agency IDs to resolve ID conflicts

  private final double maxStopToShapeSnapDistance;
  private final int subwayAccessTime_s;

  public GtfsModule(
    List<GtfsBundle> bundles,
    TimetableRepository timetableRepository,
    Graph graph,
    DataImportIssueStore issueStore,
    ServiceDateInterval transitPeriodLimit,
    FareServiceFactory fareServiceFactory,
    double maxStopToShapeSnapDistance,
    int subwayAccessTime_s
  ) {
    this.gtfsBundles = bundles;
    this.timetableRepository = timetableRepository;
    this.graph = graph;
    this.issueStore = issueStore;
    this.transitPeriodLimit = transitPeriodLimit;
    this.fareServiceFactory = fareServiceFactory;
    this.maxStopToShapeSnapDistance = maxStopToShapeSnapDistance;
    this.subwayAccessTime_s = subwayAccessTime_s;
  }

  /**
   * Create a new instance for unit-testing.
   */
  public static GtfsModule forTest(
    List<GtfsBundle> bundles,
    TimetableRepository timetableRepository,
    Graph graph,
    ServiceDateInterval transitPeriodLimit
  ) {
    return new GtfsModule(
      bundles,
      timetableRepository,
      graph,
      DataImportIssueStore.NOOP,
      transitPeriodLimit,
      new DefaultFareServiceFactory(),
      150.0,
      120
    );
  }

  @Override
  public void buildGraph() {
    CalendarServiceData calendarServiceData = new CalendarServiceData();

    boolean hasTransit = false;

    Map<String, GtfsBundle> feedIdsEncountered = new HashMap<>();

    try {
      for (GtfsBundle gtfsBundle : gtfsBundles) {
        GtfsMutableRelationalDao gtfsDao = loadBundle(gtfsBundle);

        final String feedId = gtfsBundle.getFeedId();
        verifyUniqueFeedId(gtfsBundle, feedIdsEncountered, feedId);

        feedIdsEncountered.put(feedId, gtfsBundle);

        GTFSToOtpTransitServiceMapper mapper = new GTFSToOtpTransitServiceMapper(
          new OtpTransitServiceBuilder(timetableRepository.getSiteRepository(), issueStore),
          feedId,
          issueStore,
          gtfsBundle.parameters().discardMinTransferTimes(),
          gtfsDao,
          gtfsBundle.parameters().stationTransferPreference()
        );
        mapper.mapStopTripAndRouteDataIntoBuilder();

        OtpTransitServiceBuilder builder = mapper.getBuilder();
        var fareRulesService = mapper.getFareRulesService();

        builder.limitServiceDays(transitPeriodLimit);

        calendarServiceData.add(builder.buildCalendarServiceData());

        if (OTPFeature.FlexRouting.isOn()) {
          builder.getFlexTripsById().addAll(FlexTripsMapper.createFlexTrips(builder, issueStore));
        }

        validateAndInterpolateStopTimesForEachTrip(
          builder.getStopTimesSortedByTrip(),
          issueStore,
          gtfsBundle.parameters().removeRepeatedStops()
        );

        // We need to run this after the cleaning of the data, as stop indices might have changed
        mapper.mapAndAddTransfersToBuilder();

        GeometryProcessor geometryProcessor = new GeometryProcessor(
          builder,
          maxStopToShapeSnapDistance,
          issueStore
        );

        // NB! The calls below have side effects - the builder state is updated!
        createTripPatterns(
          graph,
          timetableRepository,
          builder,
          calendarServiceData.getServiceIds(),
          geometryProcessor,
          issueStore
        );

        OtpTransitService otpTransitService = builder.build();

        // if this or previously processed gtfs bundle has transit that has not been filtered out
        hasTransit = hasTransit || otpTransitService.hasActiveTransit();

        addTimetableRepositoryToGraph(graph, timetableRepository, otpTransitService);

        if (gtfsBundle.parameters().blockBasedInterlining()) {
          new InterlineProcessor(
            timetableRepository.getTransferService(),
            builder.getStaySeatedNotAllowed(),
            gtfsBundle.parameters().maxInterlineDistance(),
            issueStore,
            calendarServiceData
          ).run(otpTransitService.getTripPatterns());
        }

        fareServiceFactory.processGtfs(fareRulesService, otpTransitService);
        graph.setFareService(fareServiceFactory.makeFareService());
      }
    } catch (IOException e) {
      throw new RuntimeException(e);
    } finally {
      // Note the close method of each bundle should NOT throw an exception, so this
      // code should be safe without the try/catch block.
      gtfsBundles.forEach(GtfsBundle::close);
    }

    timetableRepository.validateTimeZones();

    timetableRepository.updateCalendarServiceData(hasTransit, calendarServiceData, issueStore);
  }

  /**
   * Verifies that a feed id is not assigned twice.
   * <p>
   * Duplicates can happen in the following cases:
   *  - the feed id is configured twice in build-config.json
   *  - two GTFS feeds have the same feed_info.feed_id
   *  - a GTFS feed defines a feed_info.feed_id like '3' that collides with an auto-generated one
   * <p>
   * Debugging these cases is very confusing, so we prevent it from happening.
   */
  private static void verifyUniqueFeedId(
    GtfsBundle gtfsBundle,
    Map<String, GtfsBundle> feedIdsEncountered,
    String feedId
  ) {
    if (feedIdsEncountered.containsKey(feedId)) {
      LOG.error(
        "Feed id '{}' has been used for {} but it was already assigned to {}.",
        feedId,
        gtfsBundle,
        feedIdsEncountered.get(feedId)
      );
      throw new IllegalArgumentException("Duplicate feed id: '%s'".formatted(feedId));
    }
  }

  @Override
  public void checkInputs() {
    for (GtfsBundle bundle : gtfsBundles) {
      bundle.checkInputs();
    }
  }

  /* Private Methods */

  /**
   * This method has side effects, the {@code stopTimesByTrip} is updated.
   */
  private void validateAndInterpolateStopTimesForEachTrip(
    TripStopTimes stopTimesByTrip,
    DataImportIssueStore issueStore,
    boolean removeRepeatedStops
  ) {
    new ValidateAndInterpolateStopTimesForEachTrip(
      stopTimesByTrip,
      true,
      removeRepeatedStops,
      issueStore
    ).run();
  }

  /**
   * This method has side effects, the {@code builder} is updated with new TripPatterns.
   */
  private void createTripPatterns(
    Graph graph,
    TimetableRepository timetableRepository,
    OtpTransitServiceBuilder builder,
    Set<FeedScopedId> calServiceIds,
    GeometryProcessor geometryProcessor,
    DataImportIssueStore issueStore
  ) {
    GenerateTripPatternsOperation buildTPOp = new GenerateTripPatternsOperation(
      builder,
      issueStore,
      graph.deduplicator,
      calServiceIds,
      geometryProcessor
    );
    buildTPOp.run();
    timetableRepository.setHasFrequencyService(
      timetableRepository.hasFrequencyService() || buildTPOp.hasFrequencyBasedTrips()
    );
    timetableRepository.setHasScheduledService(
      timetableRepository.hasScheduledService() || buildTPOp.hasScheduledTrips()
    );
  }

  private void addTimetableRepositoryToGraph(
    Graph graph,
    TimetableRepository timetableRepository,
    OtpTransitService otpTransitService
  ) {
    AddTransitEntitiesToGraph.addToGraph(
      otpTransitService,
      subwayAccessTime_s,
      graph,
      timetableRepository
    );
  }

  private GtfsMutableRelationalDao loadBundle(GtfsBundle gtfsBundle) throws IOException {
    StoreImpl store = new StoreImpl(new GtfsRelationalDaoImpl());
    store.open();
<<<<<<< HEAD
    LOG.info("reading {}", gtfsBundle.feedInfo());
=======
    LOG.info("reading {}", gtfsBundle);
>>>>>>> 1732221e

    String gtfsFeedId = gtfsBundle.getFeedId();

    GtfsReader reader = new GtfsReader();
    reader.setInputSource(gtfsBundle.getCsvInputSource());
    reader.setEntityStore(store);
    reader.setInternStrings(true);
    reader.setDefaultAgencyId(gtfsFeedId);

    if (LOG.isDebugEnabled()) reader.addEntityHandler(counter);

    for (Class<?> entityClass : reader.getEntityClasses()) {
      if (skipEntityClass(entityClass)) {
        LOG.info("Skipping entity: {}", entityClass.getName());
        continue;
      }
      LOG.info("Reading entity: {}", entityClass.getName());
      reader.readEntities(entityClass);
      store.flush();
      // NOTE that agencies are first in the list and read before all other entity types, so it is effective to
      // set the agencyId here. Each feed ("bundle") is loaded by a separate reader, so there is no risk of
      // agency mappings accumulating.
      if (entityClass == Agency.class) {
        for (Agency agency : reader.getAgencies()) {
          String agencyId = agency.getId();
          LOG.info("This Agency has the ID {}", agencyId);
          // Somehow, when the agency's id field is missing, OBA replaces it with the agency's name.
          // TODO Figure out how and why this is happening.
          if (agencyId == null || agencyIdsSeen.contains(gtfsFeedId + agencyId)) {
            // Loop in case generated name is already in use.
            String generatedAgencyId = null;
            while (generatedAgencyId == null || agencyIdsSeen.contains(generatedAgencyId)) {
              generatedAgencyId = "F" + nextAgencyId;
              nextAgencyId++;
            }
            LOG.warn(
              "The agency ID '{}' was already seen, or I think it's bad. Replacing with '{}'.",
              agencyId,
              generatedAgencyId
            );
            reader.addAgencyIdMapping(agencyId, generatedAgencyId); // NULL key should work
            agency.setId(generatedAgencyId);
            agencyId = generatedAgencyId;
          }
          if (agencyId != null) agencyIdsSeen.add(gtfsFeedId + agencyId);
        }
      }
    }

    for (ShapePoint shapePoint : store.getAllEntitiesForType(ShapePoint.class)) {
      shapePoint.getShapeId().setAgencyId(reader.getDefaultAgencyId());
    }
    for (Route route : store.getAllEntitiesForType(Route.class)) {
      route.getId().setAgencyId(reader.getDefaultAgencyId());
      generateRouteColor(route);
    }
    for (Stop stop : store.getAllEntitiesForType(Stop.class)) {
      stop.getId().setAgencyId(reader.getDefaultAgencyId());
    }
    for (Trip trip : store.getAllEntitiesForType(Trip.class)) {
      trip.getId().setAgencyId(reader.getDefaultAgencyId());
    }
    for (ServiceCalendar serviceCalendar : store.getAllEntitiesForType(ServiceCalendar.class)) {
      serviceCalendar.getServiceId().setAgencyId(reader.getDefaultAgencyId());
    }
    for (ServiceCalendarDate serviceCalendarDate : store.getAllEntitiesForType(
      ServiceCalendarDate.class
    )) {
      serviceCalendarDate.getServiceId().setAgencyId(reader.getDefaultAgencyId());
    }
    for (FareAttribute fareAttribute : store.getAllEntitiesForType(FareAttribute.class)) {
      fareAttribute.getId().setAgencyId(reader.getDefaultAgencyId());
    }
    for (var fareProduct : store.getAllEntitiesForType(FareProduct.class)) {
      fareProduct.getId().setAgencyId(reader.getDefaultAgencyId());
    }
    for (var transferRule : store.getAllEntitiesForType(FareTransferRule.class)) {
      if (transferRule.getFareProductId() != null) {
        transferRule.getFareProductId().setAgencyId(reader.getDefaultAgencyId());
      }
      if (transferRule.getFromLegGroupId() != null) {
        transferRule.getFromLegGroupId().setAgencyId(reader.getDefaultAgencyId());
      }
      if (transferRule.getToLegGroupId() != null) {
        transferRule.getToLegGroupId().setAgencyId(reader.getDefaultAgencyId());
      }
    }
    for (var transferRule : store.getAllEntitiesForType(FareLegRule.class)) {
      transferRule.getFareProductId().setAgencyId(reader.getDefaultAgencyId());
    }
    for (Pathway pathway : store.getAllEntitiesForType(Pathway.class)) {
      pathway.getId().setAgencyId(reader.getDefaultAgencyId());
    }

    store.close();
    return store.dao;
  }

  /**
   * Since GTFS Fares V2 is a very new, constantly evolving standard there might be a lot of errors
   * in the data. We only want to try to parse them when the feature flag is explicitly enabled as
   * it can easily lead to graph build failures.
   */
  private boolean skipEntityClass(Class<?> entityClass) {
    return OTPFeature.FaresV2.isOff() && FARES_V2_CLASSES.contains(entityClass);
  }

  /**
   * Generates routeText colors for routes with routeColor and without routeTextColor
   * <p>
   * If a route doesn't have color or already has routeColor and routeTextColor nothing is done.
   * <p>
   * textColor can be black or white. White for dark colors and black for light colors of
   * routeColor.
   */
  private void generateRouteColor(Route route) {
    String routeColor = route.getColor();
    //No route color - skipping
    if (routeColor == null) {
      return;
    }
    String textColor = route.getTextColor();
    //Route already has text color skipping
    if (textColor != null) {
      return;
    }

    Color routeColorColor = Color.decode("#" + routeColor);
    if (computeBrightness(routeColorColor) == Brightness.LIGHT) {
      textColor = "000000";
    } else {
      textColor = "FFFFFF";
    }
    route.setTextColor(textColor);
  }

  private static class StoreImpl implements GenericMutableDao {

    private final GtfsMutableRelationalDao dao;

    StoreImpl(GtfsMutableRelationalDao dao) {
      this.dao = dao;
    }

    @Override
    public void open() {
      dao.open();
    }

    @Override
    public void saveEntity(Object entity) {
      dao.saveEntity(entity);
    }

    @Override
    public void updateEntity(Object entity) {
      throw new UnsupportedOperationException();
    }

    @Override
    public void saveOrUpdateEntity(Object entity) {
      throw new UnsupportedOperationException();
    }

    @Override
    public <K extends Serializable, T extends IdentityBean<K>> void removeEntity(T entity) {
      throw new UnsupportedOperationException();
    }

    @Override
    public <T> void clearAllEntitiesForType(Class<T> type) {
      throw new UnsupportedOperationException();
    }

    @Override
    public void flush() {
      dao.flush();
    }

    @Override
    public void close() {
      dao.close();
    }

    @Override
    public <T> Collection<T> getAllEntitiesForType(Class<T> type) {
      return dao.getAllEntitiesForType(type);
    }

    @Override
    public <T> T getEntityForId(Class<T> type, Serializable id) {
      return dao.getEntityForId(type, id);
    }
  }

  private static class EntityCounter implements EntityHandler {

    private final Map<Class<?>, Integer> count = new HashMap<>();

    @Override
    public void handleEntity(Object bean) {
      int count = incrementCount(bean.getClass());
      if (count % 1000000 == 0) if (LOG.isDebugEnabled()) {
        String name = bean.getClass().getName();
        int index = name.lastIndexOf('.');
        if (index != -1) name = name.substring(index + 1);
        LOG.debug("loading {}: {}", name, count);
      }
    }

    private int incrementCount(Class<?> entityType) {
      Integer value = count.get(entityType);
      if (value == null) {
        value = 0;
      }
      value++;
      count.put(entityType, value);
      return value;
    }
  }
}<|MERGE_RESOLUTION|>--- conflicted
+++ resolved
@@ -320,11 +320,7 @@
   private GtfsMutableRelationalDao loadBundle(GtfsBundle gtfsBundle) throws IOException {
     StoreImpl store = new StoreImpl(new GtfsRelationalDaoImpl());
     store.open();
-<<<<<<< HEAD
     LOG.info("reading {}", gtfsBundle.feedInfo());
-=======
-    LOG.info("reading {}", gtfsBundle);
->>>>>>> 1732221e
 
     String gtfsFeedId = gtfsBundle.getFeedId();
 
