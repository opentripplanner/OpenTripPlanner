package org.opentripplanner.graph_builder.module.configure;

import static org.opentripplanner.datastore.api.FileType.DEM;

import dagger.Module;
import dagger.Provides;
import jakarta.inject.Singleton;
import java.io.File;
import java.util.ArrayList;
import java.util.List;
import javax.annotation.Nullable;
import org.opentripplanner.datastore.api.DataSource;
import org.opentripplanner.ext.dataoverlay.EdgeUpdaterModule;
import org.opentripplanner.ext.dataoverlay.configure.DataOverlayFactory;
import org.opentripplanner.ext.stopconsolidation.StopConsolidationModule;
import org.opentripplanner.ext.stopconsolidation.StopConsolidationRepository;
import org.opentripplanner.ext.transferanalyzer.DirectTransferAnalyzer;
import org.opentripplanner.graph_builder.GraphBuilderDataSources;
import org.opentripplanner.graph_builder.issue.api.DataImportIssueStore;
import org.opentripplanner.graph_builder.issue.api.DataImportIssueSummary;
import org.opentripplanner.graph_builder.issue.report.DataImportIssueReporter;
import org.opentripplanner.graph_builder.issue.service.DefaultDataImportIssueStore;
import org.opentripplanner.graph_builder.model.ConfiguredDataSource;
import org.opentripplanner.graph_builder.module.DirectTransferGenerator;
import org.opentripplanner.graph_builder.module.RouteToCentroidStationIdsValidator;
import org.opentripplanner.graph_builder.module.StreetLinkerModule;
import org.opentripplanner.graph_builder.module.islandpruning.PruneIslands;
import org.opentripplanner.graph_builder.module.ned.DegreeGridNEDTileSource;
import org.opentripplanner.graph_builder.module.ned.ElevationModule;
import org.opentripplanner.graph_builder.module.ned.GeotiffGridCoverageFactoryImpl;
import org.opentripplanner.graph_builder.module.ned.NEDGridCoverageFactoryImpl;
import org.opentripplanner.graph_builder.module.ned.parameter.DemExtractParameters;
import org.opentripplanner.graph_builder.module.osm.OsmModule;
import org.opentripplanner.graph_builder.module.osm.parameters.OsmExtractParameters;
import org.opentripplanner.graph_builder.services.ned.ElevationGridCoverageFactory;
import org.opentripplanner.gtfs.graphbuilder.GtfsBundle;
import org.opentripplanner.gtfs.graphbuilder.GtfsModule;
import org.opentripplanner.netex.NetexModule;
import org.opentripplanner.netex.configure.NetexConfigure;
import org.opentripplanner.osm.DefaultOsmProvider;
import org.opentripplanner.osm.OsmProvider;
import org.opentripplanner.routing.api.request.preference.WalkPreferences;
import org.opentripplanner.routing.fares.FareServiceFactory;
import org.opentripplanner.routing.graph.Graph;
import org.opentripplanner.service.osminfo.OsmInfoGraphBuildRepository;
import org.opentripplanner.service.vehicleparking.VehicleParkingRepository;
import org.opentripplanner.standalone.config.BuildConfig;
import org.opentripplanner.street.model.StreetLimitationParameters;
import org.opentripplanner.transit.service.TimetableRepository;

/**
 * Configure all modules that are not simple enough to be injected.
 */
@Module
public class GraphBuilderModules {

  @Provides
  @Singleton
  static OsmModule provideOsmModule(
    GraphBuilderDataSources dataSources,
    BuildConfig config,
    Graph graph,
    OsmInfoGraphBuildRepository osmInfoGraphBuildRepository,
    VehicleParkingRepository vehicleParkingRepository,
    DataImportIssueStore issueStore,
    StreetLimitationParameters streetLimitationParameters
  ) {
    List<OsmProvider> providers = new ArrayList<>();
    for (ConfiguredDataSource<
      OsmExtractParameters
    > osmConfiguredDataSource : dataSources.getOsmConfiguredDatasource()) {
      providers.add(
        new DefaultOsmProvider(
          osmConfiguredDataSource.dataSource(),
          osmConfiguredDataSource.config().osmTagMapper(),
          osmConfiguredDataSource.config().timeZone(),
          osmConfiguredDataSource.config().includeOsmSubwayEntrances(),
          config.osmCacheDataInMem,
          issueStore
        )
      );
    }

    return OsmModule.of(providers, graph, osmInfoGraphBuildRepository, vehicleParkingRepository)
      .withEdgeNamer(config.edgeNamer)
      .withAreaVisibility(config.areaVisibility)
      .withPlatformEntriesLinking(config.platformEntriesLinking)
      .withStaticParkAndRide(config.staticParkAndRide)
      .withStaticBikeParkAndRide(config.staticBikeParkAndRide)
      .withMaxAreaNodes(config.maxAreaNodes)
      .withBoardingAreaRefTags(config.boardingLocationTags)
      .withIncludeOsmSubwayEntrances(config.osmDefaults.includeOsmSubwayEntrances())
      .withIssueStore(issueStore)
      .withStreetLimitationParameters(streetLimitationParameters)
      .build();
  }

  @Provides
  @Singleton
  static GtfsModule provideGtfsModule(
    GraphBuilderDataSources dataSources,
    BuildConfig config,
    Graph graph,
    TimetableRepository timetableRepository,
    DataImportIssueStore issueStore,
    FareServiceFactory fareServiceFactory
  ) {
    List<GtfsBundle> gtfsBundles = new ArrayList<>();
    for (var gtfsData : dataSources.getGtfsConfiguredDatasource()) {
      gtfsBundles.add(new GtfsBundle(gtfsData.dataSource(), gtfsData.config()));
    }
    return new GtfsModule(
      gtfsBundles,
      timetableRepository,
      graph,
      issueStore,
      config.getTransitServicePeriod(),
<<<<<<< HEAD
      fareServiceFactory
    );
  }

  @Provides
  @Singleton
  static EmissionsModule provideEmissionsModule(
    GraphBuilderDataSources dataSources,
    BuildConfig config,
    @Nullable EmissionsDataModel emissionsDataModel,
    DataImportIssueStore issueStore
  ) {
    return new EmissionsModule(
      dataSources.getGtfsConfiguredDatasource(),
      config,
      emissionsDataModel,
      issueStore
=======
      config.fareServiceFactory,
      config.maxStopToShapeSnapDistance,
      config.getSubwayAccessTimeSeconds()
>>>>>>> db8fd97d
    );
  }

  @Provides
  @Singleton
  static NetexModule provideNetexModule(
    GraphBuilderDataSources dataSources,
    BuildConfig config,
    Graph graph,
    TimetableRepository timetableRepository,
    VehicleParkingRepository parkingService,
    DataImportIssueStore issueStore
  ) {
    return new NetexConfigure(config).createNetexModule(
      dataSources.getNetexConfiguredDatasource(),
      timetableRepository,
      parkingService,
      graph,
      issueStore
    );
  }

  @Provides
  @Singleton
  static StreetLinkerModule provideStreetLinkerModule(
    BuildConfig config,
    Graph graph,
    VehicleParkingRepository parkingRepository,
    TimetableRepository timetableRepository,
    DataImportIssueStore issueStore
  ) {
    return new StreetLinkerModule(
      graph,
      parkingRepository,
      timetableRepository,
      issueStore,
      config.areaVisibility,
      config.maxAreaNodes
    );
  }

  @Provides
  @Singleton
  static PruneIslands providePruneIslands(
    BuildConfig config,
    Graph graph,
    VehicleParkingRepository parkingRepository,
    TimetableRepository timetableRepository,
    DataImportIssueStore issueStore
  ) {
    PruneIslands pruneIslands = new PruneIslands(
      graph,
      timetableRepository,
      issueStore,
      new StreetLinkerModule(
        graph,
        parkingRepository,
        timetableRepository,
        issueStore,
        config.areaVisibility,
        config.maxAreaNodes
      )
    );
    pruneIslands.setPruningThresholdIslandWithoutStops(
      config.islandPruning.pruningThresholdIslandWithoutStops
    );
    pruneIslands.setPruningThresholdIslandWithStops(
      config.islandPruning.pruningThresholdIslandWithStops
    );
    pruneIslands.setAdaptivePruningFactor(config.islandPruning.adaptivePruningFactor);
    pruneIslands.setAdaptivePruningDistance(config.islandPruning.adaptivePruningDistance);
    return pruneIslands;
  }

  @Provides
  @Singleton
  static List<ElevationModule> provideElevationModules(
    BuildConfig config,
    GraphBuilderDataSources dataSources,
    Graph graph,
    OsmModule osmModule,
    DataImportIssueStore issueStore
  ) {
    List<ElevationModule> result = new ArrayList<>();
    List<ElevationGridCoverageFactory> gridCoverageFactories = new ArrayList<>();
    if (config.elevationBucket != null) {
      gridCoverageFactories.add(
        createNedElevationFactory(new File(dataSources.getCacheDirectory(), "ned"), config)
      );
    } else if (dataSources.has(DEM)) {
      gridCoverageFactories.addAll(
        createDemGeotiffGridCoverageFactories(dataSources.getDemConfiguredDatasource())
      );
    }
    // Refactoring this class, it was made clear that this allows for adding multiple elevation
    // modules to the same graph builder. We do not actually know if this is supported by the
    // ElevationModule class.
    for (ElevationGridCoverageFactory it : gridCoverageFactories) {
      result.add(
        createElevationModule(
          config,
          graph,
          issueStore,
          it,
          osmModule,
          dataSources.getCacheDirectory()
        )
      );
    }
    return result;
  }

  @Provides
  @Singleton
  static DirectTransferGenerator provideDirectTransferGenerator(
    BuildConfig config,
    Graph graph,
    TimetableRepository timetableRepository,
    DataImportIssueStore issueStore
  ) {
    return new DirectTransferGenerator(
      graph,
      timetableRepository,
      issueStore,
      config.maxTransferDuration,
      config.transferRequests,
      config.transferParametersForMode
    );
  }

  @Provides
  @Singleton
  static DirectTransferAnalyzer provideDirectTransferAnalyzer(
    BuildConfig config,
    Graph graph,
    TimetableRepository timetableRepository,
    DataImportIssueStore issueStore
  ) {
    return new DirectTransferAnalyzer(
      graph,
      timetableRepository,
      issueStore,
      config.maxTransferDuration.toSeconds() * WalkPreferences.DEFAULT.speed()
    );
  }

  @Provides
  @Singleton
  static EdgeUpdaterModule provideDataOverlayFactory(BuildConfig config, Graph graph) {
    return DataOverlayFactory.create(graph, config.dataOverlay);
  }

  @Provides
  @Singleton
  static DataImportIssueStore provideDataImportIssuesStore() {
    return new DefaultDataImportIssueStore();
  }

  @Provides
  @Singleton
  static DataImportIssueReporter provideDataImportIssuesToHTML(
    GraphBuilderDataSources dataSources,
    BuildConfig config,
    DataImportIssueStore issueStore
  ) {
    return new DataImportIssueReporter(
      issueStore,
      dataSources.getBuildReportDir(),
      config.maxDataImportIssuesPerFile
    );
  }

  @Provides
  @Singleton
  static DataImportIssueSummary providesDataImportIssueSummary(DataImportIssueStore issueStore) {
    return new DataImportIssueSummary(issueStore.listIssues());
  }

  @Provides
  @Singleton
  @Nullable
  static StopConsolidationModule providesStopConsolidationModule(
    TimetableRepository timetableRepository,
    @Nullable StopConsolidationRepository repo,
    GraphBuilderDataSources dataSources
  ) {
    return dataSources
      .stopConsolidation()
      .map(ds -> StopConsolidationModule.of(timetableRepository, repo, ds))
      .orElse(null);
  }

  @Provides
  @Singleton
  @Nullable
  static RouteToCentroidStationIdsValidator routeToCentroidStationIdValidator(
    DataImportIssueStore issueStore,
    BuildConfig config,
    TimetableRepository timetableRepository
  ) {
    var ids = config.transitRouteToStationCentroid();
    return ids.isEmpty()
      ? null
      : new RouteToCentroidStationIdsValidator(issueStore, ids, timetableRepository);
  }

  /* private methods */

  private static ElevationGridCoverageFactory createNedElevationFactory(
    File nedCacheDirectory,
    BuildConfig config
  ) {
    // Download the elevation tiles from an Amazon S3 bucket
    DegreeGridNEDTileSource awsTileSource = new DegreeGridNEDTileSource();
    awsTileSource.awsAccessKey = config.elevationBucket.accessKey;
    awsTileSource.awsSecretKey = config.elevationBucket.secretKey;
    awsTileSource.awsBucketName = config.elevationBucket.bucketName;

    return new NEDGridCoverageFactoryImpl(nedCacheDirectory, awsTileSource);
  }

  private static List<ElevationGridCoverageFactory> createDemGeotiffGridCoverageFactories(
    Iterable<ConfiguredDataSource<DemExtractParameters>> dataSources
  ) {
    List<ElevationGridCoverageFactory> elevationGridCoverageFactories = new ArrayList<>();
    for (ConfiguredDataSource<DemExtractParameters> demSource : dataSources) {
      double elevationUnitMultiplier = demSource.config().elevationUnitMultiplier();
      elevationGridCoverageFactories.add(
        createGeotiffGridCoverageFactoryImpl(demSource.dataSource(), elevationUnitMultiplier)
      );
    }
    return elevationGridCoverageFactories;
  }

  private static ElevationModule createElevationModule(
    BuildConfig config,
    Graph graph,
    DataImportIssueStore issueStore,
    ElevationGridCoverageFactory it,
    OsmModule osmModule,
    File cacheDirectory
  ) {
    var cachedElevationsFile = new File(cacheDirectory, "cached_elevations.obj");

    return new ElevationModule(
      it,
      graph,
      issueStore,
      cachedElevationsFile,
      osmModule.elevationDataOutput(),
      config.readCachedElevations,
      config.writeCachedElevations,
      config.distanceBetweenElevationSamples,
      config.maxElevationPropagationMeters,
      config.includeEllipsoidToGeoidDifference,
      config.multiThreadElevationCalculations
    );
  }

  private static ElevationGridCoverageFactory createGeotiffGridCoverageFactoryImpl(
    DataSource demSource,
    double elevationUnitMultiplier
  ) {
    return new GeotiffGridCoverageFactoryImpl(demSource, elevationUnitMultiplier);
  }
}<|MERGE_RESOLUTION|>--- conflicted
+++ resolved
@@ -115,29 +115,9 @@
       graph,
       issueStore,
       config.getTransitServicePeriod(),
-<<<<<<< HEAD
-      fareServiceFactory
-    );
-  }
-
-  @Provides
-  @Singleton
-  static EmissionsModule provideEmissionsModule(
-    GraphBuilderDataSources dataSources,
-    BuildConfig config,
-    @Nullable EmissionsDataModel emissionsDataModel,
-    DataImportIssueStore issueStore
-  ) {
-    return new EmissionsModule(
-      dataSources.getGtfsConfiguredDatasource(),
-      config,
-      emissionsDataModel,
-      issueStore
-=======
-      config.fareServiceFactory,
+      fareServiceFactory,
       config.maxStopToShapeSnapDistance,
       config.getSubwayAccessTimeSeconds()
->>>>>>> db8fd97d
     );
   }
 
