package org.opentripplanner.graph_builder.module.osm;

import static org.opentripplanner.graph_builder.module.osm.LinearBarrierNodeType.NORMAL;
import static org.opentripplanner.graph_builder.module.osm.LinearBarrierNodeType.SPLIT;
import static org.opentripplanner.osm.model.TraverseDirection.BACKWARD;
import static org.opentripplanner.osm.model.TraverseDirection.DIRECTIONLESS;
import static org.opentripplanner.osm.model.TraverseDirection.FORWARD;

import com.google.common.collect.ImmutableMultimap;
import com.google.common.collect.Iterables;
import com.google.common.collect.Multimap;
import gnu.trove.iterator.TLongIterator;
import java.util.ArrayList;
import java.util.Collection;
import java.util.HashMap;
import java.util.List;
import java.util.Map;
import java.util.Objects;
import java.util.Optional;
import javax.annotation.Nullable;
import org.locationtech.jts.geom.Coordinate;
import org.locationtech.jts.geom.Geometry;
import org.locationtech.jts.geom.LineString;
import org.opentripplanner.framework.application.OTPFeature;
import org.opentripplanner.framework.geometry.GeometryUtils;
import org.opentripplanner.framework.geometry.SphericalDistanceLibrary;
import org.opentripplanner.framework.i18n.I18NString;
import org.opentripplanner.graph_builder.issue.api.DataImportIssueStore;
import org.opentripplanner.graph_builder.issue.api.Issue;
import org.opentripplanner.graph_builder.model.GraphBuilderModule;
import org.opentripplanner.graph_builder.module.osm.parameters.OsmProcessingParameters;
import org.opentripplanner.osm.OsmProvider;
import org.opentripplanner.osm.model.OsmEntity;
import org.opentripplanner.osm.model.OsmLevel;
import org.opentripplanner.osm.model.OsmNode;
import org.opentripplanner.osm.model.OsmWay;
import org.opentripplanner.osm.model.TraverseDirection;
import org.opentripplanner.osm.wayproperty.WayPropertiesPair;
import org.opentripplanner.routing.graph.Graph;
import org.opentripplanner.routing.util.ElevationUtils;
import org.opentripplanner.service.osminfo.OsmInfoGraphBuildRepository;
import org.opentripplanner.service.osminfo.model.Platform;
import org.opentripplanner.service.streetdecorator.OsmStreetDecoratorRepository;
import org.opentripplanner.service.streetdecorator.model.EdgeLevelInfo;
import org.opentripplanner.service.streetdecorator.model.VertexLevelInfo;
import org.opentripplanner.service.vehicleparking.VehicleParkingRepository;
import org.opentripplanner.service.vehicleparking.model.VehicleParking;
import org.opentripplanner.street.model.StreetLimitationParameters;
import org.opentripplanner.street.model.StreetTraversalPermission;
import org.opentripplanner.street.model.edge.Edge;
import org.opentripplanner.street.model.edge.StreetEdge;
import org.opentripplanner.street.model.edge.StreetEdgeBuilder;
import org.opentripplanner.street.model.vertex.BarrierVertex;
import org.opentripplanner.street.model.vertex.IntersectionVertex;
import org.opentripplanner.street.model.vertex.OsmVertex;
import org.opentripplanner.street.model.vertex.Vertex;
import org.opentripplanner.utils.logging.ProgressTracker;
import org.slf4j.Logger;
import org.slf4j.LoggerFactory;

/**
 * Builds a street graph from OpenStreetMap data.
 */
public class OsmModule implements GraphBuilderModule {

  private static final Logger LOG = LoggerFactory.getLogger(OsmModule.class);

  private final Map<Vertex, Double> elevationData = new HashMap<>();

  /**
   * Providers of OSM data.
   */
  private final List<OsmProvider> providers;
  private final Graph graph;
  private final OsmInfoGraphBuildRepository osmInfoGraphBuildRepository;

  private final OsmStreetDecoratorRepository osmStreetDecoratorRepository;

  private final VehicleParkingRepository parkingRepository;

  private final DataImportIssueStore issueStore;
  private final OsmProcessingParameters params;
  private final SafetyValueNormalizer normalizer;
  private final StreetLimitationParameters streetLimitationParameters;

  OsmModule(
    Collection<OsmProvider> providers,
    Graph graph,
    OsmInfoGraphBuildRepository osmInfoGraphBuildRepository,
    OsmStreetDecoratorRepository osmStreetDecoratorRepository,
    VehicleParkingRepository parkingRepository,
    DataImportIssueStore issueStore,
    StreetLimitationParameters streetLimitationParameters,
    OsmProcessingParameters params
  ) {
    this.providers = List.copyOf(providers);
    this.graph = graph;
    this.osmInfoGraphBuildRepository = osmInfoGraphBuildRepository;
    this.osmStreetDecoratorRepository = osmStreetDecoratorRepository;
    this.parkingRepository = parkingRepository;
    this.issueStore = issueStore;
    this.params = params;
    this.normalizer = new SafetyValueNormalizer(graph, issueStore);
    this.streetLimitationParameters = Objects.requireNonNull(streetLimitationParameters);
  }

  public static OsmModuleBuilder of(
    Collection<OsmProvider> providers,
    Graph graph,
    OsmInfoGraphBuildRepository osmInfoGraphBuildRepository,
    VehicleParkingRepository vehicleParkingRepository
  ) {
    return new OsmModuleBuilder(
      providers,
      graph,
      osmInfoGraphBuildRepository,
      vehicleParkingRepository
    );
  }

  public static OsmModuleBuilder of(
    OsmProvider provider,
    Graph graph,
    OsmInfoGraphBuildRepository osmInfoGraphBuildRepository,
    VehicleParkingRepository vehicleParkingRepository
  ) {
    return of(List.of(provider), graph, osmInfoGraphBuildRepository, vehicleParkingRepository);
  }

  @Override
  public void buildGraph() {
    // the OsmDatabase contains very large collections and should _not_ be stored as an instance
    // variable of this class, because this prevents it from being garbage collected at the end of
    // this method.
    var osmdb = new OsmDatabase(issueStore);
    var vertexGenerator = new VertexGenerator(
      osmdb,
      graph,
      params.boardingAreaRefTags(),
      params.includeOsmSubwayEntrances(),
      issueStore
    );
    for (var provider : providers) {
      LOG.info("Gathering OSM from provider: {}", provider);
      LOG.info(
        "Using OSM way configuration from {}.",
        provider.getOsmTagMapper().getClass().getSimpleName()
      );
      provider.readOsm(osmdb);
    }
    osmdb.postLoad();

    LOG.info("Building street graph from OSM");
    build(osmdb, vertexGenerator);
    graph.hasStreets = true;
    streetLimitationParameters.initMaxCarSpeed(getMaxCarSpeed());
    streetLimitationParameters.initMaxAreaNodes(params.maxAreaNodes());
  }

  @Override
  public void checkInputs() {
    for (var provider : providers) {
      provider.checkInputs();
    }
  }

  public Map<Vertex, Double> elevationDataOutput() {
    return elevationData;
  }

  private void build(OsmDatabase osmdb, VertexGenerator vertexGenerator) {
    var parkingProcessor = new ParkingProcessor(graph, issueStore, (node, way) ->
      vertexGenerator.getVertexForOsmNode(node, way, SPLIT)
    );

    var parkingLots = new ArrayList<VehicleParking>();

    if (params.staticParkAndRide()) {
      var carParkingNodes = parkingProcessor.buildParkAndRideNodes(
        osmdb.getCarParkingNodes(),
        true
      );
      parkingLots.addAll(carParkingNodes);
    }
    if (params.staticBikeParkAndRide()) {
      var bikeParkingNodes = parkingProcessor.buildParkAndRideNodes(
        osmdb.getBikeParkingNodes(),
        false
      );
      parkingLots.addAll(bikeParkingNodes);
    }

    for (OsmArea area : Iterables.concat(
      osmdb.getWalkableAreas(),
      osmdb.getParkAndRideAreas(),
      osmdb.getBikeParkingAreas()
    )) setWayName(area.parent);

    // figure out which nodes that are actually intersections
    vertexGenerator.initIntersectionNodes();
    vertexGenerator.initNodesInBarrierWays();

    buildBasicGraph(osmdb, vertexGenerator);
    buildWalkableAreas(osmdb, vertexGenerator, !params.areaVisibility());
    buildBarrierEdges(vertexGenerator);
    validateBarriers();

    if (params.staticParkAndRide()) {
      List<OsmAreaGroup> areaGroups = groupAreas(
        osmdb,
        osmdb.getParkAndRideAreas(),
        ImmutableMultimap.of()
      );
      var carParkingAreas = parkingProcessor.buildParkAndRideAreas(areaGroups);
      parkingLots.addAll(carParkingAreas);
      LOG.info("Created {} car P+R areas.", carParkingAreas.size());
    }
    if (params.staticBikeParkAndRide()) {
      List<OsmAreaGroup> areaGroups = groupAreas(
        osmdb,
        osmdb.getBikeParkingAreas(),
        ImmutableMultimap.of()
      );
      var bikeParkingAreas = parkingProcessor.buildBikeParkAndRideAreas(areaGroups);
      parkingLots.addAll(bikeParkingAreas);
      LOG.info("Created {} bike P+R areas", bikeParkingAreas.size());
    }

    if (!parkingLots.isEmpty()) {
      parkingRepository.updateVehicleParking(parkingLots, List.of());
    }

    var elevatorProcessor = new ElevatorProcessor(issueStore, osmdb, vertexGenerator);
    elevatorProcessor.buildElevatorEdges(graph);

    TurnRestrictionUnifier.unifyTurnRestrictions(osmdb, issueStore, osmInfoGraphBuildRepository);

    params.edgeNamer().postprocess();

    normalizer.applySafetyFactors();
  }

  /**
   * Returns the length of the geometry in meters.
   */
  private static double getGeometryLengthMeters(Geometry geometry) {
    Coordinate[] coordinates = geometry.getCoordinates();
    double d = 0;
    for (int i = 1; i < coordinates.length; ++i) {
      d += SphericalDistanceLibrary.distance(coordinates[i - 1], coordinates[i]);
    }
    return d;
  }

  private List<OsmAreaGroup> groupAreas(
    OsmDatabase osmdb,
    Collection<OsmArea> areas,
    Multimap<OsmNode, OsmWay> barriers
  ) {
    Map<OsmArea, OsmLevel> areasLevels = new HashMap<>(areas.size());
    for (OsmArea area : areas) {
      areasLevels.put(area, osmdb.getLevelForWay(area.parent));
    }
    return OsmAreaGroup.groupAreas(areasLevels, barriers);
  }

  private void buildWalkableAreas(
    OsmDatabase osmdb,
    VertexGenerator vertexGenerator,
    boolean skipVisibility
  ) {
    if (skipVisibility) {
      LOG.info(
        "Skipping visibility graph construction for walkable areas and using just area rings for edges."
      );
    } else {
      LOG.info("Building visibility graphs for walkable areas.");
    }
    List<OsmAreaGroup> areaGroups = groupAreas(
      osmdb,
      osmdb.getWalkableAreas(),
      vertexGenerator.nodesInBarrierWays()
    );
    WalkableAreaBuilder walkableAreaBuilder = new WalkableAreaBuilder(
      graph,
      osmdb,
      osmInfoGraphBuildRepository,
      vertexGenerator,
      params.edgeNamer(),
      normalizer,
      issueStore,
      params.maxAreaNodes(),
      params.platformEntriesLinking(),
      params.boardingAreaRefTags()
    );
    if (skipVisibility) {
      for (OsmAreaGroup group : areaGroups) {
        walkableAreaBuilder.buildWithoutVisibility(group);
      }
    } else {
      ProgressTracker progress = ProgressTracker.track(
        "Build visibility graph for areas",
        50,
        areaGroups.size()
      );
      for (OsmAreaGroup group : areaGroups) {
        walkableAreaBuilder.buildWithVisibility(group);
        //Keep lambda! A method-ref would log incorrect class and line number
        //noinspection Convert2MethodRef
        progress.step(m -> LOG.info(m));
      }
      LOG.info(progress.completeMessage());
    }

    if (skipVisibility) {
      LOG.info("Done building rings for walkable areas.");
    } else {
      LOG.info("Done building visibility graphs for walkable areas.");
    }
  }

  private void buildBasicGraph(OsmDatabase osmdb, VertexGenerator vertexGenerator) {
    /* build the street segment graph from OSM ways */
    long wayCount = osmdb.getWays().size();
    ProgressTracker progress = ProgressTracker.track("Build street graph", 5_000, wayCount);
    LOG.info(progress.startMessage());
    var escalatorProcessor = new EscalatorProcessor(issueStore);

    WAY: for (OsmWay way : osmdb.getWays()) {
      WayPropertiesPair wayData = way.getOsmProvider().getWayPropertySet().getDataForWay(way);
      setWayName(way);

      var forwardPermission = wayData.forward().getPermission();
      var backwardPermission = wayData.backward().getPermission();

      if (
        !way.isRoutable() ||
        (forwardPermission.allowsNothing() && backwardPermission.allowsNothing())
      ) {
        continue;
      }

      // handle duplicate nodes in OSM ways
      // this is a workaround for crappy OSM data quality
      ArrayList<Long> nodes = new ArrayList<>(way.getNodeRefs().size());
      long last = -1;
      double lastLat = -1, lastLon = -1;
      String lastLevel = null;
      for (TLongIterator iter = way.getNodeRefs().iterator(); iter.hasNext();) {
        long nodeId = iter.next();
        OsmNode node = osmdb.getNode(nodeId);
        if (node == null) continue WAY;
        boolean levelsDiffer = false;
        String level = node.getTag("level");
        if (lastLevel == null) {
          if (level != null) {
            levelsDiffer = true;
          }
        } else {
          if (!lastLevel.equals(level)) {
            levelsDiffer = true;
          }
        }
        if (
          nodeId != last && (node.lat != lastLat || node.lon != lastLon || levelsDiffer)
        ) nodes.add(nodeId);
        last = nodeId;
        lastLon = node.lon;
        lastLat = node.lat;
        lastLevel = level;
      }

      IntersectionVertex fromVertex = null;
      IntersectionVertex toVertex = null;

      ArrayList<Coordinate> segmentCoordinates = new ArrayList<>();

      /*
       * Traverse through all the nodes of this edge. For nodes which are not shared with any other edge, do not create endpoints -- just
       * accumulate them for geometry and ele tags. For nodes which are shared, create endpoints and StreetVertex instances. One exception:
       * if the next vertex also appears earlier in the way, we need to split the way, because otherwise we have a way that loops from a
       * vertex to itself, which could cause issues with splitting.
       */
      Long startNode = null;
      // where the current edge should start
      OsmNode osmStartNode = null;

      var platformOptional = getPlatform(osmdb, way);
      var edgeLevelInfoOptional = getEdgeLevelInfo(osmdb, way);

      for (int i = 0; i < nodes.size() - 1; i++) {
        OsmNode segmentStartOsmNode = osmdb.getNode(nodes.get(i));

        if (segmentStartOsmNode == null) {
          continue;
        }

        Long endNode = nodes.get(i + 1);

        if (osmStartNode == null) {
          startNode = nodes.get(i);
          osmStartNode = segmentStartOsmNode;
        }
        // where the current edge might end
        OsmNode osmEndNode = osmdb.getNode(endNode);

        LineString geometry;

        /*
         * We split segments at intersections, self-intersections, nodes with ele tags, and transit stops;
         * the only processing we do on other nodes is to accumulate their geometry
         */
        if (segmentCoordinates.isEmpty()) {
          segmentCoordinates.add(osmStartNode.getCoordinate());
        }

        if (
          vertexGenerator.intersectionNodes().containsKey(endNode) ||
          i == nodes.size() - 2 ||
          nodes.subList(0, i).contains(nodes.get(i)) ||
          osmEndNode.hasTag("ele") ||
          osmEndNode.isBoardingLocation() ||
          osmEndNode.isBarrier() ||
          vertexGenerator.nodesInBarrierWays().containsKey(osmEndNode)
        ) {
          segmentCoordinates.add(osmEndNode.getCoordinate());

          geometry = GeometryUtils.getGeometryFactory()
            .createLineString(segmentCoordinates.toArray(new Coordinate[0]));
          segmentCoordinates.clear();
        } else {
          segmentCoordinates.add(osmEndNode.getCoordinate());
          continue;
        }

        /* generate endpoints */
        if (fromVertex == null) { // first iteration on this way
          // make or get a shared vertex for flat intersections,
          // one vertex per level for multilevel nodes like elevators
<<<<<<< HEAD
          fromVertex = vertexGenerator.getVertexForOsmNode(osmStartNode, way);
=======
          startEndpoint = vertexGenerator.getVertexForOsmNode(osmStartNode, way, NORMAL);
>>>>>>> f5057164
          String ele = segmentStartOsmNode.getTag("ele");
          if (ele != null) {
            Double elevation = ElevationUtils.parseEleTag(ele);
            if (elevation != null) {
              elevationData.put(fromVertex, elevation);
            }
          }
        } else { // subsequent iterations
          fromVertex = toVertex;
        }

<<<<<<< HEAD
        toVertex = vertexGenerator.getVertexForOsmNode(osmEndNode, way);
=======
        endEndpoint = vertexGenerator.getVertexForOsmNode(osmEndNode, way, NORMAL);
>>>>>>> f5057164
        String ele = osmEndNode.getTag("ele");
        if (ele != null) {
          Double elevation = ElevationUtils.parseEleTag(ele);
          if (elevation != null) {
            elevationData.put(toVertex, elevation);
          }
        }
        if (way.isEscalator()) {
          var length = getGeometryLengthMeters(geometry);
          EscalatorEdgePair escalatorEdgePair = escalatorProcessor.buildEscalatorEdge(
            way,
            length,
            fromVertex,
            toVertex
          );
          decorateEdgeWithLevelInfo(
            escalatorEdgePair.main(),
            escalatorEdgePair.back(),
            edgeLevelInfoOptional,
            way
          );
        } else {
          StreetEdgePair streets = getEdgesForStreet(
            fromVertex,
            toVertex,
            way,
            i,
            forwardPermission,
            backwardPermission,
            geometry
          );

          params.edgeNamer().recordEdges(way, streets);

          StreetEdge street = streets.main();
          StreetEdge backStreet = streets.back();
          normalizer.applyWayProperties(
            street,
            backStreet,
            wayData.forward(),
            wayData.backward(),
            way
          );

          platformOptional.ifPresent(plat -> {
            for (var s : streets.asIterable()) {
              osmInfoGraphBuildRepository.addPlatform(s, plat);
            }
          });

          if (way.isStairs()) {
            decorateEdgeWithLevelInfo(street, backStreet, edgeLevelInfoOptional, way);
          }

          applyEdgesToTurnRestrictions(osmdb, way, startNode, endNode, street, backStreet);
          startNode = endNode;
          osmStartNode = osmdb.getNode(startNode);
        }
      }

      //Keep lambda! A method-ref would log incorrect class and line number
      //noinspection Convert2MethodRef
      progress.step(m -> LOG.info(m));
    } // END loop over OSM ways

    LOG.info(progress.completeMessage());
  }

  private void buildBarrierEdges(VertexGenerator vertexGenerator) {
    var barrierEdgeBuilder = new BarrierEdgeBuilder(params.edgeNamer());
    LOG.info("Building edges to pass through linear barriers");
    var verticesGroups = vertexGenerator.splitVerticesOnBarriers();
    ProgressTracker progress = ProgressTracker.track(
      "Build edges through barriers",
      50,
      verticesGroups.size()
    );
    for (var item : verticesGroups.entrySet()) {
      barrierEdgeBuilder.build(
        item.getKey(),
        item.getValue().values(),
        vertexGenerator.getLinearBarriersAtNode(item.getKey())
      );

      //Keep lambda! A method-ref would log incorrect class and line number
      //noinspection Convert2MethodRef
      progress.step(m -> LOG.info(m));
    }
    LOG.info(progress.completeMessage());
    LOG.info("Complete building edges through linear barriers");
  }

  private Optional<Platform> getPlatform(OsmDatabase osmdb, OsmWay way) {
    var references = way.getMultiTagValues(params.boardingAreaRefTags());
    if (way.isBoardingLocation() && !references.isEmpty()) {
      var nodeRefs = way.getNodeRefs();
      var size = nodeRefs.size();
      var nodes = new Coordinate[size];
      for (int i = 0; i < size; i++) {
        nodes[i] = osmdb.getNode(nodeRefs.get(i)).getCoordinate();
      }

      var geometryFactory = GeometryUtils.getGeometryFactory();

      var geometry = geometryFactory.createLineString(nodes);

      return Optional.of(
        new Platform(
          params.edgeNamer().getNameForWay(way, "platform " + way.getId()),
          geometry,
          references
        )
      );
    } else {
      return Optional.empty();
    }
  }

  private Optional<EdgeLevelInfo> getEdgeLevelInfo(OsmDatabase osmdb, OsmWay way) {
    List<OsmLevel> levels = osmdb.getLevelsForWay(way);
    var nodeRefs = way.getNodeRefs();
    if (nodeRefs.size() > 1) {
      long firstNodeRef = nodeRefs.get(0);
      long lastNodeRef = nodeRefs.get(nodeRefs.size() - 1);
      if (levels.size() == 2) {
        OsmLevel firstVertexOsmLevel = levels.get(0);
        OsmLevel lastVertexOsmLevel = levels.get(1);
        if (firstVertexOsmLevel.floorNumber < lastVertexOsmLevel.floorNumber) {
          return Optional.of(
            new EdgeLevelInfo(
              new VertexLevelInfo(
                firstVertexOsmLevel.floorNumber,
                firstVertexOsmLevel.levelRef,
                firstNodeRef
              ),
              new VertexLevelInfo(
                lastVertexOsmLevel.floorNumber,
                lastVertexOsmLevel.levelRef,
                lastNodeRef
              )
            )
          );
        } else if (firstVertexOsmLevel.floorNumber > lastVertexOsmLevel.floorNumber) {
          return Optional.of(
            new EdgeLevelInfo(
              new VertexLevelInfo(
                lastVertexOsmLevel.floorNumber,
                lastVertexOsmLevel.levelRef,
                lastNodeRef
              ),
              new VertexLevelInfo(
                firstVertexOsmLevel.floorNumber,
                firstVertexOsmLevel.levelRef,
                firstNodeRef
              )
            )
          );
        }
      }
      if (way.hasTag("incline")) {
        if (way.isInclineUp()) {
          return Optional.of(
            new EdgeLevelInfo(
              new VertexLevelInfo(null, null, firstNodeRef),
              new VertexLevelInfo(null, null, lastNodeRef)
            )
          );
        } else if (way.isInclineDown()) {
          return Optional.of(
            new EdgeLevelInfo(
              new VertexLevelInfo(null, null, lastNodeRef),
              new VertexLevelInfo(null, null, firstNodeRef)
            )
          );
        }
      }
    }
    return Optional.empty();
  }

  private void decorateEdgeWithLevelInfo(
    @Nullable Edge forwardEdge,
    @Nullable Edge backwardEdge,
    Optional<EdgeLevelInfo> edgeLevelInfoOptional,
    OsmWay way
  ) {
    if (OTPFeature.OsmStreetDecorator.isOn() && edgeLevelInfoOptional.isPresent()) {
      EdgeLevelInfo edgeLevelInfo = edgeLevelInfoOptional.get();
      Edge edge = forwardEdge != null ? forwardEdge : backwardEdge;
      if (
        edge != null &&
        edge.getToVertex() instanceof OsmVertex toVertex &&
        edge.getFromVertex() instanceof OsmVertex fromVertex &&
        edgeLevelInfo.matchesNodes(fromVertex.nodeId, toVertex.nodeId)
      ) {
        if (forwardEdge != null) {
          osmStreetDecoratorRepository.addEdgeLevelInformation(forwardEdge, edgeLevelInfo);
        }
        if (backwardEdge != null) {
          osmStreetDecoratorRepository.addEdgeLevelInformation(backwardEdge, edgeLevelInfo);
        }
      } else {
        issueStore.add(
          Issue.issue(
            "CouldNotApplyMultiLevelInfoToWay",
            "Multi-level info for way {} can not be used because node references did not match. " +
            "This is probably caused by more than 2 intersection nodes in the way. " +
            "The way has {} nodes in total.",
            way.url(),
            way.getNodeRefs().size()
          )
        );
      }
    }
  }

  private void validateBarriers() {
    List<BarrierVertex> vertices = graph.getVerticesOfType(BarrierVertex.class);
    vertices.forEach(bv -> bv.makeBarrierAtEndReachable());
  }

  private void setWayName(OsmEntity way) {
    if (!way.hasTag("name")) {
      I18NString creativeName = way.getOsmProvider().getWayPropertySet().getCreativeNameForWay(way);
      if (creativeName != null) {
        way.setCreativeName(creativeName);
      }
    }
  }

  private void applyEdgesToTurnRestrictions(
    OsmDatabase osmdb,
    OsmWay way,
    long startNode,
    long endNode,
    @Nullable StreetEdge street,
    @Nullable StreetEdge backStreet
  ) {
    /* Check if there are turn restrictions starting on this segment */
    Collection<TurnRestrictionTag> restrictionTags = osmdb.getFromWayTurnRestrictions(way.getId());

    if (restrictionTags != null) {
      for (TurnRestrictionTag tag : restrictionTags) {
        if (tag.via == startNode) {
          tag.possibleFrom.add(backStreet);
        } else if (tag.via == endNode) {
          tag.possibleFrom.add(street);
        }
      }
    }

    restrictionTags = osmdb.getToWayTurnRestrictions(way.getId());
    if (restrictionTags != null) {
      for (TurnRestrictionTag tag : restrictionTags) {
        if (tag.via == startNode) {
          tag.possibleTo.add(street);
        } else if (tag.via == endNode) {
          tag.possibleTo.add(backStreet);
        }
      }
    }
  }

  /**
   * Handle oneway streets, cycleways, and other per-mode and universal access controls. See
   * http://wiki.openstreetmap.org/wiki/Bicycle for various scenarios, along with
   * http://wiki.openstreetmap.org/wiki/OSM_tags_for_routing#Oneway.
   */
  private StreetEdgePair getEdgesForStreet(
    IntersectionVertex fromVertex,
    IntersectionVertex toVertex,
    OsmWay way,
    int index,
    StreetTraversalPermission forwardPermission,
    StreetTraversalPermission backwardPermission,
    LineString geometry
  ) {
    // No point in returning edges that can't be traversed by anyone.
    if (forwardPermission.allowsNothing() && backwardPermission.allowsNothing()) {
      return new StreetEdgePair(null, null);
    }

    LineString backGeometry = geometry.reverse();
    StreetEdge street = null;
    StreetEdge backStreet = null;
    double length = getGeometryLengthMeters(geometry);

    if (forwardPermission.allowsAnything()) {
      street = getEdgeForStreet(
        fromVertex,
        toVertex,
        way,
        index,
        length,
        forwardPermission,
        geometry,
        FORWARD
      );
    }
    if (backwardPermission.allowsAnything()) {
      backStreet = getEdgeForStreet(
        toVertex,
        fromVertex,
        way,
        index,
        length,
        backwardPermission,
        backGeometry,
        BACKWARD
      );
    }
    if (street != null && backStreet != null) {
      backStreet.shareData(street);
    }
    return new StreetEdgePair(street, backStreet);
  }

  private StreetEdge getEdgeForStreet(
    IntersectionVertex fromVertex,
    IntersectionVertex toVertex,
    OsmWay way,
    int index,
    double length,
    StreetTraversalPermission permissions,
    LineString geometry,
    TraverseDirection direction
  ) {
    if (direction == DIRECTIONLESS) {
      throw new IllegalArgumentException(
        "A direction must be specified when getting an edge for a street."
      );
    }

    String label = "way " + way.getId() + " from " + index;
    label = label.intern();
    I18NString name = params.edgeNamer().getNameForWay(way, label);
    float carSpeed = way.getOsmProvider().getOsmTagMapper().getCarSpeedForWay(way, direction);

    StreetEdgeBuilder<?> seb = new StreetEdgeBuilder<>()
      .withFromVertex(fromVertex)
      .withToVertex(toVertex)
      .withGeometry(geometry)
      .withName(name)
      .withMeterLength(length)
      .withPermission(permissions)
      .withBack(direction == BACKWARD)
      .withCarSpeed(carSpeed)
      .withLink(way.isLink())
      .withRoundabout(way.isRoundabout())
      .withSlopeOverride(way.getOsmProvider().getWayPropertySet().getSlopeOverride(way))
      .withStairs(way.isStairs())
      .withWheelchairAccessible(way.isWheelchairAccessible())
      .withBogusName(way.hasNoName());

    return seb.buildAndConnect();
  }

  private float getMaxCarSpeed() {
    float maxSpeed = 0f;
    for (var provider : providers) {
      var carSpeed = provider.getOsmTagMapper().getMaxUsedCarSpeed(provider.getWayPropertySet());
      if (carSpeed > maxSpeed) {
        maxSpeed = carSpeed;
      }
    }
    return maxSpeed;
  }
}<|MERGE_RESOLUTION|>--- conflicted
+++ resolved
@@ -437,11 +437,7 @@
         if (fromVertex == null) { // first iteration on this way
           // make or get a shared vertex for flat intersections,
           // one vertex per level for multilevel nodes like elevators
-<<<<<<< HEAD
-          fromVertex = vertexGenerator.getVertexForOsmNode(osmStartNode, way);
-=======
-          startEndpoint = vertexGenerator.getVertexForOsmNode(osmStartNode, way, NORMAL);
->>>>>>> f5057164
+          fromVertex = vertexGenerator.getVertexForOsmNode(osmStartNode, way, NORMAL);
           String ele = segmentStartOsmNode.getTag("ele");
           if (ele != null) {
             Double elevation = ElevationUtils.parseEleTag(ele);
@@ -453,11 +449,7 @@
           fromVertex = toVertex;
         }
 
-<<<<<<< HEAD
-        toVertex = vertexGenerator.getVertexForOsmNode(osmEndNode, way);
-=======
-        endEndpoint = vertexGenerator.getVertexForOsmNode(osmEndNode, way, NORMAL);
->>>>>>> f5057164
+        toVertex = vertexGenerator.getVertexForOsmNode(osmEndNode, way, NORMAL);
         String ele = osmEndNode.getTag("ele");
         if (ele != null) {
           Double elevation = ElevationUtils.parseEleTag(ele);
