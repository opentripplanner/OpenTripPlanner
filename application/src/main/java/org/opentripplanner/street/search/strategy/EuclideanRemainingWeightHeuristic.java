--- conflicted
+++ resolved
@@ -11,13 +11,9 @@
 import org.opentripplanner.routing.api.request.StreetMode;
 import org.opentripplanner.routing.api.request.preference.BikePreferences;
 import org.opentripplanner.routing.api.request.preference.RoutingPreferences;
-<<<<<<< HEAD
-import org.opentripplanner.routing.api.request.preference.TimeSlopeSafetyTriangle;
-=======
 import org.opentripplanner.routing.api.request.preference.ScooterPreferences;
 import org.opentripplanner.routing.api.request.preference.TimeSlopeSafetyTriangle;
 import org.opentripplanner.routing.api.request.preference.WalkPreferences;
->>>>>>> 6f57ae89
 import org.opentripplanner.routing.core.VehicleRoutingOptimizeType;
 import org.opentripplanner.street.model.edge.Edge;
 import org.opentripplanner.street.model.edge.FreeEdge;
@@ -73,11 +69,7 @@
     lon = target.getLon();
   }
 
-<<<<<<< HEAD
-  private double scaleSafety(double safety, double safetyFactor) {
-=======
   private static double scaleSafety(double safety, double safetyFactor) {
->>>>>>> 6f57ae89
     return 1 + (safety - 1) * safetyFactor;
   }
 
@@ -90,11 +82,7 @@
       case SHORTEST_DURATION -> 1.0;
       case SAFE_STREETS -> safety;
       case FLAT_STREETS -> 1.0;
-<<<<<<< HEAD
       case SAFEST_STREETS -> getSafetyForSafestStreet(safety);
-      case TRIANGLE -> scaleSafety(safety, triangle.safety());
-=======
-      case SAFEST_STREETS -> safety;
       case TRIANGLE -> scaleSafety(
         safety,
         Objects.requireNonNull(
@@ -102,7 +90,6 @@
           "triangle must not be null if vehicleRoutingOptimizeType is TRIANGLE."
         ).safety()
       );
->>>>>>> 6f57ae89
     };
   }
 
@@ -115,29 +102,10 @@
       : Double.MAX_VALUE;
     double bestBikeSafety = streetLimitationParametersService.getBestBikeSafety();
     double cyclingPace = streetMode.includesBiking()
-<<<<<<< HEAD
-      ? (1.0 / preferences.bike().speed()) *
-      preferences.bike().reluctance() *
-      getEffectiveSafetyForOptimization(
-        preferences.bike().optimizeType(),
-        preferences.bike().optimizeTriangle(),
-        bestBikeSafety
-      )
-      : Double.MAX_VALUE;
-    double scooterPace = streetMode.includesScooter()
-      ? (1.0 / preferences.scooter().speed()) *
-      preferences.scooter().reluctance() *
-      getEffectiveSafetyForOptimization(
-        preferences.scooter().optimizeType(),
-        preferences.scooter().optimizeTriangle(),
-        bestBikeSafety
-      )
-=======
       ? getCyclingCostPerDistance(preferences.bike())
       : Double.MAX_VALUE;
     double scooterPace = streetMode.includesScooter()
       ? getScooterCostPerDistance(preferences.scooter())
->>>>>>> 6f57ae89
       : Double.MAX_VALUE;
     double walkingPace = streetMode.includesWalking()
       ? getWalkingCostPerDistance(preferences.walk())
@@ -147,15 +115,6 @@
       .orElseThrow();
   }
 
-<<<<<<< HEAD
-  private double getWalkingCostPerDistance(RoutingPreferences preferences) {
-    return (
-      (1.0 / preferences.walk().speed()) *
-      preferences.walk().reluctance() *
-      scaleSafety(
-        streetLimitationParametersService.getBestWalkSafety(),
-        preferences.walk().safetyFactor()
-=======
   private double getWalkingCostPerDistance(WalkPreferences preferences) {
     return getCostPerDistance(
       preferences.speed(),
@@ -184,7 +143,6 @@
         preferences.optimizeType(),
         preferences.optimizeTriangle(),
         streetLimitationParametersService.getBestBikeSafety()
->>>>>>> 6f57ae89
       )
     );
   }
