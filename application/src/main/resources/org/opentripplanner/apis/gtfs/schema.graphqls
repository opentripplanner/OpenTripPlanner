--- conflicted
+++ resolved
@@ -73,19 +73,17 @@
 "Entity related to an alert"
 union AlertEntity = Agency | Pattern | Route | RouteType | Stop | StopOnRoute | StopOnTrip | Trip | Unknown
 
-<<<<<<< HEAD
+"Scheduled times for a trip on a service date for a stop location."
+union CallScheduledTime = ArrivalDepartureTime
+
+"Location where a transit vehicle stops at."
+union CallStopLocation = Stop
+
+"Rental place union that represents either a VehicleRentalStation or a RentalVehicle"
+union RentalPlace = RentalVehicle | VehicleRentalStation
+
 "A feature for a step"
 union StepFeature = Entrance
-=======
-"Scheduled times for a trip on a service date for a stop location."
-union CallScheduledTime = ArrivalDepartureTime
-
-"Location where a transit vehicle stops at."
-union CallStopLocation = Stop
-
-"Rental place union that represents either a VehicleRentalStation or a RentalVehicle"
-union RentalPlace = RentalVehicle | VehicleRentalStation
->>>>>>> 5f9b4481
 
 union StopPosition = PositionAtStop | PositionBetweenStops
 
@@ -493,7 +491,18 @@
   co2: Grams
 }
 
-<<<<<<< HEAD
+"Real-time estimates for an arrival or departure at a certain place."
+type EstimatedTime {
+  """
+  The delay or "earliness" of the vehicle at a certain place. This estimate can change quite often.
+
+  If the vehicle is early then this is a negative duration.
+  """
+  delay: Duration!
+  "The estimate for a call event (such as arrival or departure) at a certain place. This estimate can change quite often."
+  time: OffsetDateTime!
+}
+
 "Station entrance or exit, originating from OSM or GTFS data."
 type Entrance {
   "Short text or a number that identifies the entrance or exit for passengers. For example, `A` or `B`."
@@ -504,18 +513,6 @@
   name: String
   "Whether the entrance or exit is accessible by wheelchair"
   wheelchairAccessible: WheelchairBoarding
-=======
-"Real-time estimates for an arrival or departure at a certain place."
-type EstimatedTime {
-  """
-  The delay or "earliness" of the vehicle at a certain place. This estimate can change quite often.
-    
-  If the vehicle is early then this is a negative duration.
-  """
-  delay: Duration!
-  "The estimate for a call event (such as arrival or departure) at a certain place. This estimate can change quite often."
-  time: OffsetDateTime!
->>>>>>> 5f9b4481
 }
 
 "A 'medium' that a fare product applies to, for example cash, 'Oyster Card' or 'DB Navigator App'."
@@ -2362,7 +2359,7 @@
   """
   The position of the stop in the pattern. This is required to start from 0 and be consecutive along
   the pattern, up to n-1 for a pattern with n stops.
-    
+
   The purpose of this field is to identify the position of the stop within the pattern so it can be
   cross-referenced between different trips on the same pattern, as stopPosition can be different
   between trips even within the same pattern.
@@ -2521,7 +2518,7 @@
   end: StopCall!
   """
   The service date when the trip occurs.
-    
+
   **Note**: A service date is a technical term useful for transit planning purposes and might not
     correspond to a how a passenger thinks of a calendar date. For example, a night bus running
     on Sunday morning at 1am to 3am, might have the previous Saturday's service date.
