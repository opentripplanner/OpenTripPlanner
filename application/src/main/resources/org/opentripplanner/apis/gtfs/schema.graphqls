--- conflicted
+++ resolved
@@ -73,16 +73,14 @@
 "Entity related to an alert"
 union AlertEntity = Agency | Pattern | Route | RouteType | Stop | StopOnRoute | StopOnTrip | Trip | Unknown
 
-<<<<<<< HEAD
 """
 Call is a visit to a location (a stop or an area) in a trip on service date. It can contain
 exact arrival and departure times and/or a scheduled time window.
 """
 union Call = StopCall
-=======
+
 "Rental place union that represents either a VehicleRentalStation or a RentalVehicle"
 union RentalPlace = RentalVehicle | VehicleRentalStation
->>>>>>> 0202d1ef
 
 union StopPosition = PositionAtStop | PositionBetweenStops
 
