--- conflicted
+++ resolved
@@ -42,9 +42,5 @@
 
             git add docs/Changelog.md
             git commit -m "Add changelog entry for #${NUMBER} [ci skip]"
-<<<<<<< HEAD
             git push https://github.com/opentripplanner/OpenTripPlanner.git HEAD:changelog-test
-=======
-            git push HEAD:changelog-test
->>>>>>> 3eb814ce
           fi