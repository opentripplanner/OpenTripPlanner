--- conflicted
+++ resolved
@@ -76,16 +76,12 @@
           git config --global user.name 'OTP Bot'
           git config --global user.email 'bot@opentripplanner.org'
           
-<<<<<<< HEAD
           # mike, the versioning plugin for mkdocs, expects there to be a local branch to push to so
           # we are cloning one here and commit to it
           # mike has support for specifing the origin but then it tries to rebase the _local_ gh-pages
           # branch onto the remote which fails. that's the reason for this git hackery.
-=======
+          
           git remote add $REMOTE https://$TOKEN@github.com/opentripplanner/docs.git 
->>>>>>> 89ea083f
-          
-          git remote add $REMOTE https://$TOKEN@github.com/opentripplanner/docs-experiment.git 
           git fetch $REMOTE $REMOTE_BRANCH:$LOCAL_BRANCH
           mike deploy --branch $LOCAL_BRANCH dev-2.x
           git push $REMOTE $LOCAL_BRANCH:$REMOTE_BRANCH
