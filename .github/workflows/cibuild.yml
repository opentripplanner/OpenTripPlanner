--- conflicted
+++ resolved
@@ -29,15 +29,13 @@
           restore-keys: |
             ${{ runner.os }}-maven-
 
-<<<<<<< HEAD
-=======
       # on windows there are frequent failures caused by page files being too small
       # https://github.com/actions/virtual-environments/issues/785
       - name: Configure Windows Pagefile
         if: matrix.os == 'windows-latest'
         uses: al-cheb/configure-pagefile-action@v1.2
 
->>>>>>> ea064e0a
+
       - name: Prepare coverage agent, build and test
         run: mvn --batch-mode --update-snapshots jacoco:prepare-agent verify jacoco:report -P prettierCheck,unit-tests
 
@@ -47,13 +45,13 @@
         with:
           files: target/site/jacoco/jacoco.xml
 
-      ## IBI start
       - name: Deploy to Github Package Registry
         if: github.event_name == 'push' && (github.ref == 'refs/heads/master' || github.ref == 'refs/heads/dev-1.x' || github.ref == 'refs/heads/dev-2.x') && matrix.os == 'ubuntu-latest'
         env:
           GITHUB_TOKEN: ${{ secrets.GITHUB_TOKEN }}
         run: mvn --batch-mode deploy --settings maven-settings.xml -DskipTests -DGITHUB_REPOSITORY=$GITHUB_REPOSITORY -P prettierCheck
-<<<<<<< HEAD
+
+      ## IBI start
       # So that the branch name can be reference via $GITHUB_REF_SLUG.
       - name: Inject slug/short variables
         uses: rlespinasse/github-slug-action@v3.x
@@ -104,7 +102,6 @@
         with:
           github-token: ${{ github.token }}
           webhook-uri: ${{ secrets.MSTEAMS_WEBHOOK }}
-=======
 
   container-image:
     if: github.repository_owner == 'opentripplanner' && github.event_name == 'push' && github.ref == 'refs/heads/dev-2.x'
@@ -130,5 +127,4 @@
           restore-keys: |
             ${{ runner.os }}-maven-
       - name: Build container image with Jib, push to Dockerhub
-        run: mvn --batch-mode compile com.google.cloud.tools:jib-maven-plugin:build -Djib.to.tags=latest,${{ github.sha }}
->>>>>>> ea064e0a
+        run: mvn --batch-mode compile com.google.cloud.tools:jib-maven-plugin:build -Djib.to.tags=latest,${{ github.sha }}