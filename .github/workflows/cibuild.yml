--- conflicted
+++ resolved
@@ -43,8 +43,7 @@
         if: github.event_name == 'push' && (github.ref == 'refs/heads/master' || github.ref == 'refs/heads/dev-1.x' || github.ref == 'refs/heads/dev-2.x') && matrix.os == 'ubuntu-latest'
         env:
           GITHUB_TOKEN: ${{ secrets.GITHUB_TOKEN }}
-<<<<<<< HEAD
-        run: mvn --batch-mode deploy --settings maven-settings.xml -DskipTests -DGITHUB_REPOSITORY=$GITHUB_REPOSITORY
+        run: mvn --batch-mode deploy --settings maven-settings.xml -DskipTests -DGITHUB_REPOSITORY=$GITHUB_REPOSITORY -P prettierCheck
       # So that the branch name can be reference via $GITHUB_REF_SLUG.
       - name: Inject slug/short variables
         uses: rlespinasse/github-slug-action@v3.x
@@ -94,7 +93,4 @@
         if: always()
         with:
           github-token: ${{ github.token }}
-          webhook-uri: ${{ secrets.MSTEAMS_WEBHOOK }}
-=======
-        run: mvn --batch-mode deploy --settings maven-settings.xml -DskipTests -DGITHUB_REPOSITORY=$GITHUB_REPOSITORY -P prettierCheck
->>>>>>> d9bf0bbe
+          webhook-uri: ${{ secrets.MSTEAMS_WEBHOOK }}