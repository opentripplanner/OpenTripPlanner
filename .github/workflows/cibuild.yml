--- conflicted
+++ resolved
@@ -47,7 +47,6 @@
           GITHUB_TOKEN: ${{ secrets.GITHUB_TOKEN }}
         run: mvn --batch-mode deploy --settings maven-settings.xml -DskipTests -DGITHUB_REPOSITORY=$GITHUB_REPOSITORY -P prettierCheck -P deployGitHub
 
-<<<<<<< HEAD
       ## IBI start
       # So that the branch name can be reference via $GITHUB_REF_SLUG.
       - name: Inject slug/short variables
@@ -99,7 +98,7 @@
         with:
           github-token: ${{ github.token }}
           webhook-uri: ${{ secrets.MSTEAMS_WEBHOOK }}
-=======
+
   docs:
     if: github.repository_owner == 'opentripplanner' && github.event_name == 'push' && github.ref == 'refs/heads/dev-2.x'
     runs-on: ubuntu-latest
@@ -132,7 +131,6 @@
           # structure of readthedocs
           mike deploy --branch $LOCAL_BRANCH --prefix en dev-2.x
           git push $REMOTE $LOCAL_BRANCH:$REMOTE_BRANCH
->>>>>>> 856d4cea
 
   container-image:
     if: github.repository_owner == 'opentripplanner' && github.event_name == 'push' && github.ref == 'refs/heads/dev-2.x'
