# OpenTripPlanner Basic Tutorial

This page will get you up and running with your own OTP server. If all goes well it should only take a few minutes!

## Get OTP

OpenTripPlanner is written in Java and distributed as a single runnable JAR file. These JARs are deployed to the Maven Central repository. Go to [the OTP directory at Maven Central](https://repo1.maven.org/maven2/org/opentripplanner/otp/), navigate to the directory for the highest version number, and download the file whose name ends with `.shaded.jar`.
You may also want to get your own copy of the OTP source code and [build a bleeding edge development JAR from scratch](Getting-OTP), especially if you plan to do some development yourself.

## Get some data

### GTFS for Transit Schedules and Stops

First you'll need GTFS data to build a transit network. There's an excellent description of the GTFS format [here](http://gtfs.org/). Transport agencies throughout the world provide GTFS schedules to the public. Transitland has a
[registry of feeds](https://transit.land/feed-registry) and [TransitFeeds](http://transitfeeds.com/) also provides an extensive catalog. The best option is often to simply fetch the data directly from a transit operator or agency. If you know of a feed you want to work with, download it and put it in an empty directory you have created for your OTP instance such as `/home/username/otp` on Linux, `/Users/username/otp` on OSX, or `C:\Users\username\otp` on Windows. The GTFS file's name must end in `.zip` for OTP to detect it. We often use the convention of ending GTFS file names with `.gtfs.zip` since technically a GTFS feed is just a ZIP file containing a specific set of files. If you don't have a particular feed in mind, the one for Portland, Oregon's TriMet agency is a good option. It is available at [this URL](http://developer.trimet.org/schedule/gtfs.zip). This is a moderate-sized input of good quality (TriMet initiated OTP development and helped develop the GTFS format). On Linux, this could be done on the command line as follows:

    $ cd /home/username
    $ mkdir otp
    $ cd otp
    $ wget "http://developer.trimet.org/schedule/gtfs.zip" -O trimet.gtfs.zip

### OSM for Streets

You'll also need OpenStreetMap data to build a road network for walking, cycling, and driving. [OpenStreetMap](https://www.openstreetmap.org/) is a global collaborative map database that rivals or surpasses the quality of commercial maps in many locations. Several services extract smaller geographic regions from this database. Interline Technologies maintains a collection of [extracts updated daily for urban areas around the world](https://www.interline.io/osm/extracts/). [Geofabrik](http://download.geofabrik.de/) provides extracts for larger areas like countries or states, from which you can prepare your own smaller bounding-box extracts using [Osmosis](http://wiki.openstreetmap.org/wiki/Osmosis#Extracting_bounding_boxes) or [osmconvert](http://wiki.openstreetmap.org/wiki/Osmconvert#Applying_Geographical_Borders). OSM data can be delivered as XML or in the more compact binary PBF format. OpenTripPlanner can consume both, but we always work with PBF since it's smaller and faster.

Download OSM PBF data for the same geographic region as your GTFS feed, and place this PBF file in the same directory you created for the OSM data. If you are using the TriMet GTFS feed, you could download the [Geofabrik extract for the US state of Oregon](http://download.geofabrik.de/north-america/us/oregon.html), then further trim that to just the [TriMet service area](https://trimet.org/pdfs/taxinfo/trimetdistrictboundary.pdf). On Linux or MacOS you could do that as follows:

    $ cd /home/username
    $ wget http://download.geofabrik.de/north-america/us/oregon-latest.osm.pbf
    $ osmconvert oregon-latest.osm.pbf -b=-123.043,45.246,-122.276,45.652 --complete-ways -o=portland.pbf
    $ mv portland.pbf otp

I find [this tool](https://boundingbox.klokantech.com/) useful for determining the geographic coordinates of bounding boxes. The CSV option in that tool produces exactly the format expected by the `osmconvert -b` switch. The `--complete-ways` switch is important to handle roads that cross outside your bounding box.

If you have extracted a smaller PBF file from a larger region, be sure to put only your extract (not the original larger file) in the directory with your GTFS data. Otherwise OTP will try to load both the original file and the extract in a later step.

## Start up OTP

As a Java program, OTP must be run within a Java virtual machine (JVM), which is provided as part of the Java runtime
(JRE) or Java development kit (JDK). Run `java -version` to check that you have version 1.8 or newer of the JVM installed.
If you do not you will need to install a recent OpenJDK or Oracle Java package for your operating system.

GTFS and OSM data sets are often very large, and OTP is relatively memory-hungry. You will need at least 1GB of memory
when working with the Portland TriMet data set, and several gigabytes for larger inputs. A typical command to start OTP
looks like `java -Xmx1G -jar otp-0.19.0-shaded.jar <options>`. The `-Xmx` parameter sets
the limit on how much memory OTP is allowed to consume. If you have sufficient memory in your computer,
set this to a couple of gigabytes (e.g. `-Xmx2G`); when OTP doesn't have enough memory "breathing room" it can grind to a halt.

It's possible to analyze the GTFS, OSM and any other input data and save the resulting representation of the transit
network (what we call a ['graph'](http://en.wikipedia.org/wiki/Graph_%28mathematics%29)) to disk. Then when the OTP server is restarted it can reload this pre-built graph, which is significantly faster than building it from scratch.
For simplicity, in this introductory tutorial we'll skip saving the graph file. After the graph is built we'll immediately pass it to an OTP server in memory. The command to do so is:


```
$ java -Xmx2G -jar otp-0.19.0-shaded.jar --build /home/username/otp --inMemory
```

where `/home/username/otp` should be the directory where you put your input files.

The graph build operation should take about one minute to complete, and then you'll see a `Grizzly server running` message. At this point you have an OpenTripPlanner server running locally and can open [http://localhost:8080/](http://localhost:8080/) in a web browser. You should be presented with a web client that will
interact with your local OpenTripPlanner instance.

This map-based user interface is in fact sending HTTP GET requests to the OTP server running on your local machine. It can be informative to watch the HTTP requests and responses being generated using the developer tools in your web browser.

OTP's built-in web server will run by default on ports 8080 and 8081. If by any chance some other software is already using those port numbers, you can specify different port numbers with switches like `--port 8801 --securePort 8802`.


## Other simple requests

There are a number of different resources available through the HTTP API. Besides trip planning, OTP can also look up information about transit routes and stops from the GTFS you loaded and return this information as JSON. For example:

- Get a list of all available routers: [http://localhost:8080/otp/routers/default/](http://localhost:8080/otp/routers/default/)

- Get a list all GTFS routes on the default router: [http://localhost:8080/otp/routers/default/index/routes](http://localhost:8080/otp/routers/default/index/routes)

- Find all stops on TriMet route 52: [http://localhost:8080/otp/routers/default/index/routes/TriMet:52/stops](http://localhost:8080/otp/routers/default/index/routes/TriMet:52/stops)

- Find all routes passing though TriMet stop ID 7003: [http://localhost:8080/otp/routers/default/index/stops/TriMet:7003/routes](http://localhost:8080/otp/routers/default/index/stops/TriMet:7003/routes)


- Return all unique sequences of stops on the TriMet Green rail line: [http://localhost:8080/otp/routers/default/index/routes/TriMet:4/patterns](http://localhost:8080/otp/routers/default/index/routes/TriMet:4/patterns)

<<<<<<< HEAD
We refer to this as the Index API. It is also documented [in the OTP HTTP API docs](http://otp-docs.ibi-transit.com/api/resource_IndexAPI.html).

=======
We refer to this as the Index API. It is also documented [in the OTP HTTP API docs](http://dev.opentripplanner.org/apidoc/1.4.0/resource_IndexAPI.html).

>>>>>>> ca79a24c
<|MERGE_RESOLUTION|>--- conflicted
+++ resolved
@@ -1,89 +1,83 @@
-# OpenTripPlanner Basic Tutorial
-
-This page will get you up and running with your own OTP server. If all goes well it should only take a few minutes!
-
-## Get OTP
-
-OpenTripPlanner is written in Java and distributed as a single runnable JAR file. These JARs are deployed to the Maven Central repository. Go to [the OTP directory at Maven Central](https://repo1.maven.org/maven2/org/opentripplanner/otp/), navigate to the directory for the highest version number, and download the file whose name ends with `.shaded.jar`.
-You may also want to get your own copy of the OTP source code and [build a bleeding edge development JAR from scratch](Getting-OTP), especially if you plan to do some development yourself.
-
-## Get some data
-
-### GTFS for Transit Schedules and Stops
-
-First you'll need GTFS data to build a transit network. There's an excellent description of the GTFS format [here](http://gtfs.org/). Transport agencies throughout the world provide GTFS schedules to the public. Transitland has a
-[registry of feeds](https://transit.land/feed-registry) and [TransitFeeds](http://transitfeeds.com/) also provides an extensive catalog. The best option is often to simply fetch the data directly from a transit operator or agency. If you know of a feed you want to work with, download it and put it in an empty directory you have created for your OTP instance such as `/home/username/otp` on Linux, `/Users/username/otp` on OSX, or `C:\Users\username\otp` on Windows. The GTFS file's name must end in `.zip` for OTP to detect it. We often use the convention of ending GTFS file names with `.gtfs.zip` since technically a GTFS feed is just a ZIP file containing a specific set of files. If you don't have a particular feed in mind, the one for Portland, Oregon's TriMet agency is a good option. It is available at [this URL](http://developer.trimet.org/schedule/gtfs.zip). This is a moderate-sized input of good quality (TriMet initiated OTP development and helped develop the GTFS format). On Linux, this could be done on the command line as follows:
-
-    $ cd /home/username
-    $ mkdir otp
-    $ cd otp
-    $ wget "http://developer.trimet.org/schedule/gtfs.zip" -O trimet.gtfs.zip
-
-### OSM for Streets
-
-You'll also need OpenStreetMap data to build a road network for walking, cycling, and driving. [OpenStreetMap](https://www.openstreetmap.org/) is a global collaborative map database that rivals or surpasses the quality of commercial maps in many locations. Several services extract smaller geographic regions from this database. Interline Technologies maintains a collection of [extracts updated daily for urban areas around the world](https://www.interline.io/osm/extracts/). [Geofabrik](http://download.geofabrik.de/) provides extracts for larger areas like countries or states, from which you can prepare your own smaller bounding-box extracts using [Osmosis](http://wiki.openstreetmap.org/wiki/Osmosis#Extracting_bounding_boxes) or [osmconvert](http://wiki.openstreetmap.org/wiki/Osmconvert#Applying_Geographical_Borders). OSM data can be delivered as XML or in the more compact binary PBF format. OpenTripPlanner can consume both, but we always work with PBF since it's smaller and faster.
-
-Download OSM PBF data for the same geographic region as your GTFS feed, and place this PBF file in the same directory you created for the OSM data. If you are using the TriMet GTFS feed, you could download the [Geofabrik extract for the US state of Oregon](http://download.geofabrik.de/north-america/us/oregon.html), then further trim that to just the [TriMet service area](https://trimet.org/pdfs/taxinfo/trimetdistrictboundary.pdf). On Linux or MacOS you could do that as follows:
-
-    $ cd /home/username
-    $ wget http://download.geofabrik.de/north-america/us/oregon-latest.osm.pbf
-    $ osmconvert oregon-latest.osm.pbf -b=-123.043,45.246,-122.276,45.652 --complete-ways -o=portland.pbf
-    $ mv portland.pbf otp
-
-I find [this tool](https://boundingbox.klokantech.com/) useful for determining the geographic coordinates of bounding boxes. The CSV option in that tool produces exactly the format expected by the `osmconvert -b` switch. The `--complete-ways` switch is important to handle roads that cross outside your bounding box.
-
-If you have extracted a smaller PBF file from a larger region, be sure to put only your extract (not the original larger file) in the directory with your GTFS data. Otherwise OTP will try to load both the original file and the extract in a later step.
-
-## Start up OTP
-
-As a Java program, OTP must be run within a Java virtual machine (JVM), which is provided as part of the Java runtime
-(JRE) or Java development kit (JDK). Run `java -version` to check that you have version 1.8 or newer of the JVM installed.
-If you do not you will need to install a recent OpenJDK or Oracle Java package for your operating system.
-
-GTFS and OSM data sets are often very large, and OTP is relatively memory-hungry. You will need at least 1GB of memory
-when working with the Portland TriMet data set, and several gigabytes for larger inputs. A typical command to start OTP
-looks like `java -Xmx1G -jar otp-0.19.0-shaded.jar <options>`. The `-Xmx` parameter sets
-the limit on how much memory OTP is allowed to consume. If you have sufficient memory in your computer,
-set this to a couple of gigabytes (e.g. `-Xmx2G`); when OTP doesn't have enough memory "breathing room" it can grind to a halt.
-
-It's possible to analyze the GTFS, OSM and any other input data and save the resulting representation of the transit
-network (what we call a ['graph'](http://en.wikipedia.org/wiki/Graph_%28mathematics%29)) to disk. Then when the OTP server is restarted it can reload this pre-built graph, which is significantly faster than building it from scratch.
-For simplicity, in this introductory tutorial we'll skip saving the graph file. After the graph is built we'll immediately pass it to an OTP server in memory. The command to do so is:
-
-
-```
-$ java -Xmx2G -jar otp-0.19.0-shaded.jar --build /home/username/otp --inMemory
-```
-
-where `/home/username/otp` should be the directory where you put your input files.
-
-The graph build operation should take about one minute to complete, and then you'll see a `Grizzly server running` message. At this point you have an OpenTripPlanner server running locally and can open [http://localhost:8080/](http://localhost:8080/) in a web browser. You should be presented with a web client that will
-interact with your local OpenTripPlanner instance.
-
-This map-based user interface is in fact sending HTTP GET requests to the OTP server running on your local machine. It can be informative to watch the HTTP requests and responses being generated using the developer tools in your web browser.
-
-OTP's built-in web server will run by default on ports 8080 and 8081. If by any chance some other software is already using those port numbers, you can specify different port numbers with switches like `--port 8801 --securePort 8802`.
-
-
-## Other simple requests
-
-There are a number of different resources available through the HTTP API. Besides trip planning, OTP can also look up information about transit routes and stops from the GTFS you loaded and return this information as JSON. For example:
-
-- Get a list of all available routers: [http://localhost:8080/otp/routers/default/](http://localhost:8080/otp/routers/default/)
-
-- Get a list all GTFS routes on the default router: [http://localhost:8080/otp/routers/default/index/routes](http://localhost:8080/otp/routers/default/index/routes)
-
-- Find all stops on TriMet route 52: [http://localhost:8080/otp/routers/default/index/routes/TriMet:52/stops](http://localhost:8080/otp/routers/default/index/routes/TriMet:52/stops)
-
-- Find all routes passing though TriMet stop ID 7003: [http://localhost:8080/otp/routers/default/index/stops/TriMet:7003/routes](http://localhost:8080/otp/routers/default/index/stops/TriMet:7003/routes)
-
-
-- Return all unique sequences of stops on the TriMet Green rail line: [http://localhost:8080/otp/routers/default/index/routes/TriMet:4/patterns](http://localhost:8080/otp/routers/default/index/routes/TriMet:4/patterns)
-
-<<<<<<< HEAD
-We refer to this as the Index API. It is also documented [in the OTP HTTP API docs](http://otp-docs.ibi-transit.com/api/resource_IndexAPI.html).
-
-=======
-We refer to this as the Index API. It is also documented [in the OTP HTTP API docs](http://dev.opentripplanner.org/apidoc/1.4.0/resource_IndexAPI.html).
-
->>>>>>> ca79a24c
+# OpenTripPlanner Basic Tutorial
+
+This page will get you up and running with your own OTP server. If all goes well it should only take a few minutes!
+
+## Get OTP
+
+OpenTripPlanner is written in Java and distributed as a single runnable JAR file. These JARs are deployed to the Maven Central repository. Go to [the OTP directory at Maven Central](https://repo1.maven.org/maven2/org/opentripplanner/otp/), navigate to the directory for the highest version number, and download the file whose name ends with `.shaded.jar`.
+You may also want to get your own copy of the OTP source code and [build a bleeding edge development JAR from scratch](Getting-OTP), especially if you plan to do some development yourself.
+
+## Get some data
+
+### GTFS for Transit Schedules and Stops
+
+First you'll need GTFS data to build a transit network. There's an excellent description of the GTFS format [here](http://gtfs.org/). Transport agencies throughout the world provide GTFS schedules to the public. Transitland has a
+[registry of feeds](https://transit.land/feed-registry) and [TransitFeeds](http://transitfeeds.com/) also provides an extensive catalog. The best option is often to simply fetch the data directly from a transit operator or agency. If you know of a feed you want to work with, download it and put it in an empty directory you have created for your OTP instance such as `/home/username/otp` on Linux, `/Users/username/otp` on OSX, or `C:\Users\username\otp` on Windows. The GTFS file's name must end in `.zip` for OTP to detect it. We often use the convention of ending GTFS file names with `.gtfs.zip` since technically a GTFS feed is just a ZIP file containing a specific set of files. If you don't have a particular feed in mind, the one for Portland, Oregon's TriMet agency is a good option. It is available at [this URL](http://developer.trimet.org/schedule/gtfs.zip). This is a moderate-sized input of good quality (TriMet initiated OTP development and helped develop the GTFS format). On Linux, this could be done on the command line as follows:
+
+    $ cd /home/username
+    $ mkdir otp
+    $ cd otp
+    $ wget "http://developer.trimet.org/schedule/gtfs.zip" -O trimet.gtfs.zip
+
+### OSM for Streets
+
+You'll also need OpenStreetMap data to build a road network for walking, cycling, and driving. [OpenStreetMap](https://www.openstreetmap.org/) is a global collaborative map database that rivals or surpasses the quality of commercial maps in many locations. Several services extract smaller geographic regions from this database. Interline Technologies maintains a collection of [extracts updated daily for urban areas around the world](https://www.interline.io/osm/extracts/). [Geofabrik](http://download.geofabrik.de/) provides extracts for larger areas like countries or states, from which you can prepare your own smaller bounding-box extracts using [Osmosis](http://wiki.openstreetmap.org/wiki/Osmosis#Extracting_bounding_boxes) or [osmconvert](http://wiki.openstreetmap.org/wiki/Osmconvert#Applying_Geographical_Borders). OSM data can be delivered as XML or in the more compact binary PBF format. OpenTripPlanner can consume both, but we always work with PBF since it's smaller and faster.
+
+Download OSM PBF data for the same geographic region as your GTFS feed, and place this PBF file in the same directory you created for the OSM data. If you are using the TriMet GTFS feed, you could download the [Geofabrik extract for the US state of Oregon](http://download.geofabrik.de/north-america/us/oregon.html), then further trim that to just the [TriMet service area](https://trimet.org/pdfs/taxinfo/trimetdistrictboundary.pdf). On Linux or MacOS you could do that as follows:
+
+    $ cd /home/username
+    $ wget http://download.geofabrik.de/north-america/us/oregon-latest.osm.pbf
+    $ osmconvert oregon-latest.osm.pbf -b=-123.043,45.246,-122.276,45.652 --complete-ways -o=portland.pbf
+    $ mv portland.pbf otp
+
+I find [this tool](https://boundingbox.klokantech.com/) useful for determining the geographic coordinates of bounding boxes. The CSV option in that tool produces exactly the format expected by the `osmconvert -b` switch. The `--complete-ways` switch is important to handle roads that cross outside your bounding box.
+
+If you have extracted a smaller PBF file from a larger region, be sure to put only your extract (not the original larger file) in the directory with your GTFS data. Otherwise OTP will try to load both the original file and the extract in a later step.
+
+## Start up OTP
+
+As a Java program, OTP must be run within a Java virtual machine (JVM), which is provided as part of the Java runtime
+(JRE) or Java development kit (JDK). Run `java -version` to check that you have version 1.8 or newer of the JVM installed.
+If you do not you will need to install a recent OpenJDK or Oracle Java package for your operating system.
+
+GTFS and OSM data sets are often very large, and OTP is relatively memory-hungry. You will need at least 1GB of memory
+when working with the Portland TriMet data set, and several gigabytes for larger inputs. A typical command to start OTP
+looks like `java -Xmx1G -jar otp-0.19.0-shaded.jar <options>`. The `-Xmx` parameter sets
+the limit on how much memory OTP is allowed to consume. If you have sufficient memory in your computer,
+set this to a couple of gigabytes (e.g. `-Xmx2G`); when OTP doesn't have enough memory "breathing room" it can grind to a halt.
+
+It's possible to analyze the GTFS, OSM and any other input data and save the resulting representation of the transit
+network (what we call a ['graph'](http://en.wikipedia.org/wiki/Graph_%28mathematics%29)) to disk. Then when the OTP server is restarted it can reload this pre-built graph, which is significantly faster than building it from scratch.
+For simplicity, in this introductory tutorial we'll skip saving the graph file. After the graph is built we'll immediately pass it to an OTP server in memory. The command to do so is:
+
+
+```
+$ java -Xmx2G -jar otp-0.19.0-shaded.jar --build /home/username/otp --inMemory
+```
+
+where `/home/username/otp` should be the directory where you put your input files.
+
+The graph build operation should take about one minute to complete, and then you'll see a `Grizzly server running` message. At this point you have an OpenTripPlanner server running locally and can open [http://localhost:8080/](http://localhost:8080/) in a web browser. You should be presented with a web client that will
+interact with your local OpenTripPlanner instance.
+
+This map-based user interface is in fact sending HTTP GET requests to the OTP server running on your local machine. It can be informative to watch the HTTP requests and responses being generated using the developer tools in your web browser.
+
+OTP's built-in web server will run by default on ports 8080 and 8081. If by any chance some other software is already using those port numbers, you can specify different port numbers with switches like `--port 8801 --securePort 8802`.
+
+
+## Other simple requests
+
+There are a number of different resources available through the HTTP API. Besides trip planning, OTP can also look up information about transit routes and stops from the GTFS you loaded and return this information as JSON. For example:
+
+- Get a list of all available routers: [http://localhost:8080/otp/routers/default/](http://localhost:8080/otp/routers/default/)
+
+- Get a list all GTFS routes on the default router: [http://localhost:8080/otp/routers/default/index/routes](http://localhost:8080/otp/routers/default/index/routes)
+
+- Find all stops on TriMet route 52: [http://localhost:8080/otp/routers/default/index/routes/TriMet:52/stops](http://localhost:8080/otp/routers/default/index/routes/TriMet:52/stops)
+
+- Find all routes passing though TriMet stop ID 7003: [http://localhost:8080/otp/routers/default/index/stops/TriMet:7003/routes](http://localhost:8080/otp/routers/default/index/stops/TriMet:7003/routes)
+
+
+- Return all unique sequences of stops on the TriMet Green rail line: [http://localhost:8080/otp/routers/default/index/routes/TriMet:4/patterns](http://localhost:8080/otp/routers/default/index/routes/TriMet:4/patterns)
+
+We refer to this as the Index API. It is also documented [in the OTP HTTP API docs](http://otp-docs.ibi-transit.com/api/resource_IndexAPI.html).