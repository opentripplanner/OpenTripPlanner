# Troubleshooting Routing

## Debug layers

OpenTripplanner has option to ease debugging problems with graph. Older option is graph visualizer.
Which you can enable with `--visualize` parameter instead of `--server` when starting OTP.
There you can see whole graph. You can click on edges and vertices and see the metadata. It is
 useful to see if street has expected options. And if connections are where they are expected.

It can be hard to use on large graphs since, whole graph is displayed at once. And it can be hard
 to search for specific streets since only street graph is shown without the rest of information.
 
 Another option is to use debug layers, which shows extra layers on top of normal map.
 To enable them you need to add `?debug_layers=true` to URL. For example 
 [http://localhost:8080/?debug_layers=true](http://localhost:8080/?debug_layers=true).
  This adds debug layers to layer choosing dialog. Currently you can choose between:

- Wheelchair access (which colors street edges red if they don't allow wheelchair or green otherwise)
- Bike Safety (colors street edges based on how good are for cycling [smaller is better])
- Traversal permissions (colors street edges based on what types of transit modes are allowed to
 travel on them (Pedestrian, cycling, car are currently supported)) Traversal permissions layer also
 draws links from transit stops/bike rentals and P+R to graph. And also draws transit stops, bike rentals
  and P+R vertices with different color.

### Interpretation Traversal permissions layer

A sample traversal permissions layer looks like the following 
![screen shot 2015-06-26 at 11 45 22](https://cloud.githubusercontent.com/assets/4493762/8374829/df05c438-1bf8-11e5-8ead-c1dea41af122.png)
* Yellow lines is the link between a stop and the street graph.
* Grey lines are streets one can travel with the mode walk, bike, or car
* Green lines are paths one can travel with the mode walk only
* Red lines are streets one can travel with the mode car only
* Grey dots vertices where edges are connected. If two edges are crossing w/o a vertice at the intersection point, users will not be able to go from one street to the other. But this can be valid in case of over/under pass for 
example. If it's an error, it's usually caused by improperly connected OSM data (a shared OSM node is required). 

## OpenStreetMap Data

### Tags Affecting Permissions

Access tags (such as bicycle/foot = yes/no/designated) can be used to override default graph-building parameters. 

As a default, foot and bicycle traffic is ''not'' allowed on `highway=trunk`, `highway=trunk_link`, `highway=motorway`, `highway=motorway_link`, or `highway=construction`. 

Both *are* allowed on `highway=pedestrian`, `highway=cycleway`, and `highway=footway`. 

Finally, bicycles are *not*allowed on *highway=footway* when any of the following tags appear on a footway: `footway=sidewalk`, `public_transport=platform`, or `railway=platform`.

Other access tags (such as `access=no` and `access=private` affect routing as well, and can be overridden similarly. While `access=no` prohibits all traffic, `access=private` disallows through traffic.

<<<<<<< HEAD
See [osmWayPropertySet config attribute](Configuration#Way-property-sets)
=======
### Railway Platforms

OTP users in Helsinki have documented their best practices for coding railway platforms in OpenStreetMap. These guidelines are available [in the OSM Wiki.](https://wiki.openstreetmap.org/wiki/Digitransit#Editing_railway_platforms)
>>>>>>> 2ff83a3b

### Further information
* [General information](https://github.com/opentripplanner/OpenTripPlanner/wiki/GraphBuilder#graph-concepts)
* [Bicycle routing](http://wiki.openstreetmap.org/wiki/OpenTripPlanner#Bicycle_routing)
* [Indoor mapping](https://github.com/opentripplanner/OpenTripPlanner/wiki/Indoor-mapping)
* [Elevators](http://wiki.openstreetmap.org/wiki/OpenTripPlanner#Elevators)<|MERGE_RESOLUTION|>--- conflicted
+++ resolved
@@ -47,13 +47,11 @@
 
 Other access tags (such as `access=no` and `access=private` affect routing as well, and can be overridden similarly. While `access=no` prohibits all traffic, `access=private` disallows through traffic.
 
-<<<<<<< HEAD
 See [osmWayPropertySet config attribute](Configuration#Way-property-sets)
-=======
+
 ### Railway Platforms
 
 OTP users in Helsinki have documented their best practices for coding railway platforms in OpenStreetMap. These guidelines are available [in the OSM Wiki.](https://wiki.openstreetmap.org/wiki/Digitransit#Editing_railway_platforms)
->>>>>>> 2ff83a3b
 
 ### Further information
 * [General information](https://github.com/opentripplanner/OpenTripPlanner/wiki/GraphBuilder#graph-concepts)
