# Changelog

## 2.0 (in progress)
- Sandbox for experimental features (#2745)
- Bugfix for Missing platforms for stops in GTFS import causes a NPE (#2804)
- Remove extra Djikstra implementations
- Remove redundant LineStrings in order to save memory (#2795)
- NeTEx import support (#2769)
- New Transit search algorithm, Raptor, replaces the AStar for all transit searches. 
- Added NeTEx notices (#2824)
- Make transfers and access/egress use effectiveWalkDistance to take slopes into account (#2857)
- Add MultiModalStation and GroupOfStations to OTP model and added these to the NeTEx import (#2813)
- Combined OSM loaders, removing several rarely used ones (#2878)
- New Java Code Style (part of #2755)
- Cleanup and rename Graph Builder Annotations, now Data Import Issues (#2871)
- Bugfix for graph building crashing on unsupported modes (#2899)
- Add command line parameter for building partial graphs (#2583)
- Refactor GenericLocation/AStar/RoutingContext to allow multiple start vertices (#2887) 
- New Transit search algorithm, Raptor, replaces the AStar for all transit searches. 
- Update only the relevant parts of the TransitLayer each time an update is applied (#2918)
- Ability to switch off the fare service(#2912).
- Limit the transit service period(#2925).
- Removed unwanted cost added for wait time between access and transit with RangeRaptor (#2927)
<<<<<<< HEAD
- NeTEx import now supports ServiceLinks (#2951)
=======
- Dynamic search parameters, calculate raptor search-window when needed. (#2931)
- Support for next/previous paging trip search results (#2941)
- Fix mismatch in duration for walk legs, resulting in negative wait times (#2955)
>>>>>>> 8e1bae78

## Ported over from the 1.x
- Add application/x-protobuf to accepted protobuf content-types (#2839)
- Make OTP run on Java 11 (#2812)
- Fixes surefire test failure during build (#2816)
- Disable linking from already linked stops (#2372)
- Add Way Property Set for the UK (#2818)

## 1.4 (2019-07-30)

- Remove Open Traffic prototype code (#2698)
- Docs: improve configuration documentation
- Update onebusaway-gtfs to latest version from OBA project (#2636)
- Remove the coupling to OneBusAway GTFS within OTP's internal model by creating new classes replacing the external classes (#2494)
- Allow itineraries in response to be sorted by duration (#2593)
- Fix reverse optimization bug (#2653, #2411)
- increase GTFS-realtime feeds size limit from 64MB to 2G (#2738)
- Fix XML response serialization (#2685)
- Refactor InterleavedBidirectionalHeuristic (#2671)
- Fix minor test failure against BANO geocoder (#2798)
- Add "Accept" headers to GTFS-RT HTTP requests (#2796)
- Fixes surefire test failure during build (#2816)
- Cannot transfer between stops at exactly the same location (#2371)
- Improve documentation for `mode` routing parameter (#2809)

## 1.3 (2018-08-03)

- Fix stop linking to only one edge of platform (#2472)
- Log and allow changing number of HTTP handler threads
- Update Dutch base fare from 89 to 90 cents (#2608)
- Add Dutch fare service (#2571)
- Revise unit tests to use less memory
- Run all graph updater setup methods sequentially (#2545)
- Allow vehicle rental systems with cars (stopgap parameter on bike rental)
- Bump R5 version to get newer gtfs-lib and FST serialization
- Move stopClusterMode parameter from routing config to build config (#2558)
- Update encrypted Maven artifact signing key (it expired)
- Clean up logging
- Remove/update deprecated HTTPClient, add missing SSL ciphers (#2451)
- Make maxTransfer options configurable through scripting API (#2507)
- Fix scripts when entity IDs contain colons (#2474)
- Add HTML report for stops more than 20m from linked road (#2460)
- Update fares in NycFareServiceImpl (#2466)
- Compact legs NPE fix (#2449) (#2490)
- Docs: elevation data configuration, USGS DEM files
- Docs: Update list of deployments
- Docs: API, list of deployments, usage stats and tutorials
- Docs: Update leadership committee listing following Boston Summit
- Docs: Update OTP logo (Thanks Kate Chanba!)

## 1.2 (2017-09-18)

- Add support for consuming GBFS bike-rental availability feeds. #2458
- Add GBFS configuration example
- Add flag for including requested start/end time in maxHours in planner API. #2457
- Add maxTransferDistance graph builder parameter
- Add option for filtering non-pickup stops in TransitIndex stop times functions. #2377
- Support foot/bicycle=discouraged OSM tag. #2415
- Improve linking of transit platforms to connecting access ways. #2422 / #2428
- Fix bug when building graph with parent station transfers. #2404 / #2410
- Fix bugs in park and ride search. #2424
- Support different stop ID formats in field trip module
- Update URL in BANO geocoding module. #2438 / #2439
- Add more debug information related to trips matching using GTFS-RT feed. #2432
- Update default PATH_NOT_FOUND message to new wording developed w/ TriMet. #2355
- Update Travis build configuration to not attempt GPG operations. #2441
- Fix javadoc URL in scripting documentation. #2437
- Automatically link to GitHub issues in Changelog. #2426
- Expose FeedInfo objects in the Index API #2456
- Changes to Puget Sound region fare calculation #2484
- Fix coordinatates when clustering by parent station #2447
- Allow setting OSM Way Properties from build-config.json #2389
- Optionally compact ("reverse-optimize") results with complete reverse search #2449
- Add updater for urbaninfrastructure city bikes #2448
- Miscellaneous documentation updates

## 1.1 (2017-03-16)

- Deploy to Sonatype OSSRH and Maven Central
- Documentation updates including repo links
- New router-config stopClusterMode: clustering by parent station or geography [#2364](https://github.com/opentripplanner/OpenTripPlanner/issues/2364)
- Spanish and Portuguese UI Translations
- In TimeSurface API, serialize travel times to every point when detail=true
- Make OSM highway=corridor pedestrian routable
- Fix GraphIndex.stopTimesForStop to search on the request day rather than now
- Update GraphQL to latest version and improve support for complex arguments [#2367](https://github.com/opentripplanner/OpenTripPlanner/issues/2367)
- Add support for operationName to the graphql endpoint
- Fix findClosestStopsByWalking, properly set RoutingContext
- Fixed major routing problem where dead-end SimpleTransfers blocked walking paths [#2414](https://github.com/opentripplanner/OpenTripPlanner/issues/2414)
- Created Github issue template
- Avoid negative elevation figures: Compute ellipsoid-geoid offset and optionally apply to elevation calculations [#2301](https://github.com/opentripplanner/OpenTripPlanner/issues/2301)
- Fix VCub bike share updater using new API variable names.
- Fix spurious different-day warning [#2399](https://github.com/opentripplanner/OpenTripPlanner/issues/2399)
- Shutdown hook to gracefully shut down Grizzly [#2384](https://github.com/opentripplanner/OpenTripPlanner/issues/2384)
- Added headsign attribute for stoptimes in GraphQL [#2224](https://github.com/opentripplanner/OpenTripPlanner/issues/2224)
- Allow Cars on highway=*;bicycle=designated [#2374](https://github.com/opentripplanner/OpenTripPlanner/issues/2374)
- Expose PruneFloatingIslands parameters in build-config.json
- Lazy initialization of stop clusters where needed
- Include Agency/Route branding in responses
- Include turn-by-turn walking directions for transfer legs [#1707](https://github.com/opentripplanner/OpenTripPlanner/issues/1707)
- Output error when edge lengths are negative, and set them to 1mm
- Add disableAlertFiltering API flag [#2351](https://github.com/opentripplanner/OpenTripPlanner/issues/2351)
- Do not show arrival times at terminal stops in stop time viewer [#2357](https://github.com/opentripplanner/OpenTripPlanner/issues/2357)
- Index API now returns stop information URL, enabling hyperlinks in trip viewer [#2352](https://github.com/opentripplanner/OpenTripPlanner/issues/2352)
- Remove all unused model classes for index API [#1301](https://github.com/opentripplanner/OpenTripPlanner/issues/1301)
- Apply an interlining fix from 0.10 branch
- Allow quoted search phrases in the Lucene search [#2279](https://github.com/opentripplanner/OpenTripPlanner/issues/2279)
- Re-implement maxHours filter [#2332](https://github.com/opentripplanner/OpenTripPlanner/issues/2332)
- Properly set wheelchairAccessible on area edges
- Fixed file URL in test [#2339](https://github.com/opentripplanner/OpenTripPlanner/issues/2339)
- Add details field to fares, listing which legs each fare applies to [#1699](https://github.com/opentripplanner/OpenTripPlanner/issues/1699)

## 1.0 (2016-09-09)

- Fix problem with missing embedded router-configs.
- Check whether trips have been banned when applying in-seat transfers (interlining).
- Load embedded config for existing graphs on disk.
- Apply max walk distance to transfers, not just initial and final walk.
- Remove Conveyal tiles from client (which was getting expensive), add free Carto/MapZen tiles.
- Fixed headsigns: in itineraries, headsign for a leg used to always be the last stop.
- Updated default map tile sets in the client because Mapquest is no longer gratis.
- Fix problem with empty list ??? [#1873](https://github.com/opentripplanner/OpenTripPlanner/issues/1873)
- Rewrite of intermediate places handling in GraphPathFinder. Original request is cloned for each intermediate path.
- Routes in GraphQL API Change "type" to "mode" and add "type" as route type to Route for GraphQL
- Add effective end date to alerts (from HSL).
- Rutebanken Citybike bike share.
- Correct TPEG transport modes TPEG 401 and 402 to be "subway".
- Ignore exceptions caused by errors in OSM linear rings.
- Updated to version 2.18 of Jersey to fix hanging threads in Grizzly.
- Removed confusing "Busish" and "Trainish" pseudo-modes.
- FareService for Seattle: allow specifying fares in GTFS instead of hard-coding them in Java. Senior/youth fare prices are given in an extra column in fare attributes. Per-trip fares are taken into consideration when calculating fares in this region.
- Update new linker to link to transitStops if no streets are found.
- Show the name supplied in the request for the origin/destination points in the response.
- Throw a trivialPath exception if start/end point are on the same edge.
- Switch to only use the new SimpleStreetLinker, even for search start and end points. Completely removed old linker classes. Changes for proper handling of wheelchairs and bicycles at start and end points.
- Properly handle null timetableSnapshots when there is no real-time data.


## 0.20 (2016-06-10)

- Re-enabled Enunciate, which works properly with OTP now. This means we have auto-generated API docs.
- Make headsign and block ID visible in the Stop Viewer.
- NYC fare service: filter out non-NYC agencies.
- Optionally log all requests to a file.
- Make max distance for in-seat transfers (interlining) configurable. Previously it was hardcoded at 200m.
- Polish translation for web client.
- Introduced bikeShareId in trip plans (separate from stopIds).
- Support for ShareBike bike rental system in Oslo, Drammen, Trondheim, Milan, Barcelona and Mexico City among others.
- Changed default waitAtBeginningFactor and timeouts.
- Show alert in client when itinerary departure date differs from search date.
- Exposed realtimeState in GraphQL responses.
- Fixed a routerConfig NullPointerException.
- Support for San Francisco bike share from leoromanovsky.
- GraphQL API for most transit data from hannesj.
- Disallow shortcuts through multiple StationStopEdges.
- Add support for airplanes (from HSL)
- Major simplification and correction of the longDistance heuristic, removed obsolete runState.options.heuristicWeight.
- Return default OSM level for ways that are not found.
- Profile routing: use earliest arrival objective function on-street, properly handle TrivialPathExceptions.
- Fixed ID matching when applying AlertPatches.
- Fixed banning of agencies in multi agency feeds.
- More coherent handling of feed IDs as scope for GTFS IDs.
- Added transit service start and end timestamps to BuildInfo.
- Handle embeded router configuration for POSTed graphs and zips for building.
- Simplified router-config handling.
- Properly lazy-initialize profile routing stopClusters. Added stop clusters to the Index API.
- Completely removed the ill-advised path parser system, which was too clever for its own good.    
- Sort itineraries by total travel time rather than in-transit time.
- Rental bikes: allow loading generic KML.
- Removed the experimental TransportNetwork classes, which shared no code with the rest of OTP and were duplicated in the R5 project. There are still some elements that can be cleaned out when only R5 is used by Conveyal's analysis system. The broker code in OTP is now able to start up R5 workers for Analyst.
- Use the Conveyal fork of the OBA GTFS loader, so that we can add our own extensions to GTFS.
- Updated docs to offer Conveyal Maven repo as a place to get prebuilt OTP.

## 0.19.0 (2016-05-25)

- TODO

## 0.18.0 (2015-05-29)

- Ability to load elevation from projected GeoTIFF
- Clarified axis order for unprojected GeoTIFFs
- Stop viewer and car distance fixed in client
- Server-side localization improvements
- Proper names for intersections
- JSON config for loading bikeshare and park and ride lots from OSM
- More ways to fetch isochrones
- Fixed frequency-based routing in repeated RAPTOR
- Calculate graph envelope at build time not runtime
- Fixed slow excessive HashGrid search
- Readthedocs documentation updates

## 0.17.0 (2015-05-14)

- Allow fetching arrivals/departures over a particular time window
- Completely new spatial analysis implementation: repeated RAPTOR search at every minute in a departure time window
- More reproducible spatial analysis results across similar graphs, thanks to more consistent splitting of streets etc.
- Sigmoidal accessibility metric rolloff (rather than hard-edged cutoff)
- Correction of equirectangular projection used in spatial analysis
- Improved, simplified, deterministic linking of stops into the street network

## 0.16.0 (2015-05-07)

- Several improvements to OSM tag based traversal permissions
- Scripting documentation
- Accept TIFF files whose names end in .tiff not .tif
- Store distances (not times) in Analyst Samples to allow variable walk speed
- Fixed bug in graph auto-scanning
- Fixed client-side bug in first and last itinerary buttons
- OTP startup scripts no longer use wildcards
- Transit, bike rental, and parking linking done in one module
- Elevation tiles for the US can be fetched from Amazon S3
- Bumped language level to Java 8 (lambda functions, method references, collection streams)

## 0.15.0 (2015-04-14)

- Fare module for Seattle
- JSON fare module and OSM street naming configuration
- Significant improvements to speed and result quality of Profile Routing
- Support for added and modified GTFS-RT trips (thanks Jaap Koelewijn of DAT Mobility and Plannerstack)
- Detailed edge lists in profile routing responses (for Transitive.js)
- Support for multiple access modes including bike rental in profile routing
- Fixes to graph reloading via web API
- Improved comments in code and documentation of PointSets
- Pulled MapDB GTFS loader out into a separate repo
- Working artifact version was 0.15.0-SNAPSHOT instead of 1.0.0-SNAPSHOT (anticipating frequent point releases)

## 0.14.0 (2015-03-28)

- JSON configuration of graph building and routers
- Began moving documentation (including this changelog) into the OTP repo and rewriting it page by page. It is built statically from Markdown using mkdocs and published on readthedocs.
- Street edge lists and bike rental station IDs in profile routing results (allows better rendering)
- Improved correctness of profile routing
- Qualified modes including rented bikes work in profile routing
- Simplification of qualified mode sets
- Elevation models are loaded from TIFFs in graph directory
- Tiles for differences between TimeSurfaces
- Restructured relationship between Routers and Graphs
- Various changes enabling use of Analyst features in a cluster computing environment.
- Removed several single-implementation interfaces, factories, services and other superfluous abstractions
- Various client fixes related to the transit index API
- Revised nearby stops logic and transfer generation to eliminate useless transfer edges
- New Index API endpoints for geometries, transfers etc.
- Isochrone generation fixes
- Default mode of operation is now “long distance mode”
- Process for finding alternative routes is now based on banning trips and retrying, while reusing the heuristic
- Optimization objective functions are swappable, and have been simplified and corrected
- All client Javascript librariess are now pulled from a CDN
- Dutch BAG and French BANO geocoders
- Bus to street matching improvements
- Complete MapDB based GTFS and OSM loader libraries (will become separate projects, not yet connected to OTP graph builder)
- API documentation generation working again
- Disable some time consuming graph building steps by default
- Finnish and Swedish translations
- Subway-specific JSON configuration options (street to platform time)
- Realtime fetch / streaming configurable via JSON
- Stairs reluctance is much higher when carrying a bike
- Graph visualizer routing progress animates when a search is triggered via the web API
- Assume WGS84 (spherical distance calculations) everywhere
- Removed custom motor vehicle (which was unmaintained and not documented)
- Ability to poll for bike rental locations only once at startup
- Stoptimes are fetched for a specific service day in index API
- Bicycle triangle support in profile routing
- Proper handling of multiple access modes with different speeds in profile routing
- Command line option to output OTP's version

## 0.13.0 (2014-12-05)
- Detect apparent errors in GTFS interlining
- Long distance mode: use a pure weight-based state comparison, and use trip-banning retrying logic to get multiple paths. This compromises correctness somewhat but brings search times back within reason for large regional graphs. Also, we create significantly less SimpleTransfers.
- Progress on GTFS reading and writing library (not yet used by OTP).
- Bug fixes for tiny street edges, time zones.
- Deployment of artifacts to maven.conveyal.com via S3.
- Handle park and ride lots that have roads running through them, but don't share nodes with those roads.

## 0.12.1 (2014-11-17)
- Fixed threading problem caused by graph visualization instrumentation [#1611](https://github.com/opentripplanner/OpenTripPlanner/issues/1611)
- Fixed 'unconnected areas' infinite loop [#1605](https://github.com/opentripplanner/OpenTripPlanner/issues/1605)

## 0.12.0 (2014-11-11)
- Graph building from zipball of data sent over the wire
- OTP-specific GTFS loader library with error checking and recovery
- Bike and car park and ride improvements
- Stable hash codes for stop patterns and trips
- Bicycle safety and wheelchair access tile generators
- Newer versions of Grizzly, Jackson, and Enunciate (documentation generation now works)
- Redesigned HashGrid spatial index
- Significant reduction in graph size in memory and on disk
- Improved internationalization
- Ability to pause and step search in graph visualizer
- Additional graph visualizer modes for spotting overbranching
- Movement toward 1.0 web services API
- Kiss and Ride
- Complete removal of Spring
- Complete removal of Lombok
- CORS replaces JSONP
- Pointset classes for dealing with one-to-many calculations and accessibility calculations
- Experimental "Profile routing" which enumerates reasonable route combinations over a time range rather than exact itineraries
- Single-module Maven build (complete elimination of submodules)
- Alternate Gradle build script
- full internationalization of the map-based web client
- basic Lucene-based built-in geocoder

## 0.11.0 (2014-03-24)
- Built-in HTTP server layer, making it possible to distribute OTP as a standalone JAR
- "Long-distance" mode for large graphs, including bidirectional goal direction heuristic.
- Simplified Maven project structure with less submodules
- GTFS-RT trip update support, including streaming incremental data, which directly affects route optimization

## 0.10.0 (2014-03-18)
This release was made to consolidate all the development that had occurred with a 0.9.x-SNAPSHOT Maven version. The changes were very significant and it was not appropriate to tag them as a minor bugfix release after the 0.9 tag. Though this release was performed at the same time as 0.11.0, it represents a much earlier stage in the development of OTP.

## 0.7.0 (2012-04-29)
- Bike rental support (thanks Laurent Grégoire)
- Realtime bike rental availability feed support
- Updated to new version of One Bus Away GTFS/CSV, fixing timezone and string interning issues (thanks Brian Ferris)
- Bugfixes in area routing, OSM loading, nonexistant NED tiles, route short names
- Dutch and French language updates
- Catch negative edge weights due to broken GTFS
- Significant (10-20%) speedup by moving a field into StateData (thanks Laurent Grégoire)

## 0.6.0 (2012-04-25)
- area routing
- more lenient parsing of times
- new directions icon set with SVG sources (thanks Laurent G)

## 0.5.4 (2012-04-06)
- catch 0 divisors in NED builder, preventing NaN propagation to edge lengths
- avoid repeated insertion of edges into edge lists, which are now threadsafe edge sets
- identity equality for edges
- bounding box check in UnifiedCoverage (speed up NED loading)
- Dutch API messages
- elevation override fix
- less verbose graph builder (be sure to check graphbuilder annotation summary)
- replacement streets given names
- geocoder bug fix (thanks Laurent Gregoire)
- git commit IDs included in MavenVersion, allowing clearer OTP/Graph version mismatch warnings
- fix problems with immediate reboarding and unexpected edges in itinerary builder
- favicon (thanks Joel Haasnoot)
- Legs in API response have TripId (for realtime information)
- Polish locale (thanks Łukasz Witkowski)
- transfers.txt can define station paths, entry costs for stations
- allow loading a base graph into graphbuilder instead of starting from scratch

## 0.5.3 (2012-03-23)
- GTFS loader now loads feeds one-at-a-time, allowing per-feed configuration
- half-written graph files are now deleted on graph build error
- DST issue OTP-side fixes, tests adjusted to use timezones
- updated French translation
- fixed problem with loop ways in OSM
- graph coherency checking
- improved OSM floor number handling
- handle units in ele tags
- ferry icons (thanks Joel Haasnoot)
- mapbox streets tile layer is now the default
- complete Dutch translation

## 0.5.2 (2012-03-20)
- hop speed/distance checks, duplicate shape point filtering, etc.

## 0.5.1 (2012-03-16)
- more transit index features
- default agencyIDs now determined on a per-feed basis
- fixed fare overflow problem
- fixed bug in loop road turn conversion
- additional graphbuilder warnings and annotations
- fixed a batch of bugs found by fixbugs  

## 0.5.0 (2012-03-09)
- stop codes, zones, and agency names in planner responses
- encapsulation of edge list modifications
- expanded edge and vertex type hierarchy
- use mapquest OSM server by default
- Turkish locale (thanks Hasan Tayyar Beşik)
- German and Italian locales (thanks Gerardo Carrieri)
- bookmarkable trip URLs (thanks Matt Conway)
- elevator and OSM level support (thanks Matt Conway)
- BART/Muni fare service
- release and javadoc/apidoc publishing automation
- graph versioning based on Maven artifact version
- API for browsing graph internals
- improved stop linking
- optional island removal graphbuilder step
- and of course, lots of bugfixes

## 0.4.4 (2012-02-06)
Release in anticipation of upcoming merges.<|MERGE_RESOLUTION|>--- conflicted
+++ resolved
@@ -21,13 +21,10 @@
 - Ability to switch off the fare service(#2912).
 - Limit the transit service period(#2925).
 - Removed unwanted cost added for wait time between access and transit with RangeRaptor (#2927)
-<<<<<<< HEAD
-- NeTEx import now supports ServiceLinks (#2951)
-=======
 - Dynamic search parameters, calculate raptor search-window when needed. (#2931)
 - Support for next/previous paging trip search results (#2941)
 - Fix mismatch in duration for walk legs, resulting in negative wait times (#2955)
->>>>>>> 8e1bae78
+- NeTEx import now supports ServiceLinks (#2951)
 
 ## Ported over from the 1.x
 - Add application/x-protobuf to accepted protobuf content-types (#2839)
