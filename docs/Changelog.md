--- conflicted
+++ resolved
@@ -12,9 +12,6 @@
 - Improved configuration documentation
 - Update onebusaway-gtfs to latest version from OBA project (#2636)
 - Remove the coupling to OneBusAway GTFS within OTP's internal model by creating new classes replacing the external classes (#2494)
-<<<<<<< HEAD
-- Allow itineraries in response to be sorted by duration (#2593)
-=======
 - Allow OTP to search more service days for transit service (#2592)
 - Allow itineraries in response to be sorted by duration (#2593)
 - Add support for GTFS-flex services: flag stops, deviated-route service, and call-and-ride (#2603)
@@ -35,7 +32,6 @@
 - Add bicimad bike rental updater (#2503)
 - Add Smoove citybikes updater (#2515)
 - Switched to single license file, removing all OTP and OBA file license headers
->>>>>>> 494d292d
 
 ## 1.3 (2018-08-03)
 
