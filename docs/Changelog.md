--- conflicted
+++ resolved
@@ -1,8 +1,6 @@
 # Changelog
 
-<<<<<<< HEAD
-=======
-## 1.5.0 (in progress)
+## 1.5.0 (2020-11-27)
 
 - Add application/x-protobuf to accepted protobuf content-types (#2839)
 - Add Way Property Set for the UK (#2818)
@@ -11,7 +9,6 @@
 - Disable linking from already linked stops (#2372)
 - Optimize elevation calculations
 
->>>>>>> 73e0d4b0
 ## 1.4 (2019-07-30)
 
 - Remove Open Traffic prototype code (#2698)
