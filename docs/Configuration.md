--- conflicted
+++ resolved
@@ -18,38 +18,6 @@
 graph.obj
 ```
 
-<<<<<<< HEAD
-You can see that each of these subdirectories contains one or more GTFS feeds (which are just zip files full of
-comma-separated tables), a PBF street map file, some JSON configuration files, and another file called `graph.obj`.
-On startup, OTP scans router directories for input and configuration files,
-and can optionally store the resulting combined representation of the transportation network as `graph.obj` in the
-same directory to avoid re-processing the data the next time it starts up. The `cache` directory is where OTP will
-store its local copies of resources fetched from the internet, such as US elevation tiles.
-
-
-## System-wide vs. graph build vs. router configuration
-
-OTP is configured via JSON files. The file `otp-config.json` is placed in the OTP base directory and contains settings
-that affect the entire OTP instance. Each router within that instance is configured using two other JSON files placed
-alongside the input files (OSM, GTFS, elevation data etc.) in the router's directory. These router-level config files
-are named `build-config.json` and `router-config.json`. Each configuration option within each of these files is optional,
-as are all three of the files themselves. If any option or an entire file is missing, reasonable defaults will be applied.
-
-Some parts of the process that loads the street and transit network description are time consuming and memory-hungry.
-To avoid repeating these slow steps every time OTP starts up, we can trigger them manually whenever the input files change,
-saving the resulting transportation network description to disk. We call this prepared product a *graph* (following
-[mathematical terminology](https://en.wikipedia.org/wiki/Graph_%28mathematics%29)), and refer to these "heavier" steps as
-*graph building*. They are controlled by `build-config.json`. There are many other details of OTP operation that can be
-modified without requiring the potentially long operation of rebuilding the graph. These run-time configuration options
-are found in `router-config.json`.
-
-# System wide configuration
-The system wide configuration is used to turn system wide features on off. Some of these might only be relevant in the
-build or routing phase, but for simplicity all features are set here. See the 
-[OTPFeature](../src/main/java/org/opentripplanner/util/OTPFeature.java) 
-Java class for a list of all available features and their default settings. For most use-cases changing the features is 
-not necessary. Some of the [Sandbox Extensions](SandboxExtension.md) is enabled using this.
-=======
 You could have more than one of these directories if you are building separate graphs for separate regions. Each one should contain one or more GTFS feeds (which are just zip files full of comma-separated text tables), a PBF OpenStreetMap file, some JSON configuration files, and any output files such as `graph.obj`. For convenience, especially if you work with only one graph at a time, you may want to place your OTP2 JAR file in this same directory.
 
 ## Three Scopes of Configuration
@@ -61,7 +29,6 @@
 # System-wide Configuration
 
 Using the file `otp-config.json` you can enable or disable different APIs and experimental [Sandbox Extensions](SandboxExtension.md). By default, all supported APIs are enabled and all sandbox features are disabled, so for most OTP2 use cases it is not necessary to create this file. Features that can be toggled in this file are generally only affect the routing phase of OTP2 usage, but for consistency all such "feature flags", even those that would affect graph building, are managed in this one file. See the OTPFeature Java class for an enumeration of all available features and their default settings. Here is an example:
->>>>>>> 7461b7ed
 
 ```JSON
 // otp-config.json
