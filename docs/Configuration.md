--- conflicted
+++ resolved
@@ -86,11 +86,8 @@
 `elevationBucket` | If specified, download NED elevation tiles from the given AWS S3 bucket | object | null | provide an object with `accessKey`, `secretKey`, and `bucketName` for AWS S3
 `readCachedElevations` | If true, reads in pre-calculated elevation data. | boolean | true | see [Elevation Data Calculation Optimizations](#elevation-data-calculation-optimizations)
 `writeCachedElevations` | If true, writes the calculated elevation data. | boolean | false | see [Elevation Data Calculation Optimizations](#elevation-data-calculation-optimizations)
-<<<<<<< HEAD
 `multiThreadElevationCalculations` | If true, the elevation module will use multi-threading during elevation calculations. | boolean | false | see [Elevation Data Calculation Optimizations](#elevation-data-calculation-optimizations)
-=======
 `elevationUnitMultiplier` | Specify a multiplier to convert elevation units from source to meters | double | 1.0 | see [Elevation unit conversion](#elevation-unit-conversion)
->>>>>>> 679ccdb4
 `fares` | A specific fares service to use | object | null | see [fares configuration](#fares-configuration)
 `osmNaming` | A custom OSM namer to use | object | null | see [custom naming](#custom-naming)
 `osmWayPropertySet` | Custom OSM way properties | string | `default` | options: `default`, `norway`, `uk`
