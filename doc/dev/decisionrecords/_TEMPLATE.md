--- conflicted
+++ resolved
@@ -5,12 +5,6 @@
   One or two sentences which go into the [DECISION_RECORDS](/DEVELOPMENT_DECISION_RECORDS.md) 
   document later. 
 -->
-
-<<<<<<< HEAD
-=======
-Original pull request: {#NNNN}
-
->>>>>>> c550e29c
 
 ### Context and Problem Statement
 
