# OSM tag mapping

This page is intended to give an overview of which OpenStreetMap(OSM) tags OTP uses to evaluate its
walking and bicycling instructions. If a tag is not part of the documentation on this page
then this tag mapper (profile) does not use it. 

The exception are access permissions and wheelchair accessibility tags like

- `access=no`
- `wheelchair=no`
- `oneway=yes`

These are identical for all mappers and not separately listed on this page.

### Way properties

Way properties set a way's permission and optionally influences its walk and bicycle safety factors.

These factors determine how desirable an OSM way is when routing for cyclists and pedestrians.
Lower safety values make an OSM way more desirable and higher values less desirable.

<!-- props BEGIN -->
<!-- NOTE! This section is auto-generated. Do not change, change doc in code instead. -->

<<<<<<< HEAD
| specifier                                               | permission               | bike safety | walk safety |
|---------------------------------------------------------|--------------------------|-------------|-------------|
| `highway=track`                                         | `PEDESTRIAN_AND_BICYCLE` |             |             |
| `highway=track; present(surface)`                       | `PEDESTRIAN_AND_BICYCLE` |             |             |
| `highway=residential; junction=roundabout`              | `ALL`                    | 0.98        |             |
| `present(highway); junction=roundabout`                 | `BICYCLE_AND_CAR`        |             |             |
| `highway=pedestrian`                                    | `PEDESTRIAN`             |             |             |
| `highway=residential; maxspeed=30`                      | `ALL`                    | 0.9         |             |
| `highway=footway; bicycle=yes`                          | `PEDESTRIAN_AND_BICYCLE` | 0.8         |             |
| `footway=sidewalk; highway=footway; bicycle=yes`        | `PEDESTRIAN_AND_BICYCLE` | 1.2         |             |
| `highway=unclassified; cycleway=lane`                   | `ALL`                    | 0.87        |             |
| `mtb:scale=3`                                           | `NONE`                   |             |             |
| `mtb:scale=4`                                           | `NONE`                   |             |             |
| `mtb:scale=5`                                           | `NONE`                   |             |             |
| `mtb:scale=6`                                           | `NONE`                   |             |             |
| `highway=bridleway`                                     | `NONE`                   | 1.3         |             |
| `highway=corridor`                                      | `PEDESTRIAN`             |             |             |
| `highway=steps`                                         | `PEDESTRIAN`             |             |             |
| `highway=crossing`                                      | `PEDESTRIAN`             |             |             |
| `highway=platform`                                      | `PEDESTRIAN`             |             |             |
| `public_transport=platform`                             | `PEDESTRIAN`             |             |             |
| `railway=platform`                                      | `PEDESTRIAN`             |             |             |
| `footway=sidewalk; highway=footway`                     | `PEDESTRIAN`             |             |             |
| `highway=pedestrian`                                    | `PEDESTRIAN`             | 0.9         |             |
| `highway=footway`                                       | `PEDESTRIAN`             | 1.1         |             |
| `mtb:scale=1`                                           | `PEDESTRIAN`             |             |             |
| `mtb:scale=2`                                           | `PEDESTRIAN`             |             |             |
| `highway=cycleway`                                      | `BICYCLE`                | 0.6         |             |
| `mtb:scale=0`                                           | `PEDESTRIAN_AND_BICYCLE` |             |             |
| `highway=path`                                          | `PEDESTRIAN_AND_BICYCLE` | 0.75        |             |
| `highway=living_street`                                 | `ALL`                    | 0.9         |             |
| `highway=unclassified`                                  | `ALL`                    |             |             |
| `highway=road`                                          | `ALL`                    |             |             |
| `highway=byway`                                         | `ALL`                    | 1.3         |             |
| `highway=track`                                         | `ALL`                    | 1.3         |             |
| `highway=service`                                       | `ALL`                    | 1.1         |             |
| `highway=residential`                                   | `ALL`                    | 0.98        |             |
| `highway=residential_link`                              | `ALL`                    | 0.98        |             |
| `highway=tertiary`                                      | `ALL`                    |             |             |
| `highway=tertiary_link`                                 | `ALL`                    |             |             |
| `highway=secondary`                                     | `ALL`                    | 1.5         |             |
| `highway=secondary_link`                                | `ALL`                    | 1.5         |             |
| `highway=primary`                                       | `ALL`                    | 2.06        |             |
| `highway=primary_link`                                  | `ALL`                    | 2.06        |             |
| `highway=trunk`                                         | `ALL`                    | 7.47        |             |
| `highway=trunk_link`                                    | `ALL`                    | 2.06        |             |
| `highway=motorway_link`                                 | `CAR`                    | 2.06        |             |
| `highway=motorway`                                      | `CAR`                    | 8.0         |             |
| `motorroad=yes`                                         | `CAR`                    |             |             |
| `present(highway); cycleway=lane`                       | `PEDESTRIAN_AND_BICYCLE` | 0.87        |             |
| `highway=service; cycleway=lane`                        | `ALL`                    | 0.77        |             |
| `highway=residential; cycleway=lane`                    | `ALL`                    | 0.77        |             |
| `highway=residential_link; cycleway=lane`               | `ALL`                    | 0.77        |             |
| `highway=tertiary; cycleway=lane`                       | `ALL`                    | 0.87        |             |
| `highway=tertiary_link; cycleway=lane`                  | `ALL`                    | 0.87        |             |
| `highway=secondary; cycleway=lane`                      | `ALL`                    | 0.96        |             |
| `highway=secondary_link; cycleway=lane`                 | `ALL`                    | 0.96        |             |
| `highway=primary; cycleway=lane`                        | `ALL`                    | 1.15        |             |
| `highway=primary_link; cycleway=lane`                   | `ALL`                    | 1.15        |             |
| `highway=trunk; cycleway=lane`                          | `ALL`                    | 1.5         |             |
| `highway=trunk_link; cycleway=lane`                     | `ALL`                    | 1.15        |             |
| `highway=motorway; cycleway=lane`                       | `BICYCLE_AND_CAR`        | 2.0         |             |
| `highway=motorway_link; cycleway=lane`                  | `BICYCLE_AND_CAR`        | 1.15        |             |
| `present(highway); cycleway=share_busway`               | `PEDESTRIAN_AND_BICYCLE` | 0.92        |             |
| `highway=service; cycleway=share_busway`                | `ALL`                    | 0.85        |             |
| `highway=residential; cycleway=share_busway`            | `ALL`                    | 0.85        |             |
| `highway=residential_link; cycleway=share_busway`       | `ALL`                    | 0.85        |             |
| `highway=tertiary; cycleway=share_busway`               | `ALL`                    | 0.92        |             |
| `highway=tertiary_link; cycleway=share_busway`          | `ALL`                    | 0.92        |             |
| `highway=secondary; cycleway=share_busway`              | `ALL`                    | 0.99        |             |
| `highway=secondary_link; cycleway=share_busway`         | `ALL`                    | 0.99        |             |
| `highway=primary; cycleway=share_busway`                | `ALL`                    | 1.25        |             |
| `highway=primary_link; cycleway=share_busway`           | `ALL`                    | 1.25        |             |
| `highway=trunk; cycleway=share_busway`                  | `BICYCLE_AND_CAR`        | 1.75        |             |
| `highway=trunk_link; cycleway=share_busway`             | `BICYCLE_AND_CAR`        | 1.25        |             |
| `highway=motorway; cycleway=share_busway`               | `BICYCLE_AND_CAR`        | 2.5         |             |
| `highway=motorway_link; cycleway=share_busway`          | `BICYCLE_AND_CAR`        | 1.25        |             |
| `present(highway); cycleway=opposite_lane`              | `PEDESTRIAN_AND_BICYCLE` |             |             |
| `highway=service; cycleway=opposite_lane`               | `ALL`                    | 1.1         |             |
| `highway=residential; cycleway=opposite_lane`           | `ALL`                    | 0.98        |             |
| `highway=residential_link; cycleway=opposite_lane`      | `ALL`                    | 0.98        |             |
| `highway=tertiary; cycleway=opposite_lane`              | `ALL`                    |             |             |
| `highway=tertiary_link; cycleway=opposite_lane`         | `ALL`                    |             |             |
| `highway=secondary; cycleway=opposite_lane`             | `ALL`                    | 1.5         |             |
| `highway=secondary_link; cycleway=opposite_lane`        | `ALL`                    | 1.5         |             |
| `highway=primary; cycleway=opposite_lane`               | `ALL`                    | 2.06        |             |
| `highway=primary_link; cycleway=opposite_lane`          | `ALL`                    | 2.06        |             |
| `highway=trunk; cycleway=opposite_lane`                 | `BICYCLE_AND_CAR`        | 7.47        |             |
| `highway=trunk_link; cycleway=opposite_lane`            | `BICYCLE_AND_CAR`        | 2.06        |             |
| `present(highway); cycleway=track`                      | `PEDESTRIAN_AND_BICYCLE` | 0.75        |             |
| `highway=service; cycleway=track`                       | `ALL`                    | 0.65        |             |
| `highway=residential; cycleway=track`                   | `ALL`                    | 0.65        |             |
| `highway=residential_link; cycleway=track`              | `ALL`                    | 0.65        |             |
| `highway=tertiary; cycleway=track`                      | `ALL`                    | 0.75        |             |
| `highway=tertiary_link; cycleway=track`                 | `ALL`                    | 0.75        |             |
| `highway=secondary; cycleway=track`                     | `ALL`                    | 0.8         |             |
| `highway=secondary_link; cycleway=track`                | `ALL`                    | 0.8         |             |
| `highway=primary; cycleway=track`                       | `ALL`                    | 0.85        |             |
| `highway=primary_link; cycleway=track`                  | `ALL`                    | 0.85        |             |
| `highway=trunk; cycleway=track`                         | `BICYCLE_AND_CAR`        | 0.95        |             |
| `highway=trunk_link; cycleway=track`                    | `BICYCLE_AND_CAR`        | 0.85        |             |
| `present(highway); cycleway=opposite_track`             | `PEDESTRIAN_AND_BICYCLE` |             |             |
| `highway=service; cycleway=opposite_track`              | `ALL`                    | 1.1         |             |
| `highway=residential; cycleway=opposite_track`          | `ALL`                    | 0.98        |             |
| `highway=residential_link; cycleway=opposite_track`     | `ALL`                    | 0.98        |             |
| `highway=tertiary; cycleway=opposite_track`             | `ALL`                    |             |             |
| `highway=tertiary_link; cycleway=opposite_track`        | `ALL`                    |             |             |
| `highway=secondary; cycleway=opposite_track`            | `ALL`                    | 1.5         |             |
| `highway=secondary_link; cycleway=opposite_track`       | `ALL`                    | 1.5         |             |
| `highway=primary; cycleway=opposite_track`              | `ALL`                    | 2.06        |             |
| `highway=primary_link; cycleway=opposite_track`         | `ALL`                    | 2.06        |             |
| `highway=trunk; cycleway=opposite_track`                | `BICYCLE_AND_CAR`        | 7.47        |             |
| `highway=trunk_link; cycleway=opposite_track`           | `BICYCLE_AND_CAR`        | 2.06        |             |
| `present(highway); cycleway=shared_lane`                | `PEDESTRIAN_AND_BICYCLE` | 0.77        |             |
| `highway=service; cycleway=shared_lane`                 | `ALL`                    | 0.73        |             |
| `highway=residential; cycleway=shared_lane`             | `ALL`                    | 0.77        |             |
| `highway=residential_link; cycleway=shared_lane`        | `ALL`                    | 0.77        |             |
| `highway=tertiary; cycleway=shared_lane`                | `ALL`                    | 0.83        |             |
| `highway=tertiary_link; cycleway=shared_lane`           | `ALL`                    | 0.83        |             |
| `highway=secondary; cycleway=shared_lane`               | `ALL`                    | 1.25        |             |
| `highway=secondary_link; cycleway=shared_lane`          | `ALL`                    | 1.25        |             |
| `highway=primary; cycleway=shared_lane`                 | `ALL`                    | 1.75        |             |
| `highway=primary_link; cycleway=shared_lane`            | `ALL`                    | 1.75        |             |
| `present(highway); cycleway=opposite`                   | `PEDESTRIAN_AND_BICYCLE` |             |             |
| `highway=service; cycleway=opposite`                    | `ALL`                    | 1.1         |             |
| `highway=residential; cycleway=opposite`                | `ALL`                    | 0.98        |             |
| `highway=residential_link; cycleway=opposite`           | `ALL`                    | 0.98        |             |
| `highway=tertiary; cycleway=opposite`                   | `ALL`                    |             |             |
| `highway=tertiary_link; cycleway=opposite`              | `ALL`                    |             |             |
| `highway=secondary; cycleway=opposite`                  | `ALL`                    | 1.5         |             |
| `highway=secondary_link; cycleway=opposite`             | `ALL`                    | 1.5         |             |
| `highway=primary; cycleway=opposite`                    | `ALL`                    | 2.06        |             |
| `highway=primary_link; cycleway=opposite`               | `ALL`                    | 2.06        |             |
| `highway=path; bicycle=designated`                      | `PEDESTRIAN_AND_BICYCLE` | 0.6         |             |
| `highway=footway; bicycle=designated`                   | `PEDESTRIAN_AND_BICYCLE` | 0.75        |             |
| `highway=footway; bicycle=yes; area=yes`                | `PEDESTRIAN_AND_BICYCLE` | 0.9         |             |
| `highway=pedestrian; bicycle=designated`                | `PEDESTRIAN_AND_BICYCLE` | 0.75        |             |
| `footway=sidewalk; highway=footway; bicycle=yes`        | `PEDESTRIAN_AND_BICYCLE` | 2.5         |             |
| `footway=sidewalk; highway=footway; bicycle=designated` | `PEDESTRIAN_AND_BICYCLE` | 1.1         |             |
| `highway=footway; footway=crossing`                     | `PEDESTRIAN`             | 2.5         |             |
| `highway=footway; footway=crossing; bicycle=designated` | `PEDESTRIAN_AND_BICYCLE` | 1.1         |             |
| `highway=track; bicycle=yes`                            | `PEDESTRIAN_AND_BICYCLE` | 1.18        |             |
| `highway=track; bicycle=designated`                     | `PEDESTRIAN_AND_BICYCLE` | 0.99        |             |
| `highway=track; bicycle=yes; present(surface)`          | `PEDESTRIAN_AND_BICYCLE` | 1.18        |             |
| `highway=track; bicycle=designated; present(surface)`   | `PEDESTRIAN_AND_BICYCLE` | 0.99        |             |
| `highway=track; present(surface)`                       | `PEDESTRIAN_AND_BICYCLE` | 1.3         |             |
| `present(highway); bicycle=designated`                  | `BICYCLE`                | 0.97        |             |
| `highway=footway; bicycle=designated`                   | `PEDESTRIAN_AND_BICYCLE` | 0.8         |             |
| `highway=cycleway; bicycle=designated`                  | `BICYCLE`                | 0.6         |             |
| `highway=bridleway; bicycle=designated`                 | `BICYCLE`                | 0.8         |             |
| `highway=service; bicycle=designated`                   | `ALL`                    | 0.84        |             |
| `highway=residential; bicycle=designated`               | `ALL`                    | 0.95        |             |
| `highway=unclassified; bicycle=designated`              | `ALL`                    | 0.95        |             |
| `highway=residential_link; bicycle=designated`          | `ALL`                    | 0.95        |             |
| `highway=tertiary; bicycle=designated`                  | `ALL`                    | 0.97        |             |
| `highway=tertiary_link; bicycle=designated`             | `ALL`                    | 0.97        |             |
| `highway=secondary; bicycle=designated`                 | `ALL`                    | 1.46        |             |
| `highway=secondary_link; bicycle=designated`            | `ALL`                    | 1.46        |             |
| `highway=primary; bicycle=designated`                   | `ALL`                    | 2.0         |             |
| `highway=primary_link; bicycle=designated`              | `ALL`                    | 2.0         |             |
| `highway=trunk; bicycle=designated`                     | `BICYCLE_AND_CAR`        | 7.25        |             |
| `highway=trunk_link; bicycle=designated`                | `BICYCLE_AND_CAR`        | 2.0         |             |
| `highway=motorway; bicycle=designated`                  | `BICYCLE_AND_CAR`        | 7.76        |             |
| `highway=motorway_link; bicycle=designated`             | `BICYCLE_AND_CAR`        | 2.0         |             |
=======
| specifier                                               | permission               | bike safety                   | walk safety |
|---------------------------------------------------------|--------------------------|-------------------------------|-------------|
| `highway=track`                                         | `PEDESTRIAN_AND_BICYCLE` |                               |             |
| `highway=track; present(surface)`                       | `PEDESTRIAN_AND_BICYCLE` |                               |             |
| `highway=residential; junction=roundabout`              | `ALL`                    | 0.98                          |             |
| `present(highway); junction=roundabout`                 | `BICYCLE_AND_CAR`        |                               |             |
| `highway=pedestrian`                                    | `PEDESTRIAN`             |                               |             |
| `highway=residential; maxspeed=30`                      | `ALL`                    | 0.9                           |             |
| `highway=footway; bicycle=yes`                          | `PEDESTRIAN_AND_BICYCLE` | 0.8                           |             |
| `footway=sidewalk; highway=footway; bicycle=yes`        | `PEDESTRIAN_AND_BICYCLE` | 1.2                           |             |
| `highway=unclassified; cycleway=lane`                   | `ALL`                    | 0.87                          |             |
| `mtb:scale=3`                                           | `NONE`                   |                               |             |
| `mtb:scale=4`                                           | `NONE`                   |                               |             |
| `mtb:scale=5`                                           | `NONE`                   |                               |             |
| `mtb:scale=6`                                           | `NONE`                   |                               |             |
| `highway=bridleway`                                     | `NONE`                   | 1.3                           |             |
| `highway=corridor`                                      | `PEDESTRIAN`             |                               |             |
| `highway=steps`                                         | `PEDESTRIAN`             |                               |             |
| `highway=crossing`                                      | `PEDESTRIAN`             |                               |             |
| `highway=platform`                                      | `PEDESTRIAN`             |                               |             |
| `public_transport=platform`                             | `PEDESTRIAN`             |                               |             |
| `railway=platform`                                      | `PEDESTRIAN`             |                               |             |
| `footway=sidewalk; highway=footway`                     | `PEDESTRIAN`             |                               |             |
| `highway=pedestrian`                                    | `PEDESTRIAN`             | 0.9                           |             |
| `highway=footway`                                       | `PEDESTRIAN`             | 1.1                           |             |
| `mtb:scale=1`                                           | `PEDESTRIAN`             |                               |             |
| `mtb:scale=2`                                           | `PEDESTRIAN`             |                               |             |
| `highway=cycleway`                                      | `BICYCLE`                | 0.6                           |             |
| `mtb:scale=0`                                           | `PEDESTRIAN_AND_BICYCLE` |                               |             |
| `highway=path`                                          | `PEDESTRIAN_AND_BICYCLE` | 0.75                          |             |
| `highway=living_street`                                 | `ALL`                    | 0.9                           |             |
| `highway=unclassified`                                  | `ALL`                    |                               |             |
| `highway=road`                                          | `ALL`                    |                               |             |
| `highway=byway`                                         | `ALL`                    | 1.3                           |             |
| `highway=track`                                         | `ALL`                    | 1.3                           |             |
| `highway=service`                                       | `ALL`                    | 1.1                           |             |
| `highway=residential`                                   | `ALL`                    | 0.98                          |             |
| `highway=residential_link`                              | `ALL`                    | 0.98                          |             |
| `highway=tertiary`                                      | `ALL`                    |                               |             |
| `highway=tertiary_link`                                 | `ALL`                    |                               |             |
| `highway=secondary`                                     | `ALL`                    | 1.5                           |             |
| `highway=secondary_link`                                | `ALL`                    | 1.5                           |             |
| `highway=primary`                                       | `ALL`                    | 2.06                          |             |
| `highway=primary_link`                                  | `ALL`                    | 2.06                          |             |
| `highway=trunk`                                         | `ALL`                    | 7.47                          | 7.47        |
| `highway=trunk_link`                                    | `ALL`                    | 2.06                          | 7.47        |
| `highway=motorway_link`                                 | `CAR`                    | 2.06                          |             |
| `highway=motorway`                                      | `CAR`                    | 8.0                           |             |
| `motorroad=yes`                                         | `CAR`                    |                               |             |
| `present(highway); cycleway=lane`                       | `PEDESTRIAN_AND_BICYCLE` | 0.87                          |             |
| `highway=service; cycleway=lane`                        | `ALL`                    | 0.77                          |             |
| `highway=residential; cycleway=lane`                    | `ALL`                    | 0.77                          |             |
| `highway=residential_link; cycleway=lane`               | `ALL`                    | 0.77                          |             |
| `highway=tertiary; cycleway=lane`                       | `ALL`                    | 0.87                          |             |
| `highway=tertiary_link; cycleway=lane`                  | `ALL`                    | 0.87                          |             |
| `highway=secondary; cycleway=lane`                      | `ALL`                    | 0.96                          |             |
| `highway=secondary_link; cycleway=lane`                 | `ALL`                    | 0.96                          |             |
| `highway=primary; cycleway=lane`                        | `ALL`                    | 1.15                          |             |
| `highway=primary_link; cycleway=lane`                   | `ALL`                    | 1.15                          |             |
| `highway=trunk; cycleway=lane`                          | `ALL`                    | 1.5                           | 7.47        |
| `highway=trunk_link; cycleway=lane`                     | `ALL`                    | 1.15                          | 7.47        |
| `highway=motorway; cycleway=lane`                       | `BICYCLE_AND_CAR`        | 2.0                           |             |
| `highway=motorway_link; cycleway=lane`                  | `BICYCLE_AND_CAR`        | 1.15                          |             |
| `present(highway); cycleway=share_busway`               | `PEDESTRIAN_AND_BICYCLE` | 0.92                          |             |
| `highway=service; cycleway=share_busway`                | `ALL`                    | 0.85                          |             |
| `highway=residential; cycleway=share_busway`            | `ALL`                    | 0.85                          |             |
| `highway=residential_link; cycleway=share_busway`       | `ALL`                    | 0.85                          |             |
| `highway=tertiary; cycleway=share_busway`               | `ALL`                    | 0.92                          |             |
| `highway=tertiary_link; cycleway=share_busway`          | `ALL`                    | 0.92                          |             |
| `highway=secondary; cycleway=share_busway`              | `ALL`                    | 0.99                          |             |
| `highway=secondary_link; cycleway=share_busway`         | `ALL`                    | 0.99                          |             |
| `highway=primary; cycleway=share_busway`                | `ALL`                    | 1.25                          |             |
| `highway=primary_link; cycleway=share_busway`           | `ALL`                    | 1.25                          |             |
| `highway=trunk; cycleway=share_busway`                  | `ALL`                    | 1.75                          | 7.47        |
| `highway=trunk_link; cycleway=share_busway`             | `ALL`                    | 1.25                          | 7.47        |
| `highway=motorway; cycleway=share_busway`               | `BICYCLE_AND_CAR`        | 2.5                           |             |
| `highway=motorway_link; cycleway=share_busway`          | `BICYCLE_AND_CAR`        | 1.25                          |             |
| `present(highway); cycleway=opposite_lane`              | `PEDESTRIAN_AND_BICYCLE` | forward: 1.0 <br> back: 0.87  |             |
| `highway=service; cycleway=opposite_lane`               | `ALL`                    | forward: 1.1 <br> back: 0.77  |             |
| `highway=residential; cycleway=opposite_lane`           | `ALL`                    | forward: 0.98 <br> back: 0.77 |             |
| `highway=residential_link; cycleway=opposite_lane`      | `ALL`                    | forward: 0.98 <br> back: 0.77 |             |
| `highway=tertiary; cycleway=opposite_lane`              | `ALL`                    | forward: 1.0 <br> back: 0.87  |             |
| `highway=tertiary_link; cycleway=opposite_lane`         | `ALL`                    | forward: 1.0 <br> back: 0.87  |             |
| `highway=secondary; cycleway=opposite_lane`             | `ALL`                    | forward: 1.5 <br> back: 0.96  |             |
| `highway=secondary_link; cycleway=opposite_lane`        | `ALL`                    | forward: 1.5 <br> back: 0.96  |             |
| `highway=primary; cycleway=opposite_lane`               | `ALL`                    | forward: 2.06 <br> back: 1.15 |             |
| `highway=primary_link; cycleway=opposite_lane`          | `ALL`                    | forward: 2.06 <br> back: 1.15 |             |
| `highway=trunk; cycleway=opposite_lane`                 | `ALL`                    | forward: 7.47 <br> back: 1.5  | 7.47        |
| `highway=trunk_link; cycleway=opposite_lane`            | `ALL`                    | forward: 2.06 <br> back: 1.15 | 7.47        |
| `present(highway); cycleway=track`                      | `PEDESTRIAN_AND_BICYCLE` | 0.75                          |             |
| `highway=service; cycleway=track`                       | `ALL`                    | 0.65                          |             |
| `highway=residential; cycleway=track`                   | `ALL`                    | 0.65                          |             |
| `highway=residential_link; cycleway=track`              | `ALL`                    | 0.65                          |             |
| `highway=tertiary; cycleway=track`                      | `ALL`                    | 0.75                          |             |
| `highway=tertiary_link; cycleway=track`                 | `ALL`                    | 0.75                          |             |
| `highway=secondary; cycleway=track`                     | `ALL`                    | 0.8                           |             |
| `highway=secondary_link; cycleway=track`                | `ALL`                    | 0.8                           |             |
| `highway=primary; cycleway=track`                       | `ALL`                    | 0.85                          |             |
| `highway=primary_link; cycleway=track`                  | `ALL`                    | 0.85                          |             |
| `highway=trunk; cycleway=track`                         | `ALL`                    | 0.95                          | 7.47        |
| `highway=trunk_link; cycleway=track`                    | `ALL`                    | 0.85                          | 7.47        |
| `present(highway); cycleway=opposite_track`             | `PEDESTRIAN_AND_BICYCLE` | forward: 1.0 <br> back: 0.75  |             |
| `highway=service; cycleway=opposite_track`              | `ALL`                    | forward: 1.1 <br> back: 0.65  |             |
| `highway=residential; cycleway=opposite_track`          | `ALL`                    | forward: 0.98 <br> back: 0.65 |             |
| `highway=residential_link; cycleway=opposite_track`     | `ALL`                    | forward: 0.98 <br> back: 0.65 |             |
| `highway=tertiary; cycleway=opposite_track`             | `ALL`                    | forward: 1.0 <br> back: 0.75  |             |
| `highway=tertiary_link; cycleway=opposite_track`        | `ALL`                    | forward: 1.0 <br> back: 0.75  |             |
| `highway=secondary; cycleway=opposite_track`            | `ALL`                    | forward: 1.5 <br> back: 0.8   |             |
| `highway=secondary_link; cycleway=opposite_track`       | `ALL`                    | forward: 1.5 <br> back: 0.8   |             |
| `highway=primary; cycleway=opposite_track`              | `ALL`                    | forward: 2.06 <br> back: 0.85 |             |
| `highway=primary_link; cycleway=opposite_track`         | `ALL`                    | forward: 2.06 <br> back: 0.85 |             |
| `highway=trunk; cycleway=opposite_track`                | `ALL`                    | forward: 7.47 <br> back: 0.95 | 7.47        |
| `highway=trunk_link; cycleway=opposite_track`           | `ALL`                    | forward: 2.06 <br> back: 0.85 | 7.47        |
| `present(highway); cycleway=shared_lane`                | `PEDESTRIAN_AND_BICYCLE` | 0.77                          |             |
| `highway=service; cycleway=shared_lane`                 | `ALL`                    | 0.73                          |             |
| `highway=residential; cycleway=shared_lane`             | `ALL`                    | 0.77                          |             |
| `highway=residential_link; cycleway=shared_lane`        | `ALL`                    | 0.77                          |             |
| `highway=tertiary; cycleway=shared_lane`                | `ALL`                    | 0.83                          |             |
| `highway=tertiary_link; cycleway=shared_lane`           | `ALL`                    | 0.83                          |             |
| `highway=secondary; cycleway=shared_lane`               | `ALL`                    | 1.25                          |             |
| `highway=secondary_link; cycleway=shared_lane`          | `ALL`                    | 1.25                          |             |
| `highway=primary; cycleway=shared_lane`                 | `ALL`                    | 1.75                          |             |
| `highway=primary_link; cycleway=shared_lane`            | `ALL`                    | 1.75                          |             |
| `present(highway); cycleway=opposite`                   | `PEDESTRIAN_AND_BICYCLE` | forward: 1.0 <br> back: 1.4   |             |
| `highway=service; cycleway=opposite`                    | `ALL`                    | 1.1                           |             |
| `highway=residential; cycleway=opposite`                | `ALL`                    | 0.98                          |             |
| `highway=residential_link; cycleway=opposite`           | `ALL`                    | 0.98                          |             |
| `highway=tertiary; cycleway=opposite`                   | `ALL`                    |                               |             |
| `highway=tertiary_link; cycleway=opposite`              | `ALL`                    |                               |             |
| `highway=secondary; cycleway=opposite`                  | `ALL`                    | forward: 1.5 <br> back: 1.71  |             |
| `highway=secondary_link; cycleway=opposite`             | `ALL`                    | forward: 1.5 <br> back: 1.71  |             |
| `highway=primary; cycleway=opposite`                    | `ALL`                    | forward: 2.06 <br> back: 2.99 |             |
| `highway=primary_link; cycleway=opposite`               | `ALL`                    | forward: 2.06 <br> back: 2.99 |             |
| `highway=path; bicycle=designated`                      | `PEDESTRIAN_AND_BICYCLE` | 0.6                           |             |
| `highway=footway; bicycle=designated`                   | `PEDESTRIAN_AND_BICYCLE` | 0.75                          |             |
| `highway=footway; bicycle=yes; area=yes`                | `PEDESTRIAN_AND_BICYCLE` | 0.9                           |             |
| `highway=pedestrian; bicycle=designated`                | `PEDESTRIAN_AND_BICYCLE` | 0.75                          |             |
| `footway=sidewalk; highway=footway; bicycle=yes`        | `PEDESTRIAN_AND_BICYCLE` | 2.5                           |             |
| `footway=sidewalk; highway=footway; bicycle=designated` | `PEDESTRIAN_AND_BICYCLE` | 1.1                           |             |
| `highway=footway; footway=crossing`                     | `PEDESTRIAN`             | 2.5                           |             |
| `highway=footway; footway=crossing; bicycle=designated` | `PEDESTRIAN_AND_BICYCLE` | 1.1                           |             |
| `highway=track; bicycle=yes`                            | `PEDESTRIAN_AND_BICYCLE` | 1.18                          |             |
| `highway=track; bicycle=designated`                     | `PEDESTRIAN_AND_BICYCLE` | 0.99                          |             |
| `highway=track; bicycle=yes; present(surface)`          | `PEDESTRIAN_AND_BICYCLE` | 1.18                          |             |
| `highway=track; bicycle=designated; present(surface)`   | `PEDESTRIAN_AND_BICYCLE` | 0.99                          |             |
| `highway=track; present(surface)`                       | `PEDESTRIAN_AND_BICYCLE` | 1.3                           |             |
| `present(highway); bicycle=designated`                  | `BICYCLE`                | 0.97                          |             |
| `highway=footway; bicycle=designated`                   | `PEDESTRIAN_AND_BICYCLE` | 0.8                           |             |
| `highway=cycleway; bicycle=designated`                  | `BICYCLE`                | 0.6                           |             |
| `highway=bridleway; bicycle=designated`                 | `BICYCLE`                | 0.8                           |             |
| `highway=service; bicycle=designated`                   | `ALL`                    | 0.84                          |             |
| `highway=residential; bicycle=designated`               | `ALL`                    | 0.95                          |             |
| `highway=unclassified; bicycle=designated`              | `ALL`                    | 0.95                          |             |
| `highway=residential_link; bicycle=designated`          | `ALL`                    | 0.95                          |             |
| `highway=tertiary; bicycle=designated`                  | `ALL`                    | 0.97                          |             |
| `highway=tertiary_link; bicycle=designated`             | `ALL`                    | 0.97                          |             |
| `highway=secondary; bicycle=designated`                 | `ALL`                    | 1.46                          |             |
| `highway=secondary_link; bicycle=designated`            | `ALL`                    | 1.46                          |             |
| `highway=primary; bicycle=designated`                   | `ALL`                    | 2.0                           |             |
| `highway=primary_link; bicycle=designated`              | `ALL`                    | 2.0                           |             |
| `highway=trunk; bicycle=designated`                     | `ALL`                    | 7.25                          | 7.47        |
| `highway=trunk_link; bicycle=designated`                | `ALL`                    | 2.0                           | 7.47        |
| `highway=motorway; bicycle=designated`                  | `BICYCLE_AND_CAR`        | 7.76                          |             |
| `highway=motorway_link; bicycle=designated`             | `BICYCLE_AND_CAR`        | 2.0                           |             |
>>>>>>> b11665cf

<!-- props END -->

### Safety mixins

Mixins are selectors that have only an effect on the bicycle and walk safety factors but not on the
permission of an OSM way. Their safety values are multiplied with the base values from the selected
way properties. Multiple mixins can apply to the same way and their effects compound.

<!-- mixins BEGIN -->
<!-- NOTE! This section is auto-generated. Do not change, change doc in code instead. -->

| matcher                                                                                                               | bicycle safety | walk safety |
|-----------------------------------------------------------------------------------------------------------------------|----------------|-------------|
| `highway=tertiary`                                                                                                    | 1.2            |             |
| `maxspeed=70`                                                                                                         | 1.5            |             |
| `maxspeed=80`                                                                                                         | 2.0            |             |
| `maxspeed=90`                                                                                                         | 3.0            |             |
| `maxspeed=100`                                                                                                        | 5.0            |             |
| `tracktype=grade1`                                                                                                    |                |             |
| `tracktype=grade2`                                                                                                    | 1.1            |             |
| `tracktype=grade3`                                                                                                    | 1.15           |             |
| `tracktype=grade4`                                                                                                    | 1.3            |             |
| `tracktype=grade5`                                                                                                    | 1.5            |             |
| `lit=no`                                                                                                              | 1.05           |             |
| `lcn=yes¦rcn=yes¦ncn=yes¦bicycle_road=yes¦cyclestreet=yes`                                                            | 0.7            |             |
| `highway=trunk; sidewalk=yes¦highway=trunk; sidewalk=left¦highway=trunk; sidewalk=right¦highway=trunk; sidewalk=both` |                | 0.25        |
| `highway=trunk; sidewalk=lane`                                                                                        |                | 0.6         |
| `surface=unpaved`                                                                                                     | 1.18           |             |
| `surface=compacted`                                                                                                   | 1.18           |             |
| `surface=wood`                                                                                                        | 1.18           |             |
| `surface=cobblestone`                                                                                                 | 1.3            |             |
| `surface=sett`                                                                                                        | 1.3            |             |
| `surface=unhewn_cobblestone`                                                                                          | 1.5            |             |
| `surface=grass_paver`                                                                                                 | 1.3            |             |
| `surface=pebblestone`                                                                                                 | 1.3            |             |
| `surface=metal`                                                                                                       | 1.3            |             |
| `surface=ground`                                                                                                      | 1.5            |             |
| `surface=dirt`                                                                                                        | 1.5            |             |
| `surface=earth`                                                                                                       | 1.5            |             |
| `surface=grass`                                                                                                       | 1.5            |             |
| `surface=mud`                                                                                                         | 1.5            |             |
| `surface=woodchip`                                                                                                    | 1.5            |             |
| `surface=gravel`                                                                                                      | 1.5            |             |
| `surface=artifical_turf`                                                                                              | 1.5            |             |
| `surface=sand`                                                                                                        | 100.0          |             |
| `foot=discouraged`                                                                                                    |                | 3.0         |
| `bicycle=discouraged`                                                                                                 | 3.0            |             |
| `foot=use_sidepath`                                                                                                   |                | 5.0         |
| `bicycle=use_sidepath`                                                                                                | 5.0            |             |

<!-- mixins END --><|MERGE_RESOLUTION|>--- conflicted
+++ resolved
@@ -22,7 +22,6 @@
 <!-- props BEGIN -->
 <!-- NOTE! This section is auto-generated. Do not change, change doc in code instead. -->
 
-<<<<<<< HEAD
 | specifier                                               | permission               | bike safety | walk safety |
 |---------------------------------------------------------|--------------------------|-------------|-------------|
 | `highway=track`                                         | `PEDESTRIAN_AND_BICYCLE` |             |             |
@@ -67,8 +66,8 @@
 | `highway=secondary_link`                                | `ALL`                    | 1.5         |             |
 | `highway=primary`                                       | `ALL`                    | 2.06        |             |
 | `highway=primary_link`                                  | `ALL`                    | 2.06        |             |
-| `highway=trunk`                                         | `ALL`                    | 7.47        |             |
-| `highway=trunk_link`                                    | `ALL`                    | 2.06        |             |
+| `highway=trunk`                                         | `ALL`                    | 7.47        | 7.47        |
+| `highway=trunk_link`                                    | `ALL`                    | 2.06        | 7.47        |
 | `highway=motorway_link`                                 | `CAR`                    | 2.06        |             |
 | `highway=motorway`                                      | `CAR`                    | 8.0         |             |
 | `motorroad=yes`                                         | `CAR`                    |             |             |
@@ -82,8 +81,8 @@
 | `highway=secondary_link; cycleway=lane`                 | `ALL`                    | 0.96        |             |
 | `highway=primary; cycleway=lane`                        | `ALL`                    | 1.15        |             |
 | `highway=primary_link; cycleway=lane`                   | `ALL`                    | 1.15        |             |
-| `highway=trunk; cycleway=lane`                          | `ALL`                    | 1.5         |             |
-| `highway=trunk_link; cycleway=lane`                     | `ALL`                    | 1.15        |             |
+| `highway=trunk; cycleway=lane`                          | `ALL`                    | 1.5         | 7.47        |
+| `highway=trunk_link; cycleway=lane`                     | `ALL`                    | 1.15        | 7.47        |
 | `highway=motorway; cycleway=lane`                       | `BICYCLE_AND_CAR`        | 2.0         |             |
 | `highway=motorway_link; cycleway=lane`                  | `BICYCLE_AND_CAR`        | 1.15        |             |
 | `present(highway); cycleway=share_busway`               | `PEDESTRIAN_AND_BICYCLE` | 0.92        |             |
@@ -96,8 +95,8 @@
 | `highway=secondary_link; cycleway=share_busway`         | `ALL`                    | 0.99        |             |
 | `highway=primary; cycleway=share_busway`                | `ALL`                    | 1.25        |             |
 | `highway=primary_link; cycleway=share_busway`           | `ALL`                    | 1.25        |             |
-| `highway=trunk; cycleway=share_busway`                  | `BICYCLE_AND_CAR`        | 1.75        |             |
-| `highway=trunk_link; cycleway=share_busway`             | `BICYCLE_AND_CAR`        | 1.25        |             |
+| `highway=trunk; cycleway=share_busway`                  | `ALL`                    | 1.75        | 7.47        |
+| `highway=trunk_link; cycleway=share_busway`             | `ALL`                    | 1.25        | 7.47        |
 | `highway=motorway; cycleway=share_busway`               | `BICYCLE_AND_CAR`        | 2.5         |             |
 | `highway=motorway_link; cycleway=share_busway`          | `BICYCLE_AND_CAR`        | 1.25        |             |
 | `present(highway); cycleway=opposite_lane`              | `PEDESTRIAN_AND_BICYCLE` |             |             |
@@ -110,8 +109,8 @@
 | `highway=secondary_link; cycleway=opposite_lane`        | `ALL`                    | 1.5         |             |
 | `highway=primary; cycleway=opposite_lane`               | `ALL`                    | 2.06        |             |
 | `highway=primary_link; cycleway=opposite_lane`          | `ALL`                    | 2.06        |             |
-| `highway=trunk; cycleway=opposite_lane`                 | `BICYCLE_AND_CAR`        | 7.47        |             |
-| `highway=trunk_link; cycleway=opposite_lane`            | `BICYCLE_AND_CAR`        | 2.06        |             |
+| `highway=trunk; cycleway=opposite_lane`                 | `ALL`                    | 7.47        | 7.47        |
+| `highway=trunk_link; cycleway=opposite_lane`            | `ALL`                    | 2.06        | 7.47        |
 | `present(highway); cycleway=track`                      | `PEDESTRIAN_AND_BICYCLE` | 0.75        |             |
 | `highway=service; cycleway=track`                       | `ALL`                    | 0.65        |             |
 | `highway=residential; cycleway=track`                   | `ALL`                    | 0.65        |             |
@@ -122,8 +121,8 @@
 | `highway=secondary_link; cycleway=track`                | `ALL`                    | 0.8         |             |
 | `highway=primary; cycleway=track`                       | `ALL`                    | 0.85        |             |
 | `highway=primary_link; cycleway=track`                  | `ALL`                    | 0.85        |             |
-| `highway=trunk; cycleway=track`                         | `BICYCLE_AND_CAR`        | 0.95        |             |
-| `highway=trunk_link; cycleway=track`                    | `BICYCLE_AND_CAR`        | 0.85        |             |
+| `highway=trunk; cycleway=track`                         | `ALL`                    | 0.95        | 7.47        |
+| `highway=trunk_link; cycleway=track`                    | `ALL`                    | 0.85        | 7.47        |
 | `present(highway); cycleway=opposite_track`             | `PEDESTRIAN_AND_BICYCLE` |             |             |
 | `highway=service; cycleway=opposite_track`              | `ALL`                    | 1.1         |             |
 | `highway=residential; cycleway=opposite_track`          | `ALL`                    | 0.98        |             |
@@ -134,8 +133,8 @@
 | `highway=secondary_link; cycleway=opposite_track`       | `ALL`                    | 1.5         |             |
 | `highway=primary; cycleway=opposite_track`              | `ALL`                    | 2.06        |             |
 | `highway=primary_link; cycleway=opposite_track`         | `ALL`                    | 2.06        |             |
-| `highway=trunk; cycleway=opposite_track`                | `BICYCLE_AND_CAR`        | 7.47        |             |
-| `highway=trunk_link; cycleway=opposite_track`           | `BICYCLE_AND_CAR`        | 2.06        |             |
+| `highway=trunk; cycleway=opposite_track`                | `ALL`                    | 7.47        | 7.47        |
+| `highway=trunk_link; cycleway=opposite_track`           | `ALL`                    | 2.06        | 7.47        |
 | `present(highway); cycleway=shared_lane`                | `PEDESTRIAN_AND_BICYCLE` | 0.77        |             |
 | `highway=service; cycleway=shared_lane`                 | `ALL`                    | 0.73        |             |
 | `highway=residential; cycleway=shared_lane`             | `ALL`                    | 0.77        |             |
@@ -183,176 +182,10 @@
 | `highway=secondary_link; bicycle=designated`            | `ALL`                    | 1.46        |             |
 | `highway=primary; bicycle=designated`                   | `ALL`                    | 2.0         |             |
 | `highway=primary_link; bicycle=designated`              | `ALL`                    | 2.0         |             |
-| `highway=trunk; bicycle=designated`                     | `BICYCLE_AND_CAR`        | 7.25        |             |
-| `highway=trunk_link; bicycle=designated`                | `BICYCLE_AND_CAR`        | 2.0         |             |
+| `highway=trunk; bicycle=designated`                     | `ALL`                    | 7.25        | 7.47        |
+| `highway=trunk_link; bicycle=designated`                | `ALL`                    | 2.0         | 7.47        |
 | `highway=motorway; bicycle=designated`                  | `BICYCLE_AND_CAR`        | 7.76        |             |
 | `highway=motorway_link; bicycle=designated`             | `BICYCLE_AND_CAR`        | 2.0         |             |
-=======
-| specifier                                               | permission               | bike safety                   | walk safety |
-|---------------------------------------------------------|--------------------------|-------------------------------|-------------|
-| `highway=track`                                         | `PEDESTRIAN_AND_BICYCLE` |                               |             |
-| `highway=track; present(surface)`                       | `PEDESTRIAN_AND_BICYCLE` |                               |             |
-| `highway=residential; junction=roundabout`              | `ALL`                    | 0.98                          |             |
-| `present(highway); junction=roundabout`                 | `BICYCLE_AND_CAR`        |                               |             |
-| `highway=pedestrian`                                    | `PEDESTRIAN`             |                               |             |
-| `highway=residential; maxspeed=30`                      | `ALL`                    | 0.9                           |             |
-| `highway=footway; bicycle=yes`                          | `PEDESTRIAN_AND_BICYCLE` | 0.8                           |             |
-| `footway=sidewalk; highway=footway; bicycle=yes`        | `PEDESTRIAN_AND_BICYCLE` | 1.2                           |             |
-| `highway=unclassified; cycleway=lane`                   | `ALL`                    | 0.87                          |             |
-| `mtb:scale=3`                                           | `NONE`                   |                               |             |
-| `mtb:scale=4`                                           | `NONE`                   |                               |             |
-| `mtb:scale=5`                                           | `NONE`                   |                               |             |
-| `mtb:scale=6`                                           | `NONE`                   |                               |             |
-| `highway=bridleway`                                     | `NONE`                   | 1.3                           |             |
-| `highway=corridor`                                      | `PEDESTRIAN`             |                               |             |
-| `highway=steps`                                         | `PEDESTRIAN`             |                               |             |
-| `highway=crossing`                                      | `PEDESTRIAN`             |                               |             |
-| `highway=platform`                                      | `PEDESTRIAN`             |                               |             |
-| `public_transport=platform`                             | `PEDESTRIAN`             |                               |             |
-| `railway=platform`                                      | `PEDESTRIAN`             |                               |             |
-| `footway=sidewalk; highway=footway`                     | `PEDESTRIAN`             |                               |             |
-| `highway=pedestrian`                                    | `PEDESTRIAN`             | 0.9                           |             |
-| `highway=footway`                                       | `PEDESTRIAN`             | 1.1                           |             |
-| `mtb:scale=1`                                           | `PEDESTRIAN`             |                               |             |
-| `mtb:scale=2`                                           | `PEDESTRIAN`             |                               |             |
-| `highway=cycleway`                                      | `BICYCLE`                | 0.6                           |             |
-| `mtb:scale=0`                                           | `PEDESTRIAN_AND_BICYCLE` |                               |             |
-| `highway=path`                                          | `PEDESTRIAN_AND_BICYCLE` | 0.75                          |             |
-| `highway=living_street`                                 | `ALL`                    | 0.9                           |             |
-| `highway=unclassified`                                  | `ALL`                    |                               |             |
-| `highway=road`                                          | `ALL`                    |                               |             |
-| `highway=byway`                                         | `ALL`                    | 1.3                           |             |
-| `highway=track`                                         | `ALL`                    | 1.3                           |             |
-| `highway=service`                                       | `ALL`                    | 1.1                           |             |
-| `highway=residential`                                   | `ALL`                    | 0.98                          |             |
-| `highway=residential_link`                              | `ALL`                    | 0.98                          |             |
-| `highway=tertiary`                                      | `ALL`                    |                               |             |
-| `highway=tertiary_link`                                 | `ALL`                    |                               |             |
-| `highway=secondary`                                     | `ALL`                    | 1.5                           |             |
-| `highway=secondary_link`                                | `ALL`                    | 1.5                           |             |
-| `highway=primary`                                       | `ALL`                    | 2.06                          |             |
-| `highway=primary_link`                                  | `ALL`                    | 2.06                          |             |
-| `highway=trunk`                                         | `ALL`                    | 7.47                          | 7.47        |
-| `highway=trunk_link`                                    | `ALL`                    | 2.06                          | 7.47        |
-| `highway=motorway_link`                                 | `CAR`                    | 2.06                          |             |
-| `highway=motorway`                                      | `CAR`                    | 8.0                           |             |
-| `motorroad=yes`                                         | `CAR`                    |                               |             |
-| `present(highway); cycleway=lane`                       | `PEDESTRIAN_AND_BICYCLE` | 0.87                          |             |
-| `highway=service; cycleway=lane`                        | `ALL`                    | 0.77                          |             |
-| `highway=residential; cycleway=lane`                    | `ALL`                    | 0.77                          |             |
-| `highway=residential_link; cycleway=lane`               | `ALL`                    | 0.77                          |             |
-| `highway=tertiary; cycleway=lane`                       | `ALL`                    | 0.87                          |             |
-| `highway=tertiary_link; cycleway=lane`                  | `ALL`                    | 0.87                          |             |
-| `highway=secondary; cycleway=lane`                      | `ALL`                    | 0.96                          |             |
-| `highway=secondary_link; cycleway=lane`                 | `ALL`                    | 0.96                          |             |
-| `highway=primary; cycleway=lane`                        | `ALL`                    | 1.15                          |             |
-| `highway=primary_link; cycleway=lane`                   | `ALL`                    | 1.15                          |             |
-| `highway=trunk; cycleway=lane`                          | `ALL`                    | 1.5                           | 7.47        |
-| `highway=trunk_link; cycleway=lane`                     | `ALL`                    | 1.15                          | 7.47        |
-| `highway=motorway; cycleway=lane`                       | `BICYCLE_AND_CAR`        | 2.0                           |             |
-| `highway=motorway_link; cycleway=lane`                  | `BICYCLE_AND_CAR`        | 1.15                          |             |
-| `present(highway); cycleway=share_busway`               | `PEDESTRIAN_AND_BICYCLE` | 0.92                          |             |
-| `highway=service; cycleway=share_busway`                | `ALL`                    | 0.85                          |             |
-| `highway=residential; cycleway=share_busway`            | `ALL`                    | 0.85                          |             |
-| `highway=residential_link; cycleway=share_busway`       | `ALL`                    | 0.85                          |             |
-| `highway=tertiary; cycleway=share_busway`               | `ALL`                    | 0.92                          |             |
-| `highway=tertiary_link; cycleway=share_busway`          | `ALL`                    | 0.92                          |             |
-| `highway=secondary; cycleway=share_busway`              | `ALL`                    | 0.99                          |             |
-| `highway=secondary_link; cycleway=share_busway`         | `ALL`                    | 0.99                          |             |
-| `highway=primary; cycleway=share_busway`                | `ALL`                    | 1.25                          |             |
-| `highway=primary_link; cycleway=share_busway`           | `ALL`                    | 1.25                          |             |
-| `highway=trunk; cycleway=share_busway`                  | `ALL`                    | 1.75                          | 7.47        |
-| `highway=trunk_link; cycleway=share_busway`             | `ALL`                    | 1.25                          | 7.47        |
-| `highway=motorway; cycleway=share_busway`               | `BICYCLE_AND_CAR`        | 2.5                           |             |
-| `highway=motorway_link; cycleway=share_busway`          | `BICYCLE_AND_CAR`        | 1.25                          |             |
-| `present(highway); cycleway=opposite_lane`              | `PEDESTRIAN_AND_BICYCLE` | forward: 1.0 <br> back: 0.87  |             |
-| `highway=service; cycleway=opposite_lane`               | `ALL`                    | forward: 1.1 <br> back: 0.77  |             |
-| `highway=residential; cycleway=opposite_lane`           | `ALL`                    | forward: 0.98 <br> back: 0.77 |             |
-| `highway=residential_link; cycleway=opposite_lane`      | `ALL`                    | forward: 0.98 <br> back: 0.77 |             |
-| `highway=tertiary; cycleway=opposite_lane`              | `ALL`                    | forward: 1.0 <br> back: 0.87  |             |
-| `highway=tertiary_link; cycleway=opposite_lane`         | `ALL`                    | forward: 1.0 <br> back: 0.87  |             |
-| `highway=secondary; cycleway=opposite_lane`             | `ALL`                    | forward: 1.5 <br> back: 0.96  |             |
-| `highway=secondary_link; cycleway=opposite_lane`        | `ALL`                    | forward: 1.5 <br> back: 0.96  |             |
-| `highway=primary; cycleway=opposite_lane`               | `ALL`                    | forward: 2.06 <br> back: 1.15 |             |
-| `highway=primary_link; cycleway=opposite_lane`          | `ALL`                    | forward: 2.06 <br> back: 1.15 |             |
-| `highway=trunk; cycleway=opposite_lane`                 | `ALL`                    | forward: 7.47 <br> back: 1.5  | 7.47        |
-| `highway=trunk_link; cycleway=opposite_lane`            | `ALL`                    | forward: 2.06 <br> back: 1.15 | 7.47        |
-| `present(highway); cycleway=track`                      | `PEDESTRIAN_AND_BICYCLE` | 0.75                          |             |
-| `highway=service; cycleway=track`                       | `ALL`                    | 0.65                          |             |
-| `highway=residential; cycleway=track`                   | `ALL`                    | 0.65                          |             |
-| `highway=residential_link; cycleway=track`              | `ALL`                    | 0.65                          |             |
-| `highway=tertiary; cycleway=track`                      | `ALL`                    | 0.75                          |             |
-| `highway=tertiary_link; cycleway=track`                 | `ALL`                    | 0.75                          |             |
-| `highway=secondary; cycleway=track`                     | `ALL`                    | 0.8                           |             |
-| `highway=secondary_link; cycleway=track`                | `ALL`                    | 0.8                           |             |
-| `highway=primary; cycleway=track`                       | `ALL`                    | 0.85                          |             |
-| `highway=primary_link; cycleway=track`                  | `ALL`                    | 0.85                          |             |
-| `highway=trunk; cycleway=track`                         | `ALL`                    | 0.95                          | 7.47        |
-| `highway=trunk_link; cycleway=track`                    | `ALL`                    | 0.85                          | 7.47        |
-| `present(highway); cycleway=opposite_track`             | `PEDESTRIAN_AND_BICYCLE` | forward: 1.0 <br> back: 0.75  |             |
-| `highway=service; cycleway=opposite_track`              | `ALL`                    | forward: 1.1 <br> back: 0.65  |             |
-| `highway=residential; cycleway=opposite_track`          | `ALL`                    | forward: 0.98 <br> back: 0.65 |             |
-| `highway=residential_link; cycleway=opposite_track`     | `ALL`                    | forward: 0.98 <br> back: 0.65 |             |
-| `highway=tertiary; cycleway=opposite_track`             | `ALL`                    | forward: 1.0 <br> back: 0.75  |             |
-| `highway=tertiary_link; cycleway=opposite_track`        | `ALL`                    | forward: 1.0 <br> back: 0.75  |             |
-| `highway=secondary; cycleway=opposite_track`            | `ALL`                    | forward: 1.5 <br> back: 0.8   |             |
-| `highway=secondary_link; cycleway=opposite_track`       | `ALL`                    | forward: 1.5 <br> back: 0.8   |             |
-| `highway=primary; cycleway=opposite_track`              | `ALL`                    | forward: 2.06 <br> back: 0.85 |             |
-| `highway=primary_link; cycleway=opposite_track`         | `ALL`                    | forward: 2.06 <br> back: 0.85 |             |
-| `highway=trunk; cycleway=opposite_track`                | `ALL`                    | forward: 7.47 <br> back: 0.95 | 7.47        |
-| `highway=trunk_link; cycleway=opposite_track`           | `ALL`                    | forward: 2.06 <br> back: 0.85 | 7.47        |
-| `present(highway); cycleway=shared_lane`                | `PEDESTRIAN_AND_BICYCLE` | 0.77                          |             |
-| `highway=service; cycleway=shared_lane`                 | `ALL`                    | 0.73                          |             |
-| `highway=residential; cycleway=shared_lane`             | `ALL`                    | 0.77                          |             |
-| `highway=residential_link; cycleway=shared_lane`        | `ALL`                    | 0.77                          |             |
-| `highway=tertiary; cycleway=shared_lane`                | `ALL`                    | 0.83                          |             |
-| `highway=tertiary_link; cycleway=shared_lane`           | `ALL`                    | 0.83                          |             |
-| `highway=secondary; cycleway=shared_lane`               | `ALL`                    | 1.25                          |             |
-| `highway=secondary_link; cycleway=shared_lane`          | `ALL`                    | 1.25                          |             |
-| `highway=primary; cycleway=shared_lane`                 | `ALL`                    | 1.75                          |             |
-| `highway=primary_link; cycleway=shared_lane`            | `ALL`                    | 1.75                          |             |
-| `present(highway); cycleway=opposite`                   | `PEDESTRIAN_AND_BICYCLE` | forward: 1.0 <br> back: 1.4   |             |
-| `highway=service; cycleway=opposite`                    | `ALL`                    | 1.1                           |             |
-| `highway=residential; cycleway=opposite`                | `ALL`                    | 0.98                          |             |
-| `highway=residential_link; cycleway=opposite`           | `ALL`                    | 0.98                          |             |
-| `highway=tertiary; cycleway=opposite`                   | `ALL`                    |                               |             |
-| `highway=tertiary_link; cycleway=opposite`              | `ALL`                    |                               |             |
-| `highway=secondary; cycleway=opposite`                  | `ALL`                    | forward: 1.5 <br> back: 1.71  |             |
-| `highway=secondary_link; cycleway=opposite`             | `ALL`                    | forward: 1.5 <br> back: 1.71  |             |
-| `highway=primary; cycleway=opposite`                    | `ALL`                    | forward: 2.06 <br> back: 2.99 |             |
-| `highway=primary_link; cycleway=opposite`               | `ALL`                    | forward: 2.06 <br> back: 2.99 |             |
-| `highway=path; bicycle=designated`                      | `PEDESTRIAN_AND_BICYCLE` | 0.6                           |             |
-| `highway=footway; bicycle=designated`                   | `PEDESTRIAN_AND_BICYCLE` | 0.75                          |             |
-| `highway=footway; bicycle=yes; area=yes`                | `PEDESTRIAN_AND_BICYCLE` | 0.9                           |             |
-| `highway=pedestrian; bicycle=designated`                | `PEDESTRIAN_AND_BICYCLE` | 0.75                          |             |
-| `footway=sidewalk; highway=footway; bicycle=yes`        | `PEDESTRIAN_AND_BICYCLE` | 2.5                           |             |
-| `footway=sidewalk; highway=footway; bicycle=designated` | `PEDESTRIAN_AND_BICYCLE` | 1.1                           |             |
-| `highway=footway; footway=crossing`                     | `PEDESTRIAN`             | 2.5                           |             |
-| `highway=footway; footway=crossing; bicycle=designated` | `PEDESTRIAN_AND_BICYCLE` | 1.1                           |             |
-| `highway=track; bicycle=yes`                            | `PEDESTRIAN_AND_BICYCLE` | 1.18                          |             |
-| `highway=track; bicycle=designated`                     | `PEDESTRIAN_AND_BICYCLE` | 0.99                          |             |
-| `highway=track; bicycle=yes; present(surface)`          | `PEDESTRIAN_AND_BICYCLE` | 1.18                          |             |
-| `highway=track; bicycle=designated; present(surface)`   | `PEDESTRIAN_AND_BICYCLE` | 0.99                          |             |
-| `highway=track; present(surface)`                       | `PEDESTRIAN_AND_BICYCLE` | 1.3                           |             |
-| `present(highway); bicycle=designated`                  | `BICYCLE`                | 0.97                          |             |
-| `highway=footway; bicycle=designated`                   | `PEDESTRIAN_AND_BICYCLE` | 0.8                           |             |
-| `highway=cycleway; bicycle=designated`                  | `BICYCLE`                | 0.6                           |             |
-| `highway=bridleway; bicycle=designated`                 | `BICYCLE`                | 0.8                           |             |
-| `highway=service; bicycle=designated`                   | `ALL`                    | 0.84                          |             |
-| `highway=residential; bicycle=designated`               | `ALL`                    | 0.95                          |             |
-| `highway=unclassified; bicycle=designated`              | `ALL`                    | 0.95                          |             |
-| `highway=residential_link; bicycle=designated`          | `ALL`                    | 0.95                          |             |
-| `highway=tertiary; bicycle=designated`                  | `ALL`                    | 0.97                          |             |
-| `highway=tertiary_link; bicycle=designated`             | `ALL`                    | 0.97                          |             |
-| `highway=secondary; bicycle=designated`                 | `ALL`                    | 1.46                          |             |
-| `highway=secondary_link; bicycle=designated`            | `ALL`                    | 1.46                          |             |
-| `highway=primary; bicycle=designated`                   | `ALL`                    | 2.0                           |             |
-| `highway=primary_link; bicycle=designated`              | `ALL`                    | 2.0                           |             |
-| `highway=trunk; bicycle=designated`                     | `ALL`                    | 7.25                          | 7.47        |
-| `highway=trunk_link; bicycle=designated`                | `ALL`                    | 2.0                           | 7.47        |
-| `highway=motorway; bicycle=designated`                  | `BICYCLE_AND_CAR`        | 7.76                          |             |
-| `highway=motorway_link; bicycle=designated`             | `BICYCLE_AND_CAR`        | 2.0                           |             |
->>>>>>> b11665cf
 
 <!-- props END -->
 
