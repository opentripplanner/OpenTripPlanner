# This file configures the generation of static documentation by MkDocs
# based on Markdown source files in the 'docs' directory of the OTP repo.
# This static documentation is built and served by Readthedocs
# at opentripplanner.readthedocs.org

site_name: OpenTripPlanner 2
site_url: https://docs.opentripplanner.org
repo_url: https://github.com/opentripplanner/OpenTripPlanner
docs_dir: docs
site_dir: target/mkdocs
strict: true

theme:
    name: material
    features:
        - toc.integrate
        - content.code.copy
    palette:
        primary: blue
        accent: blue
        scheme: default

extra:
    version:
        provider: mike

markdown_extensions:
    - pymdownx.highlight:
          anchor_linenums: true
    - pymdownx.inlinehilite
    - pymdownx.snippets
    - pymdownx.superfences

# MkDocs will automatically discover pages if you don't list them here.
# In that case subdirectories can be used to organize pages.
# The list below organizes them into categories and controls the order.

nav:
- Home: 'index.md'
- About:
    - Product Overview: 'Product-Overview.md'
    - Governance: 'Governance.md'
    - History: 'History.md'
    - Presentations: 'Presentations.md'
    - Deployments: 'Deployments.md'
    - Changelog: 'Changelog.md'
<<<<<<< HEAD
=======
    - Comparing OTP2 to OTP1: 'Version-Comparison.md'
    - OTP2 Migration Guide: 'OTP2-MigrationGuide.md'
>>>>>>> af9f3986
    - Visual Identity: 'Visual-Identity.md'
- 'Usage':
    - Basic Tutorial: 'Basic-Tutorial.md'
    - Getting OTP: 'Getting-OTP.md'
    - Container Image: 'Container-Image.md'
    - System Requirements and Suggestions: 'System-Requirements.md'
    - Configuration:
        - Introduction: 'Configuration.md'
        - Build: 'BuildConfiguration.md'
        - "Boarding Locations": 'BoardingLocations.md'
        - Router: 'RouterConfiguration.md'
        - Accessibility: 'Accessibility.md'
        - "Route Request": 'RouteRequest.md'
        - "Realtime Updaters" : 'UpdaterConfig.md'
        - "Routing Modes" : "RoutingModes.md"
        - "Street Graph Pruning": 'IslandPruning.md'
    - Preparing OSM Data: 'Preparing-OSM.md'
    - Netex and SIRI: 'Netex-Norway.md'
    - Security: 'Security.md'
    - Troubleshooting: 'Troubleshooting-Routing.md'
    - Comparing OTP2 to OTP1: 'Version-Comparison.md'
    - OTP2 migration guide: 'OTP2-MigrationGuide.md'    
- Development:
    - "Developers' Guide": 'Developers-Guide.md'
    - Interfaces and Data Sources: 'Interfaces-Data-Sources.md'
    - Localization: 'Localization.md'
    - Bibliography: 'Bibliography.md'
    - Codestyle: 'Codestyle.md'
    - Sandbox Development: 'SandboxExtension.md'
    - Release Checklist: 'ReleaseChecklist.md'
- Sandbox:
    - About: 'SandboxExtension.md'
    - Actuator API: 'sandbox/ActuatorAPI.md'
    - Direct Transfer Analyzer: 'sandbox/transferanalyzer.md'
    - Google Cloud Storage: 'sandbox/GoogleCloudStorage.md'
    - HSL Legacy GraphQL API: 'sandbox/LegacyGraphQLApi.md'
    - Transmodel(NeTEx) GraphQL API: 'sandbox/TransmodelApi.md'
    - SIRI Updater (Google Cloud): 'sandbox/SiriUpdator.md'
    - SIRI Updater (Azure): 'sandbox/SiriAzureUpdater.md'
    - Vehicle Rental Service Directory API support: 'sandbox/VehicleRentalServiceDirectory.md'
    - Smoove Bike Rental Updator Support: 'sandbox/SmooveBikeRental.md'
    - Mapbox Vector Tiles API: 'sandbox/MapboxVectorTilesApi.md'
    - Flex Routing: 'sandbox/Flex.md'
    - Report API: 'sandbox/ReportApi.md'
    - Interactive OTP Launcher: 'sandbox/InteractiveOtpMain.md'
    - Park and Ride API: 'sandbox/ParkAndRideApi.md'
    - Data Overlay: 'sandbox/DataOverlay.md'
    - Vehicle Parking Updaters: 'sandbox/VehicleParking.md'
    - Vehicle-to-stop Heuristics: 'sandbox/VehicleToStopHeuristics.md'
    - Geocoder API: 'sandbox/GeocoderAPI.md'
    - Travel Time Isochrones: 'sandbox/TravelTime.md'
    - IBI Accessibility Score: 'sandbox/IBIAccessibilityScore.md'
    - Fares: 'sandbox/Fares.md'<|MERGE_RESOLUTION|>--- conflicted
+++ resolved
@@ -44,11 +44,6 @@
     - Presentations: 'Presentations.md'
     - Deployments: 'Deployments.md'
     - Changelog: 'Changelog.md'
-<<<<<<< HEAD
-=======
-    - Comparing OTP2 to OTP1: 'Version-Comparison.md'
-    - OTP2 Migration Guide: 'OTP2-MigrationGuide.md'
->>>>>>> af9f3986
     - Visual Identity: 'Visual-Identity.md'
 - 'Usage':
     - Basic Tutorial: 'Basic-Tutorial.md'
@@ -70,7 +65,7 @@
     - Security: 'Security.md'
     - Troubleshooting: 'Troubleshooting-Routing.md'
     - Comparing OTP2 to OTP1: 'Version-Comparison.md'
-    - OTP2 migration guide: 'OTP2-MigrationGuide.md'    
+    - OTP2 Migration Guide: 'OTP2-MigrationGuide.md'  
 - Development:
     - "Developers' Guide": 'Developers-Guide.md'
     - Interfaces and Data Sources: 'Interfaces-Data-Sources.md'
