package org.opentripplanner.ext.traveltime;

import static javax.imageio.ImageWriteParam.MODE_EXPLICIT;

import java.awt.image.DataBuffer;
import java.time.Instant;
import java.time.LocalDate;
import java.time.Period;
import java.time.ZoneId;
import java.time.ZonedDateTime;
import java.time.temporal.ChronoUnit;
import java.util.ArrayList;
import java.util.Collection;
import java.util.List;
import javax.media.jai.RasterFactory;
import javax.ws.rs.DefaultValue;
import javax.ws.rs.GET;
import javax.ws.rs.Path;
import javax.ws.rs.Produces;
import javax.ws.rs.QueryParam;
import javax.ws.rs.core.Context;
import javax.ws.rs.core.MediaType;
import javax.ws.rs.core.Response;
import javax.ws.rs.core.StreamingOutput;
import org.geojson.MultiPolygon;
import org.geotools.coverage.grid.GridCoverage2D;
import org.geotools.coverage.grid.GridCoverageFactory;
import org.geotools.coverage.grid.GridEnvelope2D;
import org.geotools.coverage.grid.GridGeometry2D;
import org.geotools.coverage.grid.io.AbstractGridFormat;
import org.geotools.data.geojson.GeoJSONWriter;
import org.geotools.data.simple.SimpleFeatureCollection;
import org.geotools.feature.DefaultFeatureCollection;
import org.geotools.feature.simple.SimpleFeatureBuilder;
import org.geotools.feature.simple.SimpleFeatureTypeBuilder;
import org.geotools.gce.geotiff.GeoTiffFormat;
import org.geotools.gce.geotiff.GeoTiffWriteParams;
import org.geotools.gce.geotiff.GeoTiffWriter;
import org.geotools.geometry.Envelope2D;
import org.geotools.referencing.crs.DefaultGeographicCRS;
import org.geotools.referencing.operation.transform.AffineTransform2D;
import org.locationtech.jts.geom.Coordinate;
import org.opengis.feature.simple.SimpleFeatureType;
import org.opengis.parameter.GeneralParameterValue;
import org.opengis.parameter.ParameterValueGroup;
import org.opentripplanner.api.common.LocationStringParser;
import org.opentripplanner.api.parameter.QualifiedModeSet;
import org.opentripplanner.ext.traveltime.geometry.ZSampleGrid;
import org.opentripplanner.routing.algorithm.astar.AStarBuilder;
import org.opentripplanner.routing.algorithm.raptoradapter.router.street.AccessEgressRouter;
import org.opentripplanner.routing.algorithm.raptoradapter.transit.AccessEgress;
import org.opentripplanner.routing.algorithm.raptoradapter.transit.Transfer;
import org.opentripplanner.routing.algorithm.raptoradapter.transit.TransitLayer;
import org.opentripplanner.routing.algorithm.raptoradapter.transit.TripSchedule;
import org.opentripplanner.routing.algorithm.raptoradapter.transit.mappers.AccessEgressMapper;
import org.opentripplanner.routing.algorithm.raptoradapter.transit.request.RaptorRoutingRequestTransitData;
import org.opentripplanner.routing.algorithm.raptoradapter.transit.request.RoutingRequestTransitDataProviderFilter;
import org.opentripplanner.routing.api.request.RoutingRequest;
import org.opentripplanner.routing.core.RoutingContext;
import org.opentripplanner.routing.core.State;
import org.opentripplanner.routing.core.StateData;
import org.opentripplanner.routing.core.TemporaryVerticesContainer;
import org.opentripplanner.routing.graph.Graph;
import org.opentripplanner.routing.graph.Vertex;
import org.opentripplanner.routing.graphfinder.NearbyStop;
import org.opentripplanner.routing.spt.DominanceFunction;
import org.opentripplanner.standalone.api.OtpServerContext;
import org.opentripplanner.transit.model.site.Stop;
import org.opentripplanner.transit.model.site.StopLocation;
import org.opentripplanner.transit.raptor.RaptorService;
import org.opentripplanner.transit.raptor.api.request.RaptorProfile;
import org.opentripplanner.transit.raptor.api.request.RaptorRequest;
import org.opentripplanner.transit.raptor.api.request.RaptorRequestBuilder;
import org.opentripplanner.transit.raptor.api.response.RaptorResponse;
import org.opentripplanner.transit.raptor.api.response.StopArrivals;
import org.opentripplanner.transit.raptor.api.transit.RaptorTransfer;
import org.opentripplanner.transit.service.TransitService;
import org.opentripplanner.util.time.DurationUtils;
import org.opentripplanner.util.time.ServiceDateUtils;

@Path("/traveltime")
public class TravelTimeResource {

  private static final SimpleFeatureType contourSchema = makeContourSchema();

  private final RoutingRequest routingRequest;
  private final TransitLayer transitLayer;
  private final RaptorRoutingRequestTransitData requestTransitDataProvider;
  private final Instant startTime;
  private final Instant endTime;
  private final ZonedDateTime startOfTime;
  private final TravelTimeRequest traveltimeRequest;
  private final RaptorService<TripSchedule> raptorService;
  private final Graph graph;
  private final TransitService transitService;

  public TravelTimeResource(
    @Context OtpServerContext serverContext,
    @QueryParam("location") String location,
    @QueryParam("time") String time,
    @QueryParam("cutoff") @DefaultValue("60m") List<String> cutoffs,
    @QueryParam("modes") String modes
  ) {
    transitLayer = serverContext.transitService().getRealtimeTransitLayer();
    this.graph = serverContext.graph();
    this.transitService = serverContext.transitService();
    ZoneId zoneId = transitLayer.getTransitDataZoneId();
    routingRequest = serverContext.defaultRoutingRequest();
    routingRequest.from = LocationStringParser.fromOldStyleString(location);
    if (modes != null) {
      routingRequest.modes = new QualifiedModeSet(modes).getRequestModes();
    }
    traveltimeRequest =
      new TravelTimeRequest(
        cutoffs.stream().map(DurationUtils::duration).toList(),
        routingRequest.getMaxAccessEgressDuration(routingRequest.modes.accessMode)
      );

    if (time != null) {
      startTime = Instant.parse(time);
    } else {
      startTime = Instant.now();
    }

    endTime = startTime.plus(traveltimeRequest.maxCutoff);

    LocalDate startDate = LocalDate.ofInstant(startTime, zoneId);
    LocalDate endDate = LocalDate.ofInstant(endTime, zoneId);
    startOfTime = ServiceDateUtils.asStartOfService(startDate, zoneId);

    RoutingRequest transferRoutingRequest = Transfer.prepareTransferRoutingRequest(routingRequest);

    requestTransitDataProvider =
      new RaptorRoutingRequestTransitData(
<<<<<<< HEAD
=======
        transitService.getTransferService(),
>>>>>>> c6bdbdd5
        transitLayer,
        startOfTime,
        0,
        (int) Period.between(startDate, endDate).get(ChronoUnit.DAYS),
<<<<<<< HEAD
        new RoutingRequestTransitDataProviderFilter(
          routingRequest,
          this.serverContext.transitModel().getTransitModelIndex()
        ),
        new RoutingContext(transferRoutingRequest, this.serverContext.graph(), (Vertex) null, null),
        serverContext.transitModel().getTransitModelIndex().getRoutesForAgency()::get
=======
        new RoutingRequestTransitDataProviderFilter(routingRequest, transitService),
        new RoutingContext(transferRoutingRequest, graph, (Vertex) null, null)
>>>>>>> c6bdbdd5
      );

    raptorService = new RaptorService<>(serverContext.raptorConfig());
  }

  @GET
  @Path("/isochrone")
  @Produces(MediaType.APPLICATION_JSON)
  public Response getIsochrones() {
    ZSampleGrid<WTWD> sampleGrid = getSampleGrid();

    var isochrones = IsochroneRenderer.renderIsochrones(sampleGrid, traveltimeRequest);

    var features = makeContourFeatures(isochrones);

    StreamingOutput out = outputStream -> {
      try (final GeoJSONWriter geoJSONWriter = new GeoJSONWriter(outputStream)) {
        geoJSONWriter.writeFeatureCollection(features);
      }
    };

    return Response.ok().entity(out).build();
  }

  @GET
  @Path("/surface")
  @Produces("image/tiff")
  public Response getSurface() {
    ZSampleGrid<WTWD> sampleGrid = getSampleGrid();

    int minX = sampleGrid.getXMin();
    int minY = sampleGrid.getYMin();
    int maxY = sampleGrid.getYMax();

    int width = sampleGrid.getXMax() - minX + 1;
    int height = maxY - minY + 1;

    Coordinate center = sampleGrid.getCenter();

    double resX = sampleGrid.getCellSize().x;
    double resY = sampleGrid.getCellSize().y;

    var raster = RasterFactory.createBandedRaster(DataBuffer.TYPE_INT, width, height, 1, null);
    var dataBuffer = raster.getDataBuffer();

    // Initialize with NO DATA value
    for (int i = 0; i < dataBuffer.getSize(); i++) {
      dataBuffer.setElem(i, Integer.MIN_VALUE);
    }

    for (var s : sampleGrid) {
      final WTWD z = s.getZ();
      raster.setSample(s.getX() - minX, maxY - s.getY(), 0, z.wTime / z.w);
    }

    Envelope2D geom = new GridGeometry2D(
      new GridEnvelope2D(0, 0, width, height),
      new AffineTransform2D(resX, 0, 0, resY, center.x + resX * minX, center.y + resY * minY),
      DefaultGeographicCRS.WGS84
    )
      .getEnvelope2D();

    GridCoverage2D gridCoverage = new GridCoverageFactory().create("traveltime", raster, geom);

    GeoTiffWriteParams wp = new GeoTiffWriteParams();
    wp.setCompressionMode(MODE_EXPLICIT);
    wp.setCompressionType("LZW");
    ParameterValueGroup params = new GeoTiffFormat().getWriteParameters();
    params.parameter(AbstractGridFormat.GEOTOOLS_WRITE_PARAMS.getName().toString()).setValue(wp);
    StreamingOutput streamingOutput = outputStream -> {
      GeoTiffWriter writer = new GeoTiffWriter(outputStream);
      writer.write(gridCoverage, params.values().toArray(new GeneralParameterValue[1]));
      writer.dispose();
      outputStream.close();
    };
    return Response.ok().entity(streamingOutput).build();
  }

  private ZSampleGrid<WTWD> getSampleGrid() {
    final RoutingRequest accessRequest = routingRequest.clone();

    accessRequest.maxAccessEgressDuration = traveltimeRequest.maxAccessDuration;

    try (var temporaryVertices = new TemporaryVerticesContainer(graph, accessRequest)) {
      final Collection<AccessEgress> accessList = getAccess(accessRequest, temporaryVertices);

      var arrivals = route(accessList).getArrivals();

      RoutingContext routingContext = new RoutingContext(routingRequest, graph, temporaryVertices);

      var spt = AStarBuilder
        .allDirectionsMaxDuration(traveltimeRequest.maxCutoff)
        .setContext(routingContext)
        .setDominanceFunction(new DominanceFunction.EarliestArrival())
        .setInitialStates(getInitialStates(arrivals, temporaryVertices, routingContext))
        .getShortestPathTree();

      return SampleGridRenderer.getSampleGrid(spt, traveltimeRequest);
    }
  }

  private Collection<AccessEgress> getAccess(
    RoutingRequest accessRequest,
    TemporaryVerticesContainer temporaryVertices
  ) {
    final Collection<NearbyStop> accessStops = AccessEgressRouter.streetSearch(
      new RoutingContext(accessRequest, graph, temporaryVertices),
      transitService,
      routingRequest.modes.accessMode,
      false
    );
    return new AccessEgressMapper(transitLayer.getStopIndex()).mapNearbyStops(accessStops, false);
  }

  private List<State> getInitialStates(
    StopArrivals arrivals,
    TemporaryVerticesContainer temporaryVertices,
    RoutingContext routingContext
  ) {
    List<State> initialStates = new ArrayList<>();

    StateData stateData = StateData.getInitialStateData(routingRequest);

    for (var vertex : temporaryVertices.getFromVertices()) {
      initialStates.add(new State(vertex, startTime, routingContext, stateData));
    }

    for (int i = 0; i < transitLayer.getStopIndex().size(); i++) {
      if (arrivals.reachedByTransit(i)) {
        final int arrivalTime = arrivals.bestTransitArrivalTime(i);
        StopLocation stopLocation = transitLayer.getStopIndex().stopByIndex(i);
        if (stopLocation instanceof Stop stop) {
          Vertex v = transitService.getStopVertexForStop(stop);
          if (v != null) {
            Instant time = startOfTime.plusSeconds(arrivalTime).toInstant();
            State s = new State(v, time, routingContext, stateData.clone());
            s.weight = startTime.until(time, ChronoUnit.SECONDS);
            // TODO: This shouldn't be overridden in state initialization
            s.stateData.startTime = stateData.startTime;
            initialStates.add(s);
          }
        }
      }
    }
    return initialStates;
  }

  private RaptorResponse<TripSchedule> route(Collection<? extends RaptorTransfer> accessList) {
    final RaptorRequest<TripSchedule> request = new RaptorRequestBuilder<TripSchedule>()
      .profile(RaptorProfile.BEST_TIME)
      .searchParams()
      .earliestDepartureTime(ServiceDateUtils.secondsSinceStartOfTime(startOfTime, startTime))
      .latestArrivalTime(ServiceDateUtils.secondsSinceStartOfTime(startOfTime, endTime))
      .addAccessPaths(accessList)
      .searchOneIterationOnly()
      .timetableEnabled(false)
      .allowEmptyEgressPaths(true)
      .constrainedTransfersEnabled(false) // TODO: Not compatible with best times
      .build();

    return raptorService.route(request, requestTransitDataProvider);
  }

  static SimpleFeatureType makeContourSchema() {
    /* Create the output feature schema. */
    SimpleFeatureTypeBuilder typeBuilder = new SimpleFeatureTypeBuilder();
    typeBuilder.setName("contours");
    typeBuilder.setCRS(DefaultGeographicCRS.WGS84);
    typeBuilder.setDefaultGeometry("the_geom");
    // Do not use "geom" or "geometry" below, it seems to broke shapefile generation
    typeBuilder.add("the_geom", MultiPolygon.class);
    typeBuilder.add("time", Long.class);
    return typeBuilder.buildFeatureType();
  }

  /**
   * Create a geotools feature collection from a list of isochrones in the OTPA internal format.
   * Once in a FeatureCollection, they can for example be exported as GeoJSON.
   */
  private static SimpleFeatureCollection makeContourFeatures(List<IsochroneData> isochrones) {
    DefaultFeatureCollection featureCollection = new DefaultFeatureCollection(null, contourSchema);
    SimpleFeatureBuilder fbuilder = new SimpleFeatureBuilder(contourSchema);
    for (IsochroneData isochrone : isochrones) {
      fbuilder.add(isochrone.geometry());
      fbuilder.add(isochrone.cutoffSec());
      featureCollection.add(fbuilder.buildFeature(null));
    }
    return featureCollection;
  }
}<|MERGE_RESOLUTION|>--- conflicted
+++ resolved
@@ -132,25 +132,13 @@
 
     requestTransitDataProvider =
       new RaptorRoutingRequestTransitData(
-<<<<<<< HEAD
-=======
-        transitService.getTransferService(),
->>>>>>> c6bdbdd5
         transitLayer,
         startOfTime,
         0,
         (int) Period.between(startDate, endDate).get(ChronoUnit.DAYS),
-<<<<<<< HEAD
-        new RoutingRequestTransitDataProviderFilter(
-          routingRequest,
-          this.serverContext.transitModel().getTransitModelIndex()
-        ),
-        new RoutingContext(transferRoutingRequest, this.serverContext.graph(), (Vertex) null, null),
+        new RoutingRequestTransitDataProviderFilter(routingRequest, transitService),
+        new RoutingContext(transferRoutingRequest, graph, (Vertex) null, null),
         serverContext.transitModel().getTransitModelIndex().getRoutesForAgency()::get
-=======
-        new RoutingRequestTransitDataProviderFilter(routingRequest, transitService),
-        new RoutingContext(transferRoutingRequest, graph, (Vertex) null, null)
->>>>>>> c6bdbdd5
       );
 
     raptorService = new RaptorService<>(serverContext.raptorConfig());
