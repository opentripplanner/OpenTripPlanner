--- conflicted
+++ resolved
@@ -31,11 +31,19 @@
 
     if (o instanceof Agency) { return schema.getObjectType("Agency"); }
     if (o instanceof TransitAlert) { return schema.getObjectType("Alert"); }
-<<<<<<< HEAD
-    if (o instanceof VehicleParking) { return schema.getObjectType("VehicleParking"); }
-    if (o instanceof VehicleRentalStation) { return schema.getObjectType("BikeRentalStation"); }
-=======
-    if (o instanceof BikePark) { return schema.getObjectType("BikePark"); }
+    if (o instanceof VehicleParking) {
+      SelectionSet set = environment.getField().getFields().get(0).getSelectionSet();
+      boolean queryHasBikeParkFragment = set != null && set.getSelections()
+              .stream()
+              .filter(selection -> selection instanceof InlineFragment)
+              .map(InlineFragment.class::cast)
+              .anyMatch(fragment -> fragment.getTypeCondition()
+                      .getName()
+                      .equals("BikePark"));
+      return queryHasBikeParkFragment
+              ? schema.getObjectType("BikePark")
+              : schema.getObjectType("VehicleParking");
+    }
     if (o instanceof VehicleRentalVehicle) { return schema.getObjectType("RentalVehicle"); }
     if (o instanceof VehicleRentalStation) {
       SelectionSet set = environment.getField().getFields().get(0).getSelectionSet();
@@ -51,7 +59,6 @@
               : schema.getObjectType("VehicleRentalStation");
     }
     // if (o instanceof CarPark) { return schema.getObjectType("CarPark"); }
->>>>>>> 1f9f52af
     // if (o instanceof Cluster) { return schema.getObjectType("Cluster"); }
     if (o instanceof PatternAtStop) { return schema.getObjectType("DepartureRow"); }
     if (o instanceof TripPattern) { return schema.getObjectType("Pattern"); }
