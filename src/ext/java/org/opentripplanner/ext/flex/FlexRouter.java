package org.opentripplanner.ext.flex;

import com.google.common.collect.HashMultimap;
import com.google.common.collect.Multimap;
import java.time.Instant;
import java.time.LocalDate;
import java.time.ZoneId;
import java.time.ZonedDateTime;
import java.util.ArrayList;
import java.util.Arrays;
import java.util.Collection;
import java.util.Comparator;
import java.util.List;
import java.util.Optional;
import java.util.stream.Collectors;
import java.util.stream.Stream;
import org.opentripplanner.ext.flex.flexpathcalculator.DirectFlexPathCalculator;
import org.opentripplanner.ext.flex.flexpathcalculator.FlexPathCalculator;
import org.opentripplanner.ext.flex.flexpathcalculator.StreetFlexPathCalculator;
import org.opentripplanner.ext.flex.template.FlexAccessTemplate;
import org.opentripplanner.ext.flex.template.FlexEgressTemplate;
import org.opentripplanner.ext.flex.trip.FlexTrip;
import org.opentripplanner.framework.time.ServiceDateUtils;
import org.opentripplanner.model.plan.Itinerary;
import org.opentripplanner.routing.algorithm.mapping.GraphPathToItineraryMapper;
import org.opentripplanner.routing.graph.Graph;
import org.opentripplanner.routing.graphfinder.NearbyStop;
import org.opentripplanner.standalone.config.sandbox.FlexConfig;
import org.opentripplanner.transit.model.site.StopLocation;
import org.opentripplanner.transit.service.TransitService;

public class FlexRouter {

  /* Transit data */

  private final Graph graph;
  private final TransitService transitService;
  private final FlexParameters parameters;
  private final Collection<NearbyStop> streetAccesses;
  private final Collection<NearbyStop> streetEgresses;
  private final FlexIndex flexIndex;
  private final FlexPathCalculator accessFlexPathCalculator;
  private final FlexPathCalculator egressFlexPathCalculator;
  private final GraphPathToItineraryMapper graphPathToItineraryMapper;

  /* Request data */
  private final ZonedDateTime startOfTime;
  private final int departureTime;
  private final boolean arriveBy;

  private final FlexServiceDate[] dates;

  /* State */
  private List<FlexAccessTemplate> flexAccessTemplates = null;
  private List<FlexEgressTemplate> flexEgressTemplates = null;

  public FlexRouter(
    Graph graph,
    TransitService transitService,
    FlexConfig config,
    Instant searchInstant,
    boolean arriveBy,
    double walkSpeed,
    int additionalPastSearchDays,
    int additionalFutureSearchDays,
    Collection<NearbyStop> streetAccesses,
    Collection<NearbyStop> egressTransfers
  ) {
    this.graph = graph;
    this.transitService = transitService;
    this.parameters = new FlexParameters((config.maxTransferSeconds * walkSpeed));
    this.streetAccesses = streetAccesses;
    this.streetEgresses = egressTransfers;
    this.flexIndex = transitService.getFlexIndex();
    this.graphPathToItineraryMapper =
      new GraphPathToItineraryMapper(
        transitService.getTimeZone(),
        graph.streetNotesService,
        graph.ellipsoidToGeoidDifference
      );

    if (graph.hasStreets) {
      this.accessFlexPathCalculator = new StreetFlexPathCalculator(false);
      this.egressFlexPathCalculator = new StreetFlexPathCalculator(true);
    } else {
      // this is only really useful in tests. in real world scenarios you're unlikely to get useful
      // results if you don't have streets
      this.accessFlexPathCalculator = new DirectFlexPathCalculator();
      this.egressFlexPathCalculator = new DirectFlexPathCalculator();
    }

    ZoneId tz = transitService.getTimeZone();
    LocalDate searchDate = LocalDate.ofInstant(searchInstant, tz);
    this.startOfTime = ServiceDateUtils.asStartOfService(searchDate, tz);
    this.departureTime = ServiceDateUtils.secondsSinceStartOfTime(startOfTime, searchInstant);
    this.arriveBy = arriveBy;

    int totalDays = additionalPastSearchDays + 1 + additionalFutureSearchDays;

    this.dates = new FlexServiceDate[totalDays];

    for (int d = -additionalPastSearchDays; d <= additionalFutureSearchDays; ++d) {
      LocalDate date = searchDate.plusDays(d);
      int index = d + additionalPastSearchDays;
      dates[index] =
        new FlexServiceDate(
          date,
          ServiceDateUtils.secondsSinceStartOfTime(startOfTime, date),
          transitService.getServiceCodesRunningForDate(date)
        );
    }
  }

  public Collection<Itinerary> createFlexOnlyItineraries() {
    calculateFlexAccessTemplates();
    calculateFlexEgressTemplates();

    Multimap<StopLocation, NearbyStop> streetEgressByStop = HashMultimap.create();
    streetEgresses.forEach(it -> streetEgressByStop.put(it.stop, it));

    Collection<Itinerary> itineraries = new ArrayList<>();

    for (FlexAccessTemplate template : this.flexAccessTemplates) {
      StopLocation transferStop = template.getTransferStop();
      if (
        this.flexEgressTemplates.stream()
          .anyMatch(t -> t.getAccessEgressStop().equals(transferStop))
      ) {
        for (NearbyStop egress : streetEgressByStop.get(transferStop)) {
          Itinerary itinerary = template.createDirectGraphPath(
            egress,
            arriveBy,
            departureTime,
            startOfTime,
            graphPathToItineraryMapper
          );
          if (itinerary != null) {
            itineraries.add(itinerary);
          }
        }
      }
    }

    return itineraries;
  }

  public Collection<FlexAccessEgress> createFlexAccesses() {
    calculateFlexAccessTemplates();

    return this.flexAccessTemplates.stream()
      .flatMap(template -> template.createFlexAccessEgressStream(graph, transitService))
      .collect(Collectors.toList());
  }

  public Collection<FlexAccessEgress> createFlexEgresses() {
    calculateFlexEgressTemplates();

    return this.flexEgressTemplates.stream()
      .flatMap(template -> template.createFlexAccessEgressStream(graph, transitService))
      .collect(Collectors.toList());
  }

  private void calculateFlexAccessTemplates() {
    if (this.flexAccessTemplates != null) {
      return;
    }

    // Fetch the closest flexTrips reachable from the access stops
    this.flexAccessTemplates =
      getClosestFlexTrips(streetAccesses, true)
        // For each date the router has data for
        .flatMap(it ->
          Arrays
            .stream(dates)
            // Discard if service is not running on date
            .filter(date -> date.isFlexTripRunning(it.flexTrip(), this.transitService))
            // Create templates from trip, boarding at the nearbyStop
            .flatMap(date ->
<<<<<<< HEAD
              it
                .flexTrip()
                .getFlexAccessTemplates(it.accessEgress(), date, accessFlexPathCalculator, config)
=======
              t2.second.getFlexAccessTemplates(t2.first, date, accessFlexPathCalculator, parameters)
>>>>>>> 4a0796c7
            )
        )
        .collect(Collectors.toList());
  }

  private void calculateFlexEgressTemplates() {
    if (this.flexEgressTemplates != null) {
      return;
    }

    // Fetch the closest flexTrips reachable from the egress stops
    this.flexEgressTemplates =
      getClosestFlexTrips(streetEgresses, false)
        // For each date the router has data for
        .flatMap(it ->
          Arrays
            .stream(dates)
            // Discard if service is not running on date
            .filter(date -> date.isFlexTripRunning(it.flexTrip(), this.transitService))
            // Create templates from trip, alighting at the nearbyStop
            .flatMap(date ->
<<<<<<< HEAD
              it
                .flexTrip()
                .getFlexEgressTemplates(it.accessEgress(), date, egressFlexPathCalculator, config)
=======
              t2.second.getFlexEgressTemplates(t2.first, date, egressFlexPathCalculator, parameters)
>>>>>>> 4a0796c7
            )
        )
        .collect(Collectors.toList());
  }

  private Stream<AccessEgressAndNearbyStop> getClosestFlexTrips(
    Collection<NearbyStop> nearbyStops,
    boolean pickup
  ) {
    // Find all trips reachable from the nearbyStops
    Stream<AccessEgressAndNearbyStop> flexTripsReachableFromNearbyStops = nearbyStops
      .stream()
      .flatMap(accessEgress ->
        flexIndex
          .getFlexTripsByStop(accessEgress.stop)
          .stream()
          .filter(flexTrip ->
            pickup
              ? flexTrip.isBoardingPossible(accessEgress)
              : flexTrip.isAlightingPossible(accessEgress)
          )
          .map(flexTrip -> new AccessEgressAndNearbyStop(accessEgress, flexTrip))
      );

    // Group all (NearbyStop, FlexTrip) tuples by flexTrip
    Collection<List<AccessEgressAndNearbyStop>> groupedReachableFlexTrips = flexTripsReachableFromNearbyStops
      .collect(Collectors.groupingBy(AccessEgressAndNearbyStop::flexTrip))
      .values();

    // Get the tuple with least walking time from each group
    return groupedReachableFlexTrips
      .stream()
      .map(t2s ->
        t2s
          .stream()
          .min(Comparator.comparingLong(t2 -> t2.accessEgress().state.getElapsedTimeSeconds()))
      )
      .flatMap(Optional::stream);
  }

  private record AccessEgressAndNearbyStop(NearbyStop accessEgress, FlexTrip<?, ?> flexTrip) {}
}<|MERGE_RESOLUTION|>--- conflicted
+++ resolved
@@ -176,13 +176,14 @@
             .filter(date -> date.isFlexTripRunning(it.flexTrip(), this.transitService))
             // Create templates from trip, boarding at the nearbyStop
             .flatMap(date ->
-<<<<<<< HEAD
               it
                 .flexTrip()
-                .getFlexAccessTemplates(it.accessEgress(), date, accessFlexPathCalculator, config)
-=======
-              t2.second.getFlexAccessTemplates(t2.first, date, accessFlexPathCalculator, parameters)
->>>>>>> 4a0796c7
+                .getFlexAccessTemplates(
+                  it.accessEgress(),
+                  date,
+                  accessFlexPathCalculator,
+                  parameters
+                )
             )
         )
         .collect(Collectors.toList());
@@ -204,13 +205,14 @@
             .filter(date -> date.isFlexTripRunning(it.flexTrip(), this.transitService))
             // Create templates from trip, alighting at the nearbyStop
             .flatMap(date ->
-<<<<<<< HEAD
               it
                 .flexTrip()
-                .getFlexEgressTemplates(it.accessEgress(), date, egressFlexPathCalculator, config)
-=======
-              t2.second.getFlexEgressTemplates(t2.first, date, egressFlexPathCalculator, parameters)
->>>>>>> 4a0796c7
+                .getFlexEgressTemplates(
+                  it.accessEgress(),
+                  date,
+                  egressFlexPathCalculator,
+                  parameters
+                )
             )
         )
         .collect(Collectors.toList());
