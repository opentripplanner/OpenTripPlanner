--- conflicted
+++ resolved
@@ -28,13 +28,8 @@
     private GraphQL graphQL;
 
     @SuppressWarnings("unused")
-<<<<<<< HEAD
-    public GraphStatisticsResource(@Context OTPServer server, @PathParam("routerId") String routerId) {
-        this(server.getRouter().graph.index);
-=======
     public GraphStatisticsResource(@Context OTPServer server) {
         this(server.createRoutingRequestService());
->>>>>>> 5de2b3e0
     }
 
     GraphStatisticsResource(RoutingService routingService) {
