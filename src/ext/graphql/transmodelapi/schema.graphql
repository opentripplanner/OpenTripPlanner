schema {
  query: QueryType
}

"Marks the field, argument, input field or enum value as deprecated"
directive @deprecated(
    "The reason for the deprecation"
    reason: String = "No longer supported"
  ) on FIELD_DEFINITION | ARGUMENT_DEFINITION | ENUM_VALUE | INPUT_FIELD_DEFINITION

"Directs the executor to include this field or fragment only when the `if` argument is true"
directive @include(
    "Included when true."
    if: Boolean!
  ) on FIELD | FRAGMENT_SPREAD | INLINE_FRAGMENT

"Indicates an Input Object is a OneOf Input Object."
directive @oneOf on INPUT_OBJECT

"Directs the executor to skip this field or fragment when the `if` argument is true."
directive @skip(
    "Skipped when true."
    if: Boolean!
  ) on FIELD | FRAGMENT_SPREAD | INLINE_FRAGMENT

"Exposes a URL that specifies the behaviour of this scalar."
directive @specifiedBy(
    "The URL that specifies the behaviour of this scalar."
    url: String!
  ) on SCALAR

"Add timing data to prometheus, if Actuator API is enabled"
directive @timingData on FIELD_DEFINITION

"Interface for places, i.e. quays, stop places, parks"
interface PlaceInterface {
  id: ID!
  latitude: Float
  longitude: Float
}

union Affects = AffectedLine | AffectedServiceJourney | AffectedStopPlace | AffectedStopPlaceOnLine | AffectedStopPlaceOnServiceJourney | AffectedUnknown

type AffectedLine {
  line: Line
}

type AffectedServiceJourney {
  datedServiceJourney: DatedServiceJourney
  operatingDay: Date
  serviceJourney: ServiceJourney
}

type AffectedStopPlace {
  quay: Quay
  stopConditions: [StopCondition!]!
  stopPlace: StopPlace
}

type AffectedStopPlaceOnLine {
  line: Line
  quay: Quay
  stopConditions: [StopCondition!]!
  stopPlace: StopPlace
}

type AffectedStopPlaceOnServiceJourney {
  datedServiceJourney: DatedServiceJourney
  operatingDay: Date
  quay: Quay
  serviceJourney: ServiceJourney
  stopConditions: [StopCondition!]!
  stopPlace: StopPlace
}

type AffectedUnknown {
  description: String
}

"Authority involved in public transportation. An organisation under which the responsibility of organising the transport service in a certain area is placed."
type Authority {
  fareUrl: String
  id: ID!
  lang: String
  lines: [Line]! @timingData
  name: String!
  phone: String
  "Get all situations active for the authority."
  situations: [PtSituationElement!]! @timingData
  timezone: String!
  url: String
}

type BikePark implements PlaceInterface {
  id: ID!
  latitude: Float
  longitude: Float
  name: String!
  realtime: Boolean
  spacesAvailable: Int
}

type BikeRentalStation implements PlaceInterface {
  allowDropoff: Boolean
  bikesAvailable: Int
  id: ID!
  latitude: Float
  longitude: Float
  name: String!
  networks: [String]!
  realtimeOccupancyAvailable: Boolean
  spacesAvailable: Int
}

type BookingArrangement {
  "Time constraints for booking"
  bookWhen: PurchaseWhen
  "Who should ticket be contacted for booking"
  bookingContact: Contact
  "How should service be booked?"
  bookingMethods: [BookingMethod]
  "Textual description of booking arrangement for service"
  bookingNote: String
  "How many days prior to the travel the service needs to be booked"
  latestBookingDay: Int
  "Latest time the service can be booked. ISO 8601 timestamp"
  latestBookingTime: LocalTime
  "Minimum period in advance service can be booked as a ISO 8601 duration"
  minimumBookingPeriod: String
}

type Branding {
  "Description of branding."
  description: String
  id: ID
  "URL to an image be used for branding"
  image: String
  "Full name to be used for branding."
  name: String
  "Short name to be used for branding."
  shortName: String
  "URL to be used for branding"
  url: String
}

type Contact {
  "Name of person to contact"
  contactPerson: String
  "Email adress for contact"
  email: String
  "Textual description of how to get in contact"
  furtherDetails: String
  "Phone number for contact"
  phone: String
  "Url for contact"
  url: String
}

"A planned journey on a specific day"
type DatedServiceJourney {
  "Returns scheduled passingTimes for this dated service journey, updated with realtime-updates (if available). "
  estimatedCalls: [EstimatedCall] @timingData
  id: ID!
  "JourneyPattern for the dated service journey."
  journeyPattern: JourneyPattern
  "The date this service runs. The date used is based on the service date as opposed to calendar date."
  operatingDay: Date
  "Quays visited by the dated service journey."
  quays(
    "Only fetch the first n quays on the service journey"
    first: Int,
    "Only fetch the last n quays on the service journey"
    last: Int
  ): [Quay!]!
  "List of the dated service journeys this dated service journeys replaces"
  replacementFor: [DatedServiceJourney!]!
  "The service journey this Dated Service Journey is based on"
  serviceJourney: ServiceJourney!
  "Alterations specified on the Trip in the planned data"
  tripAlteration: ServiceAlteration
}

"An advertised destination of a specific journey pattern, usually displayed on a head sign or at other on-board locations."
type DestinationDisplay {
  "Name of destination to show on front of vehicle."
  frontText: String
  "Intermediary destinations which the vehicle will pass before reaching its final destination."
  via: [String]
}

"Individual step of an elevation profile."
type ElevationProfileStep {
  "The horizontal distance from the start of the step, in meters."
  distance: Float
  """
  The elevation at this distance, in meters above sea level. It is negative if the
  location is below sea level.
  """
  elevation: Float
}

"List of visits to quays as part of vehicle journeys. Updated with real time information where available"
type EstimatedCall {
  "Actual time of arrival at quay. Updated from real time information if available."
  actualArrivalTime: DateTime
  "Actual time of departure from quay. Updated with real time information if available."
  actualDepartureTime: DateTime
  "Scheduled time of arrival at quay. Not affected by read time updated"
  aimedArrivalTime: DateTime!
  "Scheduled time of departure from quay. Not affected by read time updated"
  aimedDepartureTime: DateTime!
  "Booking arrangements for this EstimatedCall."
  bookingArrangements: BookingArrangement
  "Whether stop is cancelled. This means that either the ServiceJourney has a planned cancellation, the ServiceJourney has been cancelled by realtime data, or this particular StopPoint has been cancelled. This also means that both boarding and alighting has been cancelled."
  cancellation: Boolean!
  "The date the estimated call is valid for."
  date: Date!
  datedServiceJourney: DatedServiceJourney
  destinationDisplay: DestinationDisplay
  "Expected time of arrival at quay. Updated with real time information if available. Will be null if an actualArrivalTime exists"
  expectedArrivalTime: DateTime!
  "Expected time of departure from quay. Updated with real time information if available. Will be null if an actualDepartureTime exists"
  expectedDepartureTime: DateTime!
  "Whether vehicle may be alighted at quay."
  forAlighting: Boolean!
  "Whether vehicle may be boarded at quay."
  forBoarding: Boolean!
  notices: [Notice!]!
  occupancyStatus: OccupancyStatus!
  "Whether the updated estimates are expected to be inaccurate."
  predictionInaccurate: Boolean!
  quay: Quay!
  "Whether this call has been updated with real time information."
  realtime: Boolean!
  realtimeState: RealtimeState!
  "Whether vehicle will only stop on request."
  requestStop: Boolean!
  serviceJourney: ServiceJourney!
  "Get all relevant situations for this EstimatedCall."
  situations: [PtSituationElement!]! @timingData
  stopPositionInPattern: Int!
  "Whether this is a timing point or not. Boarding and alighting is not allowed at timing points."
  timingPoint: Boolean!
}

"Additional (optional) grouping of lines for particular purposes such as e.g. fare harmonisation or public presentation."
type GroupOfLines {
  "Description of group of lines"
  description: String
  id: ID!
  "All lines part of this group of lines"
  lines: [Line!]!
  "Full name for group of lines."
  name: String
  "For internal use by operator/authority."
  privateCode: String
  "Short name for group of lines."
  shortName: String
}

type Interchange {
  FromLine: Line @deprecated(reason : "This is the same as using the `fromServiceJourney { line }` field.")
  FromServiceJourney: ServiceJourney @deprecated(reason : "Use fromServiceJourney instead")
  ToLine: Line @deprecated(reason : "This is the same as using the `toServiceJourney { line }` field.")
  ToServiceJourney: ServiceJourney @deprecated(reason : "Use toServiceJourney instead")
  fromServiceJourney: ServiceJourney
  guaranteed: Boolean
  "Maximum time after scheduled departure time the connecting transport is guaranteed to wait for the delayed trip. [NOT RESPECTED DURING ROUTING, JUST PASSED THROUGH]"
  maximumWaitTime: Int
  "The transfer priority is used to decide where a transfer should happen, at the highest prioritized location. If the guaranteed flag is set it take precedence priority. A guaranteed ALLOWED transfer is preferred over a PREFERRED none-guaranteed transfer."
  priority: InterchangePriority
  staySeated: Boolean
  toServiceJourney: ServiceJourney
}

type JourneyPattern {
  directionType: DirectionType
  id: ID!
  line: Line!
  name: String
  notices: [Notice!]!
  pointsOnLink: PointsOnLink
  "Quays visited by service journeys for this journey patterns"
  quays: [Quay!]!
  serviceJourneys: [ServiceJourney!]! @timingData
  "List of service journeys for the journey pattern for a given date"
  serviceJourneysForDate(date: Date): [ServiceJourney!]! @timingData
  "Get all situations active for the journey pattern."
  situations: [PtSituationElement!]!
  "Detailed path travelled by journey pattern divided into stop-to-stop sections."
  stopToStopGeometries: [StopToStopGeometry]
}

"Part of a trip pattern. Either a ride on a public transport vehicle or access or path link to/from/between places"
type Leg {
  "The aimed date and time this leg ends."
  aimedEndTime: DateTime!
  "The aimed date and time this leg starts."
  aimedStartTime: DateTime!
  "For ride legs, the service authority used for this legs. For non-ride legs, null."
  authority: Authority
  bikeRentalNetworks: [String]!
  bookingArrangements: BookingArrangement
  "The dated service journey used for this leg."
  datedServiceJourney: DatedServiceJourney
  "NOT IMPLEMENTED"
  directDuration: Long!
  "The distance traveled while traversing the leg in meters."
  distance: Float!
  "The leg's duration in seconds"
  duration: Long!
  """
  The leg's elevation profile. All elevation values, including the first one, are in meters
  above sea level. The elevation is negative for places below sea level. The profile
  includes both the start and end coordinate.
  """
  elevationProfile: [ElevationProfileStep]!
  "The expected, realtime adjusted date and time this leg ends."
  expectedEndTime: DateTime!
  "The expected, realtime adjusted date and time this leg starts."
  expectedStartTime: DateTime!
  "EstimatedCall for the quay where the leg originates."
  fromEstimatedCall: EstimatedCall @timingData
  "The Place where the leg originates."
  fromPlace: Place!
  "Generalized cost or weight of the leg. Used for debugging."
  generalizedCost: Int
  "An identifier for the leg, which can be used to re-fetch the information."
  id: ID
  interchangeFrom: Interchange
  interchangeTo: Interchange
  "For ride legs, estimated calls for quays between the Place where the leg originates and the Place where the leg ends. For non-ride legs, empty list."
  intermediateEstimatedCalls: [EstimatedCall!]! @timingData
  "For ride legs, intermediate quays between the Place where the leg originates and the Place where the leg ends. For non-ride legs, empty list."
  intermediateQuays: [Quay!]!
  "For ride legs, the line. For non-ride legs, null."
  line: Line
  "The mode of transport or access (e.g., foot) used when traversing this leg."
  mode: Mode!
  "Fetch the next legs, which can be used to replace this leg. The replacement legs do arrive/depart from/to the same stop places. It might be necessary to change other legs in an itinerary in order to be able to ride the returned legs."
  nextLegs(
    "Whether the leg should be similar to this leg in some way."
    filter: AlternativeLegsFilter = noFilter,
    "Number of later legs to return."
    next: Int = 1
  ): [Leg!]
  "For ride legs, the operator used for this legs. For non-ride legs, null."
  operator: Operator
  "The leg's geometry."
  pointsOnLink: PointsOnLink
  "Fetch the previous legs, which can be used to replace this leg. The replacement legs do arrive/depart from/to the same stop places. It might be necessary to change other legs in an itinerary in order to be able to ride the returned legs."
  previousLegs(
    "Whether the leg should be similar to this leg in some way."
    filter: AlternativeLegsFilter = noFilter,
    "Number of earlier legs to return."
    previous: Int = 1
  ): [Leg!]
  "Whether there is real-time data about this leg"
  realtime: Boolean!
  "Whether this leg is with a rented bike."
  rentedBike: Boolean
  "Whether this leg is a ride leg or not."
  ride: Boolean!
  "For transit legs, the service date of the trip. For non-transit legs, null."
  serviceDate: Date
  "For ride legs, the service journey. For non-ride legs, null."
  serviceJourney: ServiceJourney
  "For ride legs, all estimated calls for the service journey. For non-ride legs, empty list."
  serviceJourneyEstimatedCalls: [EstimatedCall!]! @timingData
  "All relevant situations for this leg"
  situations: [PtSituationElement!]!
  "Do we continue from a specified via place"
  steps: [PathGuidance]!
  "EstimatedCall for the quay where the leg ends."
  toEstimatedCall: EstimatedCall @timingData
  "The Place where the leg ends."
  toPlace: Place!
  "The transport sub mode (e.g., localBus or expressBus) used when traversing this leg. Null if leg is not a ride"
  transportSubmode: TransportSubmode
  "Whether this leg is walking with a bike."
  walkingBike: Boolean
}

"A group of routes which is generally known to the public by a similar name or number"
type Line {
  authority: Authority
  bikesAllowed: BikesAllowed
  "Booking arrangements for flexible line."
  bookingArrangements: BookingArrangement @deprecated(reason : "BookingArrangements are defined per stop, and can be found under `passingTimes` or `estimatedCalls`")
  branding: Branding
  description: String
  "Type of flexible line, or null if line is not flexible."
  flexibleLineType: String
  "Groups of lines that line is a part of."
  groupOfLines: [GroupOfLines]!
  id: ID!
  journeyPatterns: [JourneyPattern]
  name: String
  notices: [Notice!]!
  operator: Operator
  presentation: Presentation
  "Publicly announced code for line, differentiating it from other lines for the same operator."
  publicCode: String
  quays: [Quay]!
  serviceJourneys: [ServiceJourney]!
  "Get all situations active for the line."
  situations: [PtSituationElement!]!
  transportMode: TransportMode
  transportSubmode: TransportSubmode
  url: String
}

"Text with language"
type MultilingualString {
  language: String
  value: String!
}

type Notice {
  id: ID!
  publicCode: String
  text: String
}

"Organisation providing public transport services."
type Operator {
  id: ID!
  lines: [Line]! @timingData
  name: String!
  phone: String
  serviceJourney: [ServiceJourney]! @timingData
  url: String
}

"Information about pagination in a connection."
type PageInfo {
  "When paginating forwards, the cursor to continue."
  endCursor: String
  "When paginating forwards, are there more items?"
  hasNextPage: Boolean!
  "When paginating backwards, are there more items?"
  hasPreviousPage: Boolean!
  "When paginating backwards, the cursor to continue."
  startCursor: String
}

"A series of turn by turn instructions used for walking, biking and driving."
type PathGuidance {
  "This step is on an open area, such as a plaza or train platform, and thus the directions should say something like \"cross\""
  area: Boolean
  "The name of this street was generated by the system, so we should only display it once, and generally just display right/left directions"
  bogusName: Boolean
  "The distance in meters that this step takes."
  distance: Float
  """
  The step's elevation profile. All elevation values, including the first one, are in meters
  above sea level. The elevation is negative for places below sea level. The profile
  includes both the start and end coordinate.
  """
  elevationProfile: [ElevationProfileStep]!
  "When exiting a highway or traffic circle, the exit name/number."
  exit: String
  "The absolute direction of this step."
  heading: AbsoluteDirection
  "The latitude of the step."
  latitude: Float
  "The longitude of the step."
  longitude: Float
  "The relative direction of this step."
  relativeDirection: RelativeDirection
  "Indicates whether or not a street changes direction at an intersection."
  stayOn: Boolean
  "The name of the street."
  streetName: String
}

"Common super class for all places (stop places, quays, car parks, bike parks and bike rental stations )"
type Place {
  "The bike rental station related to the place"
  bikeRentalStation: BikeRentalStation
  "The flexible area related to the place."
  flexibleArea: Coordinates
  "The latitude of the place."
  latitude: Float!
  "The longitude of the place."
  longitude: Float!
  "For transit quays, the name of the quay. For points of interest, the name of the POI."
  name: String
  "The quay related to the place."
  quay: Quay
  "The rental vehicle related to the place"
  rentalVehicle: RentalVehicle
  "Type of vertex. (Normal, Bike sharing station, Bike P+R, Transit quay) Mostly used for better localization of bike sharing and P+R station names"
  vertexType: VertexType
}

type PlaceAtDistance {
  distance: Float
  id: ID! @deprecated(reason : "Id is not referable or meaningful and will be removed")
  place: PlaceInterface
}

"A list of coordinates encoded as a polyline string (see http://code.google.com/apis/maps/documentation/polylinealgorithm.html)"
type PointsOnLink {
  "The number of points in the string"
  length: Int
  "The encoded points of the polyline. Be aware that the string could contain escape characters that need to be accounted for. (https://www.freeformatter.com/javascript-escape.html)"
  points: String
}

"Types describing common presentation properties"
type Presentation {
  colour: String
  textColour: String
}

"Simple public transport situation element"
type PtSituationElement {
  "Advice of situation in all different translations available"
  advice: [MultilingualString!]!
  "Get all affected entities for the situation"
  affects: [Affects!]!
  "Get affected authority for this situation element"
  authority: Authority @deprecated(reason : "Use affects instead")
  "Timestamp for when the situation was created."
  creationTime: DateTime
  "Description of situation in all different translations available"
  description: [MultilingualString!]!
  id: ID!
  "Optional links to more information."
  infoLinks: [infoLink!]
  lines: [Line]! @deprecated(reason : "Use affects instead")
  "Codespace of the data source."
  participant: String
  "Priority of this situation "
  priority: Int
  quays: [Quay!]! @deprecated(reason : "Use affects instead")
  "Authority that reported this situation. Always returns the first agency in the codespace"
  reportAuthority: Authority @deprecated(reason : "Not yet officially supported. May be removed or renamed.")
  "ReportType of this situation"
  reportType: ReportType
  serviceJourneys: [ServiceJourney]! @deprecated(reason : "Use affects instead")
  "Severity of this situation "
  severity: Severity
  "Operator's internal id for this situation"
  situationNumber: String
  stopPlaces: [StopPlace!]! @deprecated(reason : "Use affects instead")
  "Summary of situation in all different translations available"
  summary: [MultilingualString!]!
  "Period this situation is in effect"
  validityPeriod: ValidityPeriod
  "Timestamp when the situation element was updated."
  versionedAtTime: DateTime
}

"A place such as platform, stance, or quayside where passengers have access to PT vehicles."
type Quay implements PlaceInterface {
  description: String
  "List of visits to this quay as part of vehicle journeys."
  estimatedCalls(
    "Filters results by either departures, arrivals or both. For departures forBoarding has to be true and the departure time has to be within the specified time range. For arrivals, forAlight has to be true and the arrival time has to be within the specified time range. If both are asked for, either the conditions for arrivals or the conditions for departures will have to be true for an EstimatedCall to show."
    arrivalDeparture: ArrivalDeparture = departures,
    "Indicates that realtime-cancelled trips should also be included."
    includeCancelledTrips: Boolean = false,
    "Limit the total number of departures returned."
    numberOfDepartures: Int = 5,
    "Limit the number of departures per line and destination display returned. The parameter is only applied when the value is between 1 and 'numberOfDepartures'."
    numberOfDeparturesPerLineAndDestinationDisplay: Int,
    omitNonBoarding: Boolean = false @deprecated(reason : "Non-functional. Use arrivalDeparture instead."),
    "DateTime for when to fetch estimated calls from. Default value is current time"
    startTime: DateTime,
    timeRange: Int = 86400,
    "Parameters for indicating the only authorities and/or lines or quays to list estimatedCalls for"
    whiteListed: InputWhiteListed,
    "Only show estimated calls for selected modes."
    whiteListedModes: [TransportMode]
  ): [EstimatedCall!]! @timingData
  "Geometry for flexible area."
  flexibleArea: Coordinates
  "the Quays part of an flexible group."
  flexibleGroup: [Quay]
  id: ID!
  "List of journey patterns servicing this quay"
  journeyPatterns: [JourneyPattern]! @timingData
  latitude: Float
  "List of lines servicing this quay"
  lines: [Line!]! @timingData
  longitude: Float
  name(
    "Fetch the name in the language given. The language should be represented as a ISO-639 language code. If the translation does not exits, the default name is returned."
    lang: String @deprecated(reason : "Use 'language' instead"),
    "Fetch the name in the language given. The language should be represented as a ISO-639 language code. If the translation does not exits, the default name is returned."
    language: String
  ): String!
  "Public code used to identify this quay within the stop place. For instance a platform code."
  publicCode: String
  "Get all situations active for the quay."
  situations: [PtSituationElement!]!
  "The stop place to which this quay belongs to."
  stopPlace: StopPlace
  stopType: String
  tariffZones: [TariffZone]!
  timeZone: String
  "Whether this quay is suitable for wheelchair boarding."
  wheelchairAccessible: WheelchairBoarding
}

type QuayAtDistance {
  "The distance in meters to the given quay."
  distance: Float
  id: ID!
  quay: Quay
}

type QueryType {
  "Get all authorities"
  authorities: [Authority]! @timingData
  "Get an authority by ID"
  authority(id: String!): Authority @timingData
  "Get a single bike park based on its id"
  bikePark(id: String!): BikePark @timingData
  "Get all bike parks"
  bikeParks: [BikePark]! @timingData
  "Get all bike rental stations"
  bikeRentalStation(id: String!): BikeRentalStation @timingData
  "Get all bike rental stations"
  bikeRentalStations(ids: [String]): [BikeRentalStation]! @timingData
  "Get all bike rental stations within the specified bounding box."
  bikeRentalStationsByBbox(maximumLatitude: Float, maximumLongitude: Float, minimumLatitude: Float, minimumLongitude: Float): [BikeRentalStation]! @timingData
  "Get a single dated service journey based on its id"
  datedServiceJourney(id: String): DatedServiceJourney
  "Get all dated service journeys, matching the filters"
  datedServiceJourneys(
    alterations: [ServiceAlteration!],
    authorities: [String!],
    lines: [String!],
    operatingDays: [Date!]!,
    privateCodes: [String!],
    "Get all DatedServiceJourneys, which are replacing any of the given DatedServiceJourneys ids"
    replacementFor: [String!],
    serviceJourneys: [String!]
  ): [DatedServiceJourney!]!
  "Get a single group of lines based on its id"
  groupOfLines(id: String!): GroupOfLines
  "Get all groups of lines"
  groupsOfLines: [GroupOfLines!]!
  "Refetch a single leg based on its id"
  leg(id: ID!): Leg @timingData
  "Get a single line based on its id"
  line(id: ID!): Line @timingData
  "Get all lines"
  lines(
    "Set of ids of authorities to fetch lines for."
    authorities: [String],
    "Filter by lines containing flexible / on demand serviceJourneys only."
    flexibleOnly: Boolean = false,
    ids: [ID],
    name: String,
    publicCode: String,
    publicCodes: [String],
    transportModes: [TransportMode]
  ): [Line]! @timingData
  "Get all places (quays, stop places, car parks etc. with coordinates) within the specified radius from a location. The returned type has two fields place and distance. The search is done by walking so the distance is according to the network of walkables."
  nearest(
    "fetching only nodes after this node (exclusive)"
    after: String,
    "fetching only nodes before this node (exclusive)"
    before: String,
    "Only include places that match one of the given ids."
    filterByIds: InputPlaceIds,
    "Only affects queries for quays and stop places. If true only quays and stop places with at least one visiting line are included."
    filterByInUse: Boolean = false,
    "Only include places that include this mode. Only checked for places with mode i.e. quays, departures."
    filterByModes: [TransportMode],
    "Only include places of given types if set. Default accepts all types"
    filterByPlaceTypes: [FilterPlaceType] = [quay, stopPlace, bicycleRent, bikePark, carPark],
    "fetching only the first certain number of nodes"
    first: Int,
    "fetching only the last certain number of nodes"
    last: Int,
    "Latitude of the location"
    latitude: Float!,
    "Longitude of the location"
    longitude: Float!,
    "Maximum distance (in meters) to search for from the specified location. Default is 2000m."
    maximumDistance: Float! = 2000.0,
    "Maximum number of results. Search is stopped when this limit is reached. Default is 20."
    maximumResults: Int = 20,
    "MultiModalMode for query. To control whether multi modal parent stop places, their mono modal children or both are included in the response. Does not affect mono modal stop places that do not belong to a multi modal stop place. Only applicable for placeType StopPlace"
    multiModalMode: MultiModalMode = parent
  ): placeAtDistanceConnection @timingData
  "Get a operator by ID"
  operator(id: String!): Operator @timingData
  "Get all operators"
  operators: [Operator]! @timingData
  "Get a single quay based on its id)"
  quay(id: String!): Quay @timingData
  "Get all quays"
  quays(ids: [String], name: String): [Quay]! @timingData
  "Get all quays within the specified bounding box"
  quaysByBbox(
    authority: String,
    "If true only quays with at least one visiting line are included."
    filterByInUse: Boolean = false,
    maximumLatitude: Float!,
    maximumLongitude: Float!,
    minimumLatitude: Float!,
    minimumLongitude: Float!
  ): [Quay]! @timingData
  "Get all quays within the specified walking radius from a location. There are no maximum limits for the input parameters, but the query will timeout and return if the parameters are too high."
  quaysByRadius(
    "fetching only nodes after this node (exclusive)"
    after: String,
    authority: String,
    "fetching only nodes before this node (exclusive)"
    before: String,
    "fetching only the first certain number of nodes"
    first: Int,
    "fetching only the last certain number of nodes"
    last: Int,
    "Latitude of the location"
    latitude: Float!,
    "Longitude of the location"
    longitude: Float!,
    "Radius via streets (in meters) to search for from the specified location"
    radius: Float!
  ): quayAtDistanceConnection @timingData
  "Get default routing parameters."
  routingParameters: RoutingParameters @timingData
  "Get OTP server information"
  serverInfo: ServerInfo! @timingData
  "Get a single service journey based on its id"
  serviceJourney(id: String!): ServiceJourney @timingData
  "Get all service journeys"
  serviceJourneys(
    "Set of ids of active dates to fetch serviceJourneys for."
    activeDates: [Date],
    "Set of ids of authorities to fetch serviceJourneys for."
    authorities: [String],
    "Set of ids of lines to fetch serviceJourneys for."
    lines: [ID],
    "Set of ids of private codes to fetch serviceJourneys for."
    privateCodes: [String]
  ): [ServiceJourney]! @timingData
  "Get a single situation based on its situationNumber"
  situation(situationNumber: String!): PtSituationElement @timingData
  "Get all active situations."
  situations(
    "Filter by reporting authorities."
    authorities: [String] @deprecated(reason : "Use codespaces instead. This only uses the codespace of the given authority."),
    "Filter by reporting source."
    codespaces: [String],
    "Filter by severity."
    severities: [Severity]
  ): [PtSituationElement!]! @timingData
  "Get a single stopPlace based on its id)"
  stopPlace(id: String!): StopPlace @timingData
  "Get all stopPlaces"
  stopPlaces(ids: [String]): [StopPlace]! @timingData
  "Get all stop places within the specified bounding box"
  stopPlacesByBbox(
    authority: String,
    "If true only stop places with at least one visiting line are included."
    filterByInUse: Boolean = false,
    maximumLatitude: Float!,
    maximumLongitude: Float!,
    minimumLatitude: Float!,
    minimumLongitude: Float!,
    "MultiModalMode for query. To control whether multi modal parent stop places, their mono modal children or both are included in the response. Does not affect mono modal stop places that do not belong to a multi modal stop place."
    multiModalMode: MultiModalMode = parent
  ): [StopPlace]! @timingData
  "Input type for executing a travel search for a trip between two locations. Returns trip patterns describing suggested alternatives for the trip."
  trip(
    "Time and cost penalty on access/egress modes."
    accessEgressPenalty: [PenaltyForStreetMode!] = [],
    "The alightSlack is the minimum extra time after exiting a public transport vehicle. This is the default value used, if not overridden by the 'alightSlackList'."
    alightSlackDefault: Int = 0,
    "List of alightSlack for a given set of modes. Defaults: []"
    alightSlackList: [TransportModeSlack],
    "Whether the trip should depart at dateTime (false, the default), or arrive at dateTime. See `timetableView` for use-cases where this parameter is relevant."
    arriveBy: Boolean = false,
    "Parameters for indicating authorities, lines or quays not be used in the trip patterns"
    banned: InputBanned,
    "The set of characteristics that the user wants to optimise for during bicycle searches -- defaults to safe"
    bicycleOptimisationMethod: BicycleOptimisationMethod = safe,
    "The maximum bike speed along streets, in meters per second"
    bikeSpeed: Float = 5.0,
    "The boardSlack is the minimum extra time to board a public transport vehicle. This is the same as the 'minimumTransferTime', except that this also apply to to the first transit leg in the trip. This is the default value used, if not overridden by the 'boardSlackList'."
    boardSlackDefault: Int = 0,
    "List of boardSlack for a given set of modes. Defaults: []"
    boardSlackList: [TransportModeSlack],
    "Date and time for the earliest time the user is willing to start the journey (if arriveBy=false/not set) or the latest acceptable time of arriving (arriveBy=true). Defaults to now"
    dateTime: DateTime,
    "Debug the itinerary-filter-chain. OTP will attach a system notice to itineraries instead of removing them. This is very convenient when tuning the filters."
<<<<<<< HEAD
    debugItineraryFilter: Boolean = false,
    "FOR TESTING ONLY"
    extraSearchCoachReluctance: Float,
=======
    debugItineraryFilter: Boolean = false @deprecated(reason : "Use `itineraryFilter.debug` instead."),
>>>>>>> bb31141a
    "A list of filters for which trips should be included. A trip will be included if it matches with at least one filter. An empty list of filters means that all trips should be included. If a search include this parameter, \"whiteListed\", \"banned\" & \"modes.transportModes\" filters will be ignored."
    filters: [TripFilterInput!],
    "The start location"
    from: Location!,
    "When true, realtime updates are ignored during this search."
    ignoreRealtimeUpdates: Boolean = false,
    "When true, service journeys cancelled in scheduled route data will be included during this search."
    includePlannedCancellations: Boolean = false,
    "When true, service journeys cancelled by real-time updates will be included during this search."
    includeRealtimeCancellations: Boolean = false,
    "Configure the itinerary-filter-chain. NOTE! THESE PARAMETERS ARE USED FOR SERVER-SIDE TUNING AND IS AVAILABLE HERE FOR TESTING ONLY."
    itineraryFilters: ItineraryFilters,
    "The preferable language to use for text targeted the end user. Note! The data quality is limited, only stop and quay names are translates, and not in all places of the API."
    locale: Locale = no,
    "Maximum duration for access/egress for street searches per respective mode. Cannot be higher than default value. This is a performance optimisation parameter, avoid using it to limit the search. "
    maxAccessEgressDurationForMode: [StreetModeDurationInput!] = [],
    "Maximum duration for direct street searchers per respective mode. Cannot be higher than default value. This is a performance optimisation parameter, avoid using it to limit the search."
    maxDirectDurationForMode: [StreetModeDurationInput!] = [],
    "Maximum number of additional transfers compared to the best number of transfers allowed. Note! The best way to reduce the number of transfers is to set the `transferPenalty` parameter."
    maximumAdditionalTransfers: Int = 5,
    "Maximum number of transfers. Note! The best way to reduce the number of transfers is to set the `transferPenalty` parameter."
    maximumTransfers: Int = 12,
    "The set of access/egress/direct/transit modes to be used for this search. Note that this only works at the Line level. If individual ServiceJourneys have modes that differ from the Line mode, this will NOT be accounted for."
    modes: Modes,
    "The maximum number of trip patterns to return. Note! This reduce the number of trip patterns AFTER the OTP travel search is done in a post-filtering process. There is little/no performance gain in reducing the number of trip patterns returned. See also the trip meta-data on how to implement paging."
    numTripPatterns: Int = 50,
    "Use the cursor to go to the next \"page\" of itineraries. Copy the cursor from the last response and keep the original request as is. This will enable you to search for itineraries in the next or previous time-window."
    pageCursor: String,
    "The list of points the journey is required to pass through."
    passThroughPoints: [PassThroughPoint!],
    """
    Whether non-optimal transit paths at the destination should be returned. Let c be the
    existing minimum pareto optimal generalized-cost to beat. Then a trip with cost c' is
    accepted if the following is true:
    
    `c' < Math.round(c * relaxTransitSearchGeneralizedCostAtDestination)`
    
    The parameter is optional. If not set, a normal comparison is performed.
    
    Values less than 1.0 is not allowed, and values greater than 2.0 are not
    supported, due to performance reasons.
    """
    relaxTransitSearchGeneralizedCostAtDestination: Float = null,
    """
    The length of the search-window in minutes. This parameter is optional.
    
    The search-window is defined as the duration between the earliest-departure-time(EDT) and the latest-departure-time(LDT). OTP will search for all itineraries in this departure window. If `arriveBy=true` the `dateTime` parameter is the latest-arrival-time, so OTP will dynamically calculate the EDT. Using a short search-window is faster than using a longer one, but the search duration is not linear. Using a "too" short search-window will waste resources server side, while using a search-window that is too long will be slow.
    
    OTP will dynamically calculate a reasonable value for the search-window, if not provided. The calculation comes with a significant overhead (10-20% extra). Whether you should use the dynamic calculated value or pass in a value depends on your use-case. For a travel planner in a small geographical area, with a dense network of public transportation, a fixed value between 40 minutes and 2 hours makes sense. To find the appropriate search-window, adjust it so that the number of itineraries on average is around the wanted `numItineraries`. Make sure you set the `numItineraries` to a high number while testing. For a country wide area like Norway, using the dynamic search-window is the best.
    
    When paginating, the search-window is calculated using the `numItineraries` in the original search together with statistics from the search for the last page. This behaviour is configured server side, and can not be overridden from the client.
    
    The search-window used is returned to the response metadata as `searchWindowUsed` for debugging purposes.
    """
    searchWindow: Int,
    """
    Search for the best trip options within a time window. If `true` two TripPatterns are considered optimal if one is better on arrival time(earliest wins) and the other is better on departure time(latest wins).In combination with `arriveBy` this parameter cover the following 3 use cases:
    
    
      - Traveler want to find the best alternative within a time window. Set     `timetableView=true` and `arriveBy=false`. This is the default, and if     the intention of the traveler is unknown it gives the best result,     because it includes the two next use-cases. This option also work well     with paging. Setting the `arriveBy=true`, covers the same use-case, but     the input time is interpreted as latest-arrival-time, and not     earliest-departure-time.
    
      - Traveler want to find the best alternative with departure after a     specific time. For example: I am at the station now and want to get     home as quickly as possible. Set `timetableView=false` and     `arriveBy=false`. Do not support paging.
    
      - Traveler want to find the best alternative with arrival before a    specific time. For example going to a meeting. Set `timetableView=false`     and `arriveBy=true`. Do not support paging.
    
    Default: `true`
    """
    timetableView: Boolean,
    "The destination location"
    to: Location!,
    "An extra penalty added on transfers (i.e. all boardings except the first one). The transferPenalty is used when a user requests even less transfers. In the latter case, we don't actually optimise for fewest transfers, as this can lead to absurd results. Consider a trip in New York from Grand Army Plaza (the one in Brooklyn) to Kalustyan's at noon. The true lowest transfers trip pattern is to wait until midnight, when the 4 train runs local the whole way. The actual fastest trip pattern is the 2/3 to the 4/5 at Nevins to the 6 at Union Square, which takes half an hour. Even someone optimise for fewest transfers doesn't want to wait until midnight. Maybe they would be willing to walk to 7th Ave and take the Q to Union Square, then transfer to the 6. If this takes less than transferPenalty seconds, then that's what we'll return."
    transferPenalty: Int = 0,
    "An expected transfer time (in seconds) that specifies the amount of time that must pass between exiting one public transport vehicle and boarding another. This time is in addition to time it might take to walk between stops."
    transferSlack: Int = 120,
    "When setting the BicycleOptimisationMethod to 'triangle', use these values to tell the routing engine how important each of the factors is compared to the others. All values should add up to 1."
    triangleFactors: TriangleFactors,
    "Whether or not bike rental availability information will be used to plan bike rental trips."
    useBikeRentalAvailabilityInformation: Boolean = false,
    "Wait cost is multiplied by this value. Setting this to a value lower than 1 indicates that waiting is better than staying on a vehicle. This should never be set higher than walkReluctance, since that would lead to walking down a line to avoid waiting."
    waitReluctance: Float = 1.0,
    "Walk cost is multiplied by this value. This is the main parameter to use for limiting walking."
    walkReluctance: Float = 2.0,
    "The maximum walk speed along streets, in meters per second."
    walkSpeed: Float = 1.33,
    "Whether the trip must be wheelchair accessible. Supported for the street part to the search, not implemented for the transit yet."
    wheelchairAccessible: Boolean = false,
    "Parameters for indicating the only authorities, lines or quays to be used in the trip patterns"
    whiteListed: InputWhiteListed
  ): Trip! @timingData
  "Via trip search. Find trip patterns traveling via one or more intermediate (via) locations."
  viaTrip(
    "Date and time for the earliest time the user is willing to start the journey (if arriveBy=false/not set) or the latest acceptable time of arriving (arriveBy=true). Defaults to now"
    dateTime: DateTime,
    "The start location"
    from: Location!,
    "The preferable language to use for text targeted the end user. Note! The data quality is limited, only stop and quay names are translates, and not in all places of the API."
    locale: Locale = no,
    "The maximum number of trip patterns segment to return. Note! This reduces the number of trip patterns AFTER the OTP travel search is done in a post-filtering process. There is little/no performance gain in reducing the number of trip patterns returned. See also the trip meta-data on how to implement paging."
    numTripPatterns: Int = 50,
    "Use the cursor to go to the next \"page\" of itineraries. Copy the cursor from the last response and keep the original request as is. This will enable you to search for itineraries in the next or previous time-window."
    pageCursor: String,
    """
    The length of the search-window. This parameter is optional.
    
    The search-window is defined as the duration between the earliest-departure-time(EDT) and the latest-departure-time(LDT). OTP will search for all itineraries in this departure window. If `arriveBy=true` the `dateTime` parameter is the latest-arrival-time, so OTP will dynamically calculate the EDT. Using a short search-window is faster than using a longer one, but the search duration is not linear. Using a "too" short search-window will waste resources server side, while using a search-window that is too long will be slow.
    
    OTP will dynamically calculate a reasonable value for the search-window, if not provided. The calculation comes with a significant overhead (10-20% extra). Whether you should use the dynamic calculated value or pass in a value depends on your use-case. For a travel planner in a small geographical area, with a dense network of public transportation, a fixed value between 40 minutes and 2 hours makes sense. To find the appropriate search-window, adjust it so that the number of itineraries on average is around the wanted `numItineraries`. Make sure you set the `numItineraries` to a high number while testing. For a country wide area like Norway, using the dynamic search-window is the best.
    
    When paginating, the search-window is calculated using the `numItineraries` in the original search together with statistics from the search for the last page. This behaviour is configured server side, and can not be overridden from the client.
    
    The search-window used is returned to the response metadata as `searchWindowUsed` for debugging purposes.
    """
    searchWindow: Duration!,
    "The requests for the individual segments of the search. The first segment is from the start location(`from`) to the first entry in the `via` locations list and the last is from the last entry in the `via` locations list to the end location(`to`). Note that the list must have length of exactly one greater than the `via` field."
    segments: [ViaSegmentInput!],
    "The destination location"
    to: Location!,
    "The locations needed to be visited along the route."
    via: [ViaLocationInput!]!,
    "Whether the trip must be wheelchair accessible. Supported for the street part to the search, not implemented for the transit yet."
    wheelchairAccessible: Boolean = false
  ): ViaTrip! @timingData
}

type RentalVehicle implements PlaceInterface {
  currentRangeMeters: Float
  id: ID!
  latitude: Float!
  longitude: Float!
  network: String!
  vehicleType: RentalVehicleType!
}

type RentalVehicleType {
  formFactor: String!
  maxRangeMeters: Float
  name: String
  propulsionType: String!
  vehicleTypeId: String!
}

"Description of the reason, why the planner did not return any results"
type RoutingError {
  "An enum describing the reason"
  code: RoutingErrorCode!
  "A textual description of why the search failed. The clients are expected to have their own translations based on the code, for user visible error messages."
  description: String!
  "An enum describing the field which should be changed, in order for the search to succeed"
  inputField: InputField
}

"The default parameters used in travel searches."
type RoutingParameters {
  "The alightSlack is the minimum extra time after exiting a public transport vehicle. This is the default value used, if not overridden by the 'alightSlackList'."
  alightSlackDefault: Int
  "List of alightSlack for a given set of modes."
  alightSlackList: [TransportModeSlackType]
  allowBikeRental: Boolean @deprecated(reason : "Rental is specified by modes")
  "Separate cost for boarding a vehicle with a bicycle, which is more difficult than on foot."
  bikeBoardCost: Int
  "Cost to park a bike."
  bikeParkCost: Int
  "Time to park a bike."
  bikeParkTime: Int
  "Cost to drop-off a rented bike."
  bikeRentalDropOffCost: Int
  "Time to drop-off a rented bike."
  bikeRentalDropOffTime: Int
  "Cost to rent a bike."
  bikeRentalPickupCost: Int
  "Time to rent a bike."
  bikeRentalPickupTime: Int
  "Max bike speed along streets, in meters per second"
  bikeSpeed: Float
  "The boardSlack is the minimum extra time to board a public transport vehicle. This is the same as the 'minimumTransferTime', except that this also apply to to the first transit leg in the trip. This is the default value used, if not overridden by the 'boardSlackList'."
  boardSlackDefault: Int
  "List of boardSlack for a given set of modes."
  boardSlackList: [TransportModeSlackType]
  "The acceleration speed of an automobile, in meters per second per second."
  carAccelerationSpeed: Float
  "The deceleration speed of an automobile, in meters per second per second."
  carDecelerationSpeed: Float
  "Time to park a car in a park and ride, w/o taking into account driving and walking cost."
  carDropOffTime: Int
  "Max car speed along streets, in meters per second"
  carSpeed: Float
  compactLegsByReversedSearch: Boolean @deprecated(reason : "NOT IN USE IN OTP2.")
  debugItineraryFilter: Boolean @deprecated(reason : "Use `itineraryFilter.debug` instead.")
  "Option to disable the default filtering of GTFS-RT alerts by time."
  disableAlertFiltering: Boolean @deprecated(reason : "This is not supported!")
  "If true, the remaining weight heuristic is disabled."
  disableRemainingWeightHeuristic: Boolean
  "What is the cost of boarding a elevator?"
  elevatorBoardCost: Int
  "How long does it take to get on an elevator, on average."
  elevatorBoardTime: Int
  "What is the cost of travelling one floor on an elevator?"
  elevatorHopCost: Int
  "How long does it take to advance one floor on an elevator?"
  elevatorHopTime: Int
  "Whether to apply the ellipsoid->geoid offset to all elevations in the response."
  geoIdElevation: Boolean
  "When true, realtime updates are ignored during this search."
  ignoreRealTimeUpdates: Boolean
  "When true, service journeys cancelled in scheduled route data will be included during this search."
  includedPlannedCancellations: Boolean
  kissAndRide: Boolean @deprecated(reason : "Parking is specified by modes")
  "Maximum number of transfers allowed in addition to the result with least number of transfers"
  maxAdditionalTransfers: Int
  "This is the maximum duration in seconds for a direct street search. This is a performance limit and should therefore be set high. Use filters to limit what is presented to the client."
  maxDirectStreetDuration: Int
  "The maximum slope of streets for wheelchair trips."
  maxSlope: Float
  "Maximum number of transfers returned in a trip plan."
  maxTransfers: Int
  "The maximum number of itineraries to return."
  numItineraries: Int
  "Accept only paths that use transit (no street-only paths)."
  onlyTransitTrips: Boolean @deprecated(reason : "This is replaced by modes input object")
  "Penalty added for using every route that is not preferred if user set any route as preferred. We return number of seconds that we are willing to wait for preferred route."
  otherThanPreferredRoutesPenalty: Int
  parkAndRide: Boolean @deprecated(reason : "Parking is specified by modes")
  reverseOptimizeOnTheFly: Boolean @deprecated(reason : "NOT IN USE IN OTP2.")
  "Whether the planner should return intermediate stops lists for transit legs."
  showIntermediateStops: Boolean @deprecated(reason : "This parameter is always enabled")
  "Used instead of walkReluctance for stairs."
  stairsReluctance: Float
  "An extra penalty added on transfers (i.e. all boardings except the first one)."
  transferPenalty: Int
  "A global minimum transfer time (in seconds) that specifies the minimum amount of time that must pass between exiting one transit vehicle and boarding another."
  transferSlack: Int
  "Multiplicative factor on expected turning time."
  turnReluctance: Float
  "How much worse is waiting for a transit vehicle than being on a transit vehicle, as a multiplier."
  waitReluctance: Float
  "This prevents unnecessary transfers by adding a cost for boarding a vehicle."
  walkBoardCost: Int
  "A multiplier for how bad walking is, compared to being in transit for equal lengths of time."
  walkReluctance: Float
  "Max walk speed along streets, in meters per second"
  walkSpeed: Float
  "Whether the trip must be wheelchair accessible."
  wheelChairAccessible: Boolean
}

type ServerInfo {
  "The 'configVersion' of the build-config.json file."
  buildConfigVersion: String
  "OTP Build timestamp"
  buildTime: String
  gitBranch: String
  gitCommit: String
  gitCommitTime: String
  "The 'configVersion' of the otp-config.json file."
  otpConfigVersion: String
  "The otp-serialization-version-id used to check graphs for compatibility with current version of OTP."
  otpSerializationVersionId: String
  "The 'configVersion' of the router-config.json file."
  routerConfigVersion: String
  "Maven version"
  version: String
}

"A planned vehicle journey with passengers."
type ServiceJourney {
  activeDates: [Date]! @timingData
  "Whether bikes are allowed on service journey."
  bikesAllowed: BikesAllowed
  "Booking arrangements for flexible services."
  bookingArrangements: BookingArrangement @deprecated(reason : "BookingArrangements are defined per stop, and can be found under `passingTimes` or `estimatedCalls`")
  directionType: DirectionType
  "Returns scheduled passingTimes for this ServiceJourney for a given date, updated with realtime-updates (if available). NB! This takes a date as argument (default=today) and returns estimatedCalls for that date and should only be used if the date is known when creating the request. For fetching estimatedCalls for a given trip.leg, use leg.serviceJourneyEstimatedCalls instead."
  estimatedCalls(
    "Date to get estimated calls for. Defaults to today."
    date: Date
  ): [EstimatedCall] @timingData
  id: ID!
  "JourneyPattern for the service journey, according to scheduled data. If the ServiceJourney is not included in the scheduled data, null is returned."
  journeyPattern: JourneyPattern
  line: Line!
  notices: [Notice!]!
  operator: Operator
  "Returns scheduled passing times only - without realtime-updates, for realtime-data use 'estimatedCalls'"
  passingTimes: [TimetabledPassingTime]! @timingData
  "Detailed path travelled by service journey. Not available for flexible trips."
  pointsOnLink: PointsOnLink
  "For internal use by operators."
  privateCode: String
  "Publicly announced code for service journey, differentiating it from other service journeys for the same line."
  publicCode: String
  "Quays visited by service journey, according to scheduled data. If the ServiceJourney is not included in the scheduled data, an empty list is returned."
  quays(
    "Only fetch the first n quays on the service journey"
    first: Int,
    "Only fetch the last n quays on the service journey"
    last: Int
  ): [Quay!]!
  serviceAlteration: ServiceAlteration @deprecated(reason : "The service journey alteration will be moved out of SJ and grouped together with the SJ and date. In Netex this new type is called DatedServiceJourney. We will create artificial DSJs for the old SJs.")
  "Get all situations active for the service journey."
  situations: [PtSituationElement!]!
  transportMode: TransportMode
  transportSubmode: TransportSubmode
  "Whether service journey is accessible with wheelchair."
  wheelchairAccessible: WheelchairBoarding
}

"Named place where public transport may be accessed. May be a building complex (e.g. a station) or an on-street location."
type StopPlace implements PlaceInterface {
  description: String
  "List of visits to this stop place as part of vehicle journeys."
  estimatedCalls(
    arrivalDeparture: ArrivalDeparture = departures,
    "Indicates that realtime-cancelled trips should also be included."
    includeCancelledTrips: Boolean = false,
    "Limit the total number of departures returned."
    numberOfDepartures: Int = 5,
    "Limit the number of departures per line and destination display returned. The parameter is only applied when the value is between 1 and 'numberOfDepartures'."
    numberOfDeparturesPerLineAndDestinationDisplay: Int,
    "DateTime for when to fetch estimated calls from. Default value is current time"
    startTime: DateTime,
    timeRange: Int = 86400,
    "Parameters for indicating the only authorities and/or lines or quays to list estimatedCalls for"
    whiteListed: InputWhiteListed,
    "Only show estimated calls for selected modes."
    whiteListedModes: [TransportMode]
  ): [EstimatedCall!]! @timingData
  id: ID!
  latitude: Float
  longitude: Float
  name(
    "Fetch the name in the language given. The language should be represented as a ISO-639 language code. If the translation does not exist, the default name is returned."
    lang: String @deprecated(reason : "Use 'language' instead"),
    "Fetch the name in the language given. The language should be represented as a ISO-639 language code. If the translation does not exist, the default name is returned."
    language: String
  ): String!
  "Returns parent stop for this stop"
  parent: StopPlace
  "Returns all quays that are children of this stop place"
  quays(
    "If true only quays with at least one visiting line are included."
    filterByInUse: Boolean = false
  ): [Quay] @timingData
  "Get all situations active for the stop place. Situations affecting individual quays are not returned, and should be fetched directly from the quay."
  situations: [PtSituationElement!]!
  tariffZones: [TariffZone]!
  timeZone: String
  "The transport modes of quays under this stop place."
  transportMode: [TransportMode]
  "The transport submode serviced by this stop place."
  transportSubmode: [TransportSubmode]
  "Relative weighting of this stop with regards to interchanges. NOT IMPLEMENTED"
  weighting: InterchangeWeighting
}

"List of coordinates between two stops as a polyline"
type StopToStopGeometry {
  "Origin Quay"
  fromQuay: Quay
  "A list of coordinates encoded as a polyline string between two stops (see http://code.google.com/apis/maps/documentation/polylinealgorithm.html)"
  pointsOnLink: PointsOnLink
  "Destination Quay"
  toQuay: Quay
}

"""
A system notice is used to tag elements with system information for debugging or other
system related purpose. One use-case is to run a routing search with
`itineraryFilters.debug=listAll`. This will then tag itineraries instead of removing
them from the result. This make it possible to inspect the itinerary-filter-chain. A
SystemNotice only have english text, because the primary user are technical staff, like
testers and developers.

**NOTE!** _A SystemNotice is for debugging the system, avoid putting logic on it in the
client. The tags and usage may change without notice._
"""
type SystemNotice {
  tag: String
  text: String
}

type TariffZone {
  id: ID!
  name: String
}

type TimeAndDayOffset {
  "Number of days offset from base line time"
  dayOffset: Int
  "Local time"
  time: Time
}

"Scheduled passing times. These are not affected by real time updates."
type TimetabledPassingTime {
  "Scheduled time of arrival at quay"
  arrival: TimeAndDayOffset
  "Booking arrangements for this passing time."
  bookingArrangements: BookingArrangement
  "Scheduled time of departure from quay"
  departure: TimeAndDayOffset
  destinationDisplay: DestinationDisplay
  "Earliest possible departure time for a service journey with a service window."
  earliestDepartureTime: TimeAndDayOffset
  "Whether vehicle may be alighted at quay."
  forAlighting: Boolean!
  "Whether vehicle may be boarded at quay."
  forBoarding: Boolean!
  "Latest possible (planned) arrival time for a service journey with a service window."
  latestArrivalTime: TimeAndDayOffset
  notices: [Notice!]!
  quay: Quay!
  "Whether vehicle will only stop on request."
  requestStop: Boolean!
  serviceJourney: ServiceJourney!
  "Whether this is a timing point or not. Boarding and alighting is not allowed at timing points."
  timingPoint: Boolean!
}

"Used to specify board and alight slack for a given modes."
type TransportModeSlackType {
  modes: [TransportMode!]!
  slack: Int!
}

"Description of a travel between two places."
type Trip {
  "The time and date of travel"
  dateTime: DateTime
  "Information about the timings for the trip generation"
  debugOutput: debugOutput!
  "The origin"
  fromPlace: Place!
  "A list of possible error messages as enum"
  messageEnums: [String]! @deprecated(reason : "Use routingErrors instead")
  "A list of possible error messages in cleartext"
  messageStrings(language: String): [String]! @deprecated(reason : "Use routingErrors instead")
  "The trip request metadata."
  metadata: TripSearchData
  """
  Use the cursor to get the next page of results. Use this cursor for the pageCursor parameter in the trip query in order to get the next page.
  The next page is a set of itineraries departing AFTER the last itinerary in this result.
  """
  nextPageCursor: String
  """
  Use the cursor to get the previous page of results. Use this cursor for the pageCursor parameter in the trip query in order to get the previous page.
  The previous page is a set of itineraries departing BEFORE the first itinerary in this result.
  """
  previousPageCursor: String
  "A list of routing errors, and fields which caused them"
  routingErrors: [RoutingError!]!
  "The destination"
  toPlace: Place!
  "A list of possible trip patterns"
  tripPatterns: [TripPattern!]!
}

"List of legs constituting a suggested sequence of rides and links for a specific trip."
type TripPattern {
  "The aimed date and time the trip ends."
  aimedEndTime: DateTime!
  "The aimed date and time the trip starts."
  aimedStartTime: DateTime!
  "NOT IMPLEMENTED."
  directDuration: Long
  "Total distance for the trip, in meters. NOT IMPLEMENTED"
  distance: Float
  "Duration of the trip, in seconds."
  duration: Long
  "Time that the trip arrives."
  endTime: DateTime @deprecated(reason : "Replaced with expectedEndTime")
  "The expected, realtime adjusted date and time the trip ends."
  expectedEndTime: DateTime!
  "The expected, realtime adjusted date and time the trip starts."
  expectedStartTime: DateTime!
  "Generalized cost or weight of the itinerary. Used for debugging."
  generalizedCost: Int
  "A list of legs. Each leg is either a walking (cycling, car) portion of the trip, or a ride leg on a particular vehicle. So a trip where the use walks to the Q train, transfers to the 6, then walks to their destination, has four legs."
  legs: [Leg!]!
  "Time that the trip departs."
  startTime: DateTime @deprecated(reason : "Replaced with expectedStartTime")
  "How far the user has to walk, bike and/or drive in meters. It includes all street(none transit) modes."
  streetDistance: Float
  "Get all system notices."
  systemNotices: [SystemNotice!]!
  "A cost calculated to favor transfer with higher priority. This field is meant for debugging only."
  transferPriorityCost: Int
  "A cost calculated to distribute wait-time and avoid very short transfers. This field is meant for debugging only."
  waitTimeOptimizedCost: Int
  "How much time is spent waiting for transit to arrive, in seconds."
  waitingTime: Long
  walkDistance: Float @deprecated(reason : "Replaced by `streetDistance`.")
  "How much time is spent walking, in seconds."
  walkTime: Long
}

"Trips search metadata."
type TripSearchData {
  "This is the suggested search time for the \"next page\" or time window. Insert it together with the 'searchWindowUsed' in the request to get a new set of trips following in the time-window AFTER the current search."
  nextDateTime: DateTime @deprecated(reason : "Use pageCursor instead")
  "This is the suggested search time for the \"previous page\" or time-window. Insert it together with the 'searchWindowUsed' in the request to get a new set of trips preceding in the time-window BEFORE the current search."
  prevDateTime: DateTime @deprecated(reason : "Use pageCursor instead")
  "This is the time window used by the raptor search. The input searchWindow is an optional parameter and is dynamically assigned if not set. OTP might override the value if it is too small or too large. When paging OTP adjusts it to the appropriate size, depending on the number of itineraries found in the current search window. The scaling of the search window ensures faster paging and limits resource usage. The unit is seconds."
  searchWindowUsed: Int!
}

type ValidityPeriod {
  "End of validity period. Will return 'null' if validity is open-ended."
  endTime: DateTime
  "Start of validity period"
  startTime: DateTime
}

"An acceptable combination of trip patterns between two segments of the via search"
type ViaConnection {
  "The index of the trip pattern in the segment before the via point"
  from: Int
  "The index of the trip pattern in the segment after the via point"
  to: Int
}

"Description of a trip via one or more intermediate locations. For example from A, via B, then C to D."
type ViaTrip {
  "A list of routing errors, and fields which caused them"
  routingErrors: [RoutingError!]!
  "A list of the acceptable combinations of the trip patterns in this segment and the next segment."
  tripPatternCombinations: [[ViaConnection!]!]!
  "A list of segments of the via search. The first segment is from the start location to the first entry in the locations list and the last is from the last entry in the locations list to the end location."
  tripPatternsPerSegment: [ViaTripPatternSegment!]!
}

"A segment of the via search. The first segment is from the start location to the first entry in the locations list and the last is from the last entry in the locations list to the end location."
type ViaTripPatternSegment {
  "A list of trip patterns for this segment of the search"
  tripPatterns: [TripPattern!]!
}

type debugOutput {
  totalTime: Long
}

type infoLink {
  "Label"
  label: String
  "URI"
  uri: String!
}

"A connection to a list of items."
type placeAtDistanceConnection {
  "a list of edges"
  edges: [placeAtDistanceEdge]
  "details about this specific page"
  pageInfo: PageInfo!
}

"An edge in a connection"
type placeAtDistanceEdge {
  "cursor marks a unique position or index into the connection"
  cursor: String!
  "The item at the end of the edge"
  node: PlaceAtDistance
}

"A connection to a list of items."
type quayAtDistanceConnection {
  "a list of edges"
  edges: [quayAtDistanceEdge]
  "details about this specific page"
  pageInfo: PageInfo!
}

"An edge in a connection"
type quayAtDistanceEdge {
  "cursor marks a unique position or index into the connection"
  cursor: String!
  "The item at the end of the edge"
  node: QuayAtDistance
}

enum AbsoluteDirection {
  east
  north
  northeast
  northwest
  south
  southeast
  southwest
  west
}

enum AlternativeLegsFilter {
  noFilter
  sameAuthority
  sameLine
  sameMode
}

enum ArrivalDeparture {
  "Only show arrivals"
  arrivals
  "Show both arrivals and departures"
  both
  "Only show departures"
  departures
}

enum BicycleOptimisationMethod {
  flat
  greenways
  quick
  safe
  triangle
}

enum BikesAllowed {
  "The vehicle being used on this particular trip can accommodate at least one bicycle."
  allowed
  "There is no bike information for the trip."
  noInformation
  "No bicycles are allowed on this trip."
  notAllowed
}

enum BookingMethod {
  callDriver
  callOffice
  online
  phoneAtStop
  text
}

enum DirectionType {
  anticlockwise
  clockwise
  inbound
  outbound
  unknown
}

enum FilterPlaceType {
  "Bicycle rent stations"
  bicycleRent
  "Bike parks"
  bikePark
  "Car parks"
  carPark
  "Quay"
  quay
  "StopPlace"
  stopPlace
}

enum InputField {
  dateTime
  from
  intermediatePlace
  to
}

enum InterchangePriority {
  allowed
  notAllowed
  preferred
  recommended
}

enum InterchangeWeighting {
  "Third highest priority interchange."
  interchangeAllowed
  "Interchange not allowed."
  noInterchange
  "Highest priority interchange."
  preferredInterchange
  "Second highest priority interchange."
  recommendedInterchange
}

"""
Enable this to attach a system notice to itineraries instead of removing them. This is very
convenient when tuning the itinerary-filter-chain.
"""
enum ItineraryFilterDebugProfile {
  """
  Only return the requested number of itineraries, counting both actual and deleted ones.
  The top `numItineraries` using the request sort order is returned. This does not work
  with paging, itineraries after the limit, but inside the search-window are skipped when
  moving to the next page.
  """
  limitToNumOfItineraries
  """
  Return all itineraries, including deleted ones, inside the actual search-window used
  (the requested search-window may differ).
  """
  limitToSearchWindow
  "List all itineraries, including all deleted itineraries."
  listAll
  "By default, the debug itinerary filters is turned off."
  off
}

enum Locale {
  no
  us
}

enum Mode {
  air
  bicycle
  bus
  cableway
  car
  coach
  foot
  funicular
  lift
  metro
  monorail
  rail
  scooter
  taxi
  tram
  trolleybus
  water
}

enum MultiModalMode {
  "Both multiModal parents and their mono modal child stop places."
  all
  "Only mono modal children stop places, not their multi modal parent stop"
  child
  "Multi modal parent stop places without their mono modal children."
  parent
}

"OccupancyStatus to be exposed in the API. The values are based on GTFS-RT"
enum OccupancyStatus {
  """
  The vehicle or carriage can currently accommodate only standing passengers and has limited
  space for them. There isn't a big difference between this and `full` so it's possible to
  handle them as the same value, if one wants to limit the number of different values.
  SIRI nordic profile: merge into `standingRoomOnly`.
  """
  crushedStandingRoomOnly
  """
  The vehicle is considered empty by most measures, and has few or no passengers onboard, but is
  still accepting passengers. There isn't a big difference between this and `manySeatsAvailable`
  so it's possible to handle them as the same value, if one wants to limit the number of different
  values.
  SIRI nordic profile: merge these into `manySeatsAvailable`.
  """
  empty
  """
  The vehicle or carriage has a few seats available.
  SIRI nordic profile: less than ~50% of seats available.
  """
  fewSeatsAvailable
  """
  The vehicle or carriage is considered full by most measures, but may still be allowing
  passengers to board.
  """
  full
  """
  The vehicle or carriage has a large number of seats available.
  SIRI nordic profile: more than ~50% of seats available.
  """
  manySeatsAvailable
  "The vehicle or carriage doesn't have any occupancy data available."
  noData
  """
  The vehicle or carriage has no seats or standing room available.
  SIRI nordic profile: if vehicle/carriage is not in use / unavailable, or passengers are only
  allowed to alight due to e.g. crowding.
  """
  notAcceptingPassengers
  """
  The vehicle or carriage only has standing room available.
  SIRI nordic profile: less than ~10% of seats available.
  """
  standingRoomOnly
}

enum PurchaseWhen {
  advanceAndDayOfTravel
  dayOfTravelOnly
  other
  timeOfTravelOnly
  untilPreviousDay
}

enum RealtimeState {
  "The service journey has been added using a real-time update, i.e. the service journey was not present in the regular time table."
  Added
  "The service journey has been canceled by a real-time update."
  canceled
  "The service journey information has been updated and resulted in a different journey pattern compared to the journey pattern of the scheduled service journey."
  modified
  "The service journey information comes from the regular time table, i.e. no real-time update has been applied."
  scheduled
  "The service journey information has been updated, but the journey pattern stayed the same as the journey pattern of the scheduled service journey."
  updated
}

enum RelativeDirection {
  circleClockwise
  circleCounterclockwise
  continue
  depart
  elevator
  hardLeft
  hardRight
  left
  right
  slightlyLeft
  slightlyRight
  uturnLeft
  uturnRight
}

enum ReportType {
  "Indicates a general info-message that should not affect trip."
  general
  "Indicates an incident that may affect trip."
  incident
}

enum RoutingErrorCode {
  "The specified location is not close to any streets or transit stops"
  locationNotFound
  "No stops are reachable from the location specified. You can try searching using a different access or egress mode"
  noStopsInRange
  "No transit connection was found between the origin and destination withing the operating day or the next day"
  noTransitConnection
  "Transit connection was found, but it was outside the search window, see metadata for the next search window"
  noTransitConnectionInSearchWindow
  "The coordinates are outside the bounds of the data currently loaded into the system"
  outsideBounds
  "The date specified is outside the range of data currently loaded into the system"
  outsideServicePeriod
  "The origin and destination are so close to each other, that walking is always better, but no direct mode was specified for the search"
  walkingBetterThanTransit
}

enum ServiceAlteration {
  cancellation
  extraJourney
  planned
  replaced
}

enum Severity {
  "Situation has no impact on trips."
  noImpact
  "Situation has an impact on trips (default)."
  normal
  "Situation has a severe impact on trips."
  severe
  "Situation has a slight impact on trips."
  slight
  "Severity is undefined."
  undefined
  "Situation has unknown impact on trips."
  unknown
  "Situation has a very severe impact on trips."
  verySevere
  "Situation has a very slight impact on trips."
  verySlight
}

enum StopCondition {
  "Situation applies when stop is the destination of the leg."
  destination
  "Situation applies when transfering to another leg at the stop."
  exceptionalStop
  "Situation applies when passing the stop, without stopping."
  notStopping
  "Situation applies when at the stop, and the stop requires a request to stop."
  requestStop
  "Situation applies when stop is the startpoint of the leg."
  startPoint
}

enum StreetMode {
  "Bike only. This can be used as access/egress, but transfers will still be walk only."
  bicycle
  "Bike to a bike parking area, then walk the rest of the way. Direct mode and access mode only."
  bike_park
  "Walk to a bike rental point, bike to a bike rental drop-off point, and walk the rest of the way. This can include bike rental at fixed locations or free-floating services."
  bike_rental
  "Car only. Direct mode only."
  car
  "Start in the car, drive to a parking area, and walk the rest of the way. Direct mode and access mode only."
  car_park
  "Walk to a pickup point along the road, drive to a drop-off point along the road, and walk the rest of the way. This can include various taxi-services or kiss & ride."
  car_pickup
  "Walk to an eligible pickup area for flexible transportation, ride to an eligible drop-off area and then walk the rest of the way."
  flexible
  "Walk only"
  foot
  "Walk to a scooter rental point, ride a scooter to a scooter rental drop-off point, and walk the rest of the way. This can include scooter rental at fixed locations or free-floating services."
  scooter_rental
}

enum TransportMode {
  air
  bus
  cableway
  coach
  funicular
  lift
  metro
  monorail
  rail
  taxi
  tram
  trolleybus
  unknown
  water
}

enum TransportSubmode {
  SchengenAreaFlight
  airportBoatLink
  airportLinkBus
  airportLinkRail
  airshipService
  allFunicularServices
  allHireVehicles
  allTaxiServices
  bikeTaxi
  blackCab
  cableCar
  cableFerry
  canalBarge
  carTransportRailService
  chairLift
  charterTaxi
  cityTram
  communalTaxi
  commuterCoach
  crossCountryRail
  dedicatedLaneBus
  demandAndResponseBus
  domesticCharterFlight
  domesticFlight
  domesticScheduledFlight
  dragLift
  expressBus
  funicular
  helicopterService
  highFrequencyBus
  highSpeedPassengerService
  highSpeedRail
  highSpeedVehicleService
  hireCar
  hireCycle
  hireMotorbike
  hireVan
  intercontinentalCharterFlight
  intercontinentalFlight
  international
  internationalCarFerry
  internationalCharterFlight
  internationalCoach
  internationalFlight
  internationalPassengerFerry
  interregionalRail
  lift
  local
  localBus
  localCarFerry
  localPassengerFerry
  localTram
  longDistance
  metro
  miniCab
  mobilityBus
  mobilityBusForRegisteredDisabled
  nationalCarFerry
  nationalCoach
  nationalPassengerFerry
  nightBus
  nightRail
  postBoat
  postBus
  rackAndPinionRailway
  railReplacementBus
  railShuttle
  railTaxi
  regionalBus
  regionalCarFerry
  regionalCoach
  regionalPassengerFerry
  regionalRail
  regionalTram
  replacementRailService
  riverBus
  roadFerryLink
  roundTripCharterFlight
  scheduledFerry
  schoolAndPublicServiceBus
  schoolBoat
  schoolBus
  schoolCoach
  shortHaulInternationalFlight
  shuttleBus
  shuttleCoach
  shuttleFerryService
  shuttleFlight
  shuttleTram
  sightseeingBus
  sightseeingCoach
  sightseeingFlight
  sightseeingService
  sightseeingTram
  sleeperRailService
  specialCoach
  specialNeedsBus
  specialTrain
  streetCableCar
  suburbanRailway
  telecabin
  telecabinLink
  touristCoach
  touristRailway
  trainFerry
  trainTram
  tube
  undefined
  undefinedFunicular
  unknown
  urbanRailway
  waterTaxi
}

enum VertexType {
  bikePark
  bikeShare
  normal
  transit
}

enum WheelchairBoarding {
  "There is no accessibility information for the stopPlace/quay."
  noInformation
  "Wheelchair boarding/alighting is not possible at this stop."
  notPossible
  "Boarding wheelchair-accessible serviceJourneys is possible at this stopPlace/quay."
  possible
}

"List of coordinates like: [[60.89, 11.12], [62.56, 12.10]]"
scalar Coordinates

"Local date using the ISO 8601 format: `YYYY-MM-DD`. Example: `2020-05-17`."
scalar Date

"""
DateTime format accepting ISO 8601 dates with time zone offset.

Format:  `YYYY-MM-DD'T'hh:mm[:ss](Z|±01:00)`

Example: `2017-04-23T18:25:43+02:00` or `2017-04-23T16:25:43Z`
"""
scalar DateTime

"""
A double function `f(t)` is used to calculate a value based on a variable(t). The variable can
be the duration/time or cost for a leg or section of a path/itinerary. The function
`f(t) = a + bt` has a constant(a) and a coefficient(b) that will be used in OTP to compute
`f(t)`.

Format: `a + b t`. Example: `30m + 2.0 t`. The constant `a` accept both whole numbers and
duration input format like: `60` = `60s` = `1m` and `3791` = `1h3m11s`. `b` must be a positive
decimal number between `0.0` and `100.0`.
"""
scalar DoubleFunction

"Duration in a lenient ISO-8601 duration format. Example P2DT2H12M40S, 2d2h12m40s or 1h"
scalar Duration

"Time using the format: HH:mm:SS. Example: 18:25:SS"
scalar LocalTime

"A 64-bit signed integer"
scalar Long

"Time using the format: `HH:MM:SS`. Example: `18:25:43`"
scalar Time

"Filter trips by disallowing lines involving certain elements. If both lines and authorities are specified, only one must be valid for each line to be banned. If a line is both banned and whitelisted, it will be counted as banned."
input InputBanned {
  "Set of ids for authorities that should not be used"
  authorities: [ID] = []
  "Set of ids for lines that should not be used"
  lines: [ID] = []
  "NOT IMPLEMENTED. Set of ids of quays that should not be allowed for boarding or alighting. Trip patterns that travel through the quay will still be permitted."
  quays: [ID] = []
  "NOT IMPLEMENTED. Set of ids of quays that should not be allowed for boarding, alighting or traveling thorugh."
  quaysHard: [ID] = []
  "Set of ids of rental networks that should not be allowed for renting vehicles."
  rentalNetworks: [ID] = []
  "Set of ids of service journeys that should not be used."
  serviceJourneys: [ID] = []
}

"Input type for coordinates in the WGS84 system"
input InputCoordinates {
  "The latitude of the place."
  latitude: Float!
  "The longitude of the place."
  longitude: Float!
}

input InputPlaceIds {
  "Bike parks to include by id."
  bikeParks: [String]
  "Bike rentals to include by id."
  bikeRentalStations: [String]
  "Car parks to include by id."
  carParks: [String]
  "Lines to include by id."
  lines: [String]
  "Quays to include by id."
  quays: [String]
}

"Filter trips by only allowing lines involving certain elements. If both lines and authorities are specified, only one must be valid for each line to be used. If a line is both banned and whitelisted, it will be counted as banned."
input InputWhiteListed {
  "Set of ids for authorities that should be used"
  authorities: [ID] = []
  "Set of ids for lines that should be used"
  lines: [ID] = []
  "Set of ids of rental networks that should be used for renting vehicles."
  rentalNetworks: [ID] = []
}

"Parameters for the OTP Itinerary Filter Chain. These parameters SHOULD be configured on the server side and should not be used by the client. They are made available here to be able to experiment and tune the server."
input ItineraryFilters {
  """
  Use this parameter to debug the itinerary-filter-chain. The default is `off`
  (itineraries are filtered and not returned). For all other values the unwanted
  itineraries are returned with a system notice, and not deleted.
  """
  debug: ItineraryFilterDebugProfile = off
  groupSimilarityKeepNumOfItineraries: Float = 0.68 @deprecated(reason : "Use groupSimilarityKeepThree instead.")
  "Pick ONE itinerary from each group after putting itineraries that is 85% similar together."
  groupSimilarityKeepOne: Float = 0.85
  "Reduce the number of itineraries in each group to to maximum 3 itineraries. The itineraries are grouped by similar legs (on board same journey). So, if  68% of the distance is traveled by similar legs, then two itineraries are in the same group. Default value is 68%, must be at least 50%."
  groupSimilarityKeepThree: Float = 0.68
  "Of the itineraries grouped to maximum of three itineraries, how much worse can the non-grouped legs be compared to the lowest cost. 2.0 means that they can be double the cost, and any itineraries having a higher cost will be filtered. Default value is 2.0, use a value lower than 1.0 to turn off"
  groupedOtherThanSameLegsMaxCostMultiplier: Float = 2.0
  "Add an additional cost for short transfers on long transit itineraries. See javaDoc on `AddMinSafeTransferCostFilter` details."
  minSafeTransferTimeFactor: Float @deprecated(reason : "This filter is removed, it has undesired side-effects")
  "Set a relative limit for all transit itineraries. The limit is calculated based on the transit itinerary generalized-cost and the time between itineraries Itineraries without transit legs are excluded from this filter. Example: costLimitFunction(x) = 3600 + 2.0 x and intervalRelaxFactor = 0.5. If the lowest cost returned is 10 000, then the limit is set to: 3 600 + 2 * 10 000 = 26 600 plus half of the time between either departure or arrival times of the itinerary. Default: {\"costLimitFunction\": 15m + 1.50 t, \"intervalRelaxFactor\": 0.4}"
  transitGeneralizedCostLimit: TransitGeneralizedCostFilterParams
}

"Input format for specifying a location through either a place reference (id), coordinates or both. If both place and coordinates are provided the place ref will be used if found, coordinates will only be used if place is not known."
input Location {
  "Coordinates for the location. This can be used alone or as fallback if the place id is not found."
  coordinates: InputCoordinates
  "The name of the location. This is pass-through informationand is not used in routing."
  name: String
  "The id of an element in the OTP model. Currently supports Quay, StopPlace, multimodal StopPlace, and GroupOfStopPlaces."
  place: String
}

"Input format for specifying which modes will be allowed for this search. If this element is not present, it will default to accessMode/egressMode/directMode of foot and all transport modes will be allowed."
input Modes {
  "The mode used to get from the origin to the access stops in the transit network the transit network (first-mile). If the element is not present or null,only transit that can be immediately boarded from the origin will be used."
  accessMode: StreetMode
  "The mode used to get from the origin to the destination directly, without using the transit network. If the element is not present or null,direct travel without using transit will be disallowed."
  directMode: StreetMode
  "The mode used to get from the egress stops in the transit network tothe destination (last-mile). If the element is not present or null,only transit that can immediately arrive at the origin will be used."
  egressMode: StreetMode
  "The allowed modes for the transit part of the trip. Use an empty list to disallow transit for this search. If the element is not present or null, it will default to all transport modes."
  transportModes: [TransportModes]
}

"Defines one point which the journey must pass through."
input PassThroughPoint {
  "Optional name of the pass-through point for debugging and logging. It is not used in routing."
  name: String
  """
  The list of *stop location ids* which define the pass-through point. At least one id is required.
  Quay, StopPlace, multimodal StopPlace, and GroupOfStopPlaces are supported location types.
  The journey must pass through at least one of these entities - not all of them.
  """
  placeIds: [String!]
}

"A combination of street mode and penalty for time and cost."
input PenaltyForStreetMode {
  """
      This is used to take the time-penalty and multiply by the `costFactor`.
      The result is added to the generalized-cost.
  """
  costFactor: Float = 1.0
  """
  List of modes with the given penalty is applied to. A street-mode should not be listed
  in more than one element. If empty or null the penalty is applied to all unlisted modes,
  it becomes the default penalty for this query.
  """
  streetMode: StreetMode!
  "Penalty applied to the time for the given list of modes."
  timePenalty: DoubleFunction!
}

"A combination of street mode and corresponding duration"
input StreetModeDurationInput {
  duration: Duration!
  streetMode: StreetMode!
}

"Input format for specifying which modes will be allowed for this search. If this element is not present, it will default to all to foot."
input StreetModes {
  "The mode used to get from the origin to the access stops in the transit network the transit network (first-mile). If the element is not present or null,only transit that can be immediately boarded from the origin will be used."
  accessMode: StreetMode
  "The mode used to get from the origin to the destination directly, without using the transit network. If the element is not present or null,direct travel without using transit will be disallowed."
  directMode: StreetMode
  "The mode used to get from the egress stops in the transit network tothe destination (last-mile). If the element is not present or null,only transit that can immediately arrive at the origin will be used."
  egressMode: StreetMode
}

input TransitGeneralizedCostFilterParams {
  costLimitFunction: DoubleFunction!
  intervalRelaxFactor: Float!
}

"Used to specify board and alight slack for a given modes."
input TransportModeSlack {
  "List of modes for which the given slack apply."
  modes: [TransportMode!]!
  "The slack used for all given modes."
  slack: Int!
}

input TransportModes {
  "A transportMode that should be allowed for this search. You can furthernarrow it down by specifying a list of transportSubModes"
  transportMode: TransportMode
  "The allowed transportSubModes for this search. If this element is notpresent or null, it will default to all transportSubModes for the specifiedTransportMode. Be aware that all transportSubModes have an associated TransportMode, which must match what is specified in the transportMode field."
  transportSubModes: [TransportSubmode]
}

"How much the factors safety, slope and distance are weighted relative to each other when routing bicycle legs. In total all three values need to add up to 1."
input TriangleFactors {
  "How important is bicycle safety expressed as a fraction of 1."
  safety: Float!
  "How important is slope/elevation expressed as a fraction of 1."
  slope: Float!
  "How important is time expressed as a fraction of 1. Note that what this really optimises for is distance (even if that means going over terrible surfaces, so I might be slower than the safe route)."
  time: Float!
}

"A collection of selectors for what lines/trips should be included in / excluded from search"
input TripFilterInput {
  "A list of selectors for what lines/trips should be excluded during the search. If line/trip matches with at least one selector it will be excluded."
  not: [TripFilterSelectInput!]
  "A list of selectors for what lines/trips should be allowed during search. In order to be accepted a trip/line has to match with at least one selector. An empty list means that everything should be allowed. "
  select: [TripFilterSelectInput!]
}

"A list of selectors for filter allow-list / exclude-list. An empty list means that everything is allowed. A trip/line will match with selectors if it matches with all non-empty lists. The `select` is always applied first, then `not`. If only `not` not is present, the exclude is applied to the existing set of lines. "
input TripFilterSelectInput {
  "Set of ids for authorities that should be included in/excluded from search"
  authorities: [ID!]
  "Set of ids for group of lines that should be included in/excluded from the search"
  groupOfLines: [ID!]
  "Set of ids for lines that should be included in/excluded from search"
  lines: [ID!]
  "Set of ids for service journeys that should be included in/excluded from search"
  serviceJourneys: [ID!]
  "The allowed modes for the transit part of the trip. Use an empty list to disallow transit for this search. If the element is not present or null, it will default to all transport modes."
  transportModes: [TransportModes!]
}

"Input format for specifying a location through either a place reference (id), coordinates or both. If both place and coordinates are provided the place ref will be used if found, coordinates will only be used if place is not known. The location also contain information about the minimum and maximum time the user is willing to stay at the via location."
input ViaLocationInput {
  "Coordinates for the location. This can be used alone or as fallback if the place id is not found."
  coordinates: InputCoordinates
  "The maximum time the user wants to stay in the via location before continuing his journey"
  maxSlack: Duration = "PT1H"
  "The minimum time the user wants to stay in the via location before continuing his journey"
  minSlack: Duration = "PT5M"
  "The name of the location. This is pass-through information and is not used in routing."
  name: String
  "The id of an element in the OTP model. Currently supports Quay, StopPlace, multimodal StopPlace, and GroupOfStopPlaces."
  place: String
}

input ViaSegmentInput {
  "A list of filters for which trips should be included. A trip will be included if it matches with at least one filter. An empty list of filters means that all trips should be included."
  filters: [TripFilterInput!]
  "The set of access/egress/direct modes to be used for this search."
  modes: StreetModes
}<|MERGE_RESOLUTION|>--- conflicted
+++ resolved
@@ -792,13 +792,9 @@
     "Date and time for the earliest time the user is willing to start the journey (if arriveBy=false/not set) or the latest acceptable time of arriving (arriveBy=true). Defaults to now"
     dateTime: DateTime,
     "Debug the itinerary-filter-chain. OTP will attach a system notice to itineraries instead of removing them. This is very convenient when tuning the filters."
-<<<<<<< HEAD
-    debugItineraryFilter: Boolean = false,
+    debugItineraryFilter: Boolean = false @deprecated(reason : "Use `itineraryFilter.debug` instead."),
     "FOR TESTING ONLY"
     extraSearchCoachReluctance: Float,
-=======
-    debugItineraryFilter: Boolean = false @deprecated(reason : "Use `itineraryFilter.debug` instead."),
->>>>>>> bb31141a
     "A list of filters for which trips should be included. A trip will be included if it matches with at least one filter. An empty list of filters means that all trips should be included. If a search include this parameter, \"whiteListed\", \"banned\" & \"modes.transportModes\" filters will be ignored."
     filters: [TripFilterInput!],
     "The start location"
