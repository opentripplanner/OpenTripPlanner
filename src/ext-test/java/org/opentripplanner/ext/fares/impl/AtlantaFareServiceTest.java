package org.opentripplanner.ext.fares.impl;

import static org.junit.jupiter.api.Assertions.assertEquals;
import static org.opentripplanner.ext.fares.impl.AtlantaFareService.COBB_AGENCY_ID;
import static org.opentripplanner.ext.fares.impl.AtlantaFareService.GCT_AGENCY_ID;
import static org.opentripplanner.ext.fares.impl.AtlantaFareService.MARTA_AGENCY_ID;
import static org.opentripplanner.ext.fares.impl.AtlantaFareService.XPRESS_AGENCY_ID;
import static org.opentripplanner.model.plan.TestItineraryBuilder.newItinerary;

import java.util.Collection;
import java.util.Currency;
import java.util.HashMap;
import java.util.List;
import java.util.Map;
import org.junit.jupiter.api.BeforeAll;
import org.junit.jupiter.api.Test;
import org.opentripplanner._support.time.ZoneIds;
import org.opentripplanner.ext.fares.model.FareRuleSet;
import org.opentripplanner.framework.geometry.WgsCoordinate;
import org.opentripplanner.framework.i18n.NonLocalizedString;
import org.opentripplanner.model.plan.Leg;
import org.opentripplanner.model.plan.Place;
import org.opentripplanner.model.plan.PlanTestConstants;
import org.opentripplanner.routing.core.FareType;
import org.opentripplanner.routing.core.ItineraryFares;
import org.opentripplanner.transit.model.basic.Money;
import org.opentripplanner.transit.model.basic.TransitMode;
import org.opentripplanner.transit.model.framework.FeedScopedId;
import org.opentripplanner.transit.model.network.Route;
import org.opentripplanner.transit.model.organization.Agency;
import org.opentripplanner.transit.model.site.RegularStop;

public class AtlantaFareServiceTest implements PlanTestConstants {

  public static final float DEFAULT_TEST_RIDE_PRICE = 3.49f;
  public static final float DEFAULT_RIDE_PRICE_IN_CENTS = DEFAULT_TEST_RIDE_PRICE * 100;
  public static final Currency USD = Currency.getInstance("USD");
  private static AtlantaFareService atlFareService;

  @BeforeAll
  public static void setUpClass() {
    Map<FeedScopedId, FareRuleSet> regularFareRules = new HashMap<>();
    atlFareService = new TestAtlantaFareService(regularFareRules.values());
  }

  @Test
  public void fromMartaTransfers() {
    List<Leg> rides = List.of(getLeg(MARTA_AGENCY_ID, 0), getLeg(XPRESS_AGENCY_ID, 1));
    calculateFare(rides, 349);

    rides = List.of(getLeg(MARTA_AGENCY_ID, 0), getLeg(GCT_AGENCY_ID, 1));
    calculateFare(rides, 349);

    // to GCT Express
    rides = List.of(getLeg(MARTA_AGENCY_ID, 0), getLeg(GCT_AGENCY_ID, "101", 1));
    calculateFare(rides, 349);

    rides = List.of(getLeg(MARTA_AGENCY_ID, 0), getLeg(COBB_AGENCY_ID, 1));
    calculateFare(rides, 349);

    // To Cobb Express
    rides = List.of(getLeg(MARTA_AGENCY_ID, 0), getLeg(COBB_AGENCY_ID, "101", 1));
    calculateFare(rides, 349);
  }

  @Test
  void nullShortName() {
    var legs = List.of(getLeg(GCT_AGENCY_ID, null, 1));
    calculateFare(legs, 349);
  }

  @Test
  public void fromCobbTransfers() {
    List<Leg> rides = List.of(getLeg(COBB_AGENCY_ID, 0), getLeg(MARTA_AGENCY_ID, 1));
    calculateFare(rides, DEFAULT_RIDE_PRICE_IN_CENTS);

    // Local to express
    rides = List.of(getLeg(COBB_AGENCY_ID, 0), getLeg(COBB_AGENCY_ID, "101", 1));
    calculateFare(rides, DEFAULT_RIDE_PRICE_IN_CENTS + 100);

    rides = List.of(getLeg(COBB_AGENCY_ID, 0), getLeg(XPRESS_AGENCY_ID, 1));
    calculateFare(rides, DEFAULT_RIDE_PRICE_IN_CENTS + 150);

    // Express to local
    rides = List.of(getLeg(COBB_AGENCY_ID, "101", 0), getLeg(COBB_AGENCY_ID, 1));
    calculateFare(rides, DEFAULT_RIDE_PRICE_IN_CENTS + 100);

    rides = List.of(getLeg(COBB_AGENCY_ID, "101", 0), getLeg(GCT_AGENCY_ID, "102", 1));
    calculateFare(rides, DEFAULT_RIDE_PRICE_IN_CENTS * 2 + 300);

    // Local to circulator to express
    rides =
      List.of(
        getLeg(COBB_AGENCY_ID, 0),
        getLeg(COBB_AGENCY_ID, "BLUE", 1),
        getLeg(COBB_AGENCY_ID, "101", 1)
      );
    calculateFare(rides, DEFAULT_RIDE_PRICE_IN_CENTS + 100);
  }

  @Test
  public void fromGctTransfers() {
    List<Leg> rides = List.of(getLeg(GCT_AGENCY_ID, 0), getLeg(MARTA_AGENCY_ID, 1));
    calculateFare(rides, DEFAULT_RIDE_PRICE_IN_CENTS);
  }

  @Test
  public void tooManyLegs() {
    List<Leg> rides = List.of(
      getLeg(MARTA_AGENCY_ID, 0),
      getLeg(MARTA_AGENCY_ID, 1),
      getLeg(MARTA_AGENCY_ID, 2),
      getLeg(MARTA_AGENCY_ID, 3),
      getLeg(MARTA_AGENCY_ID, 4),
      getLeg(MARTA_AGENCY_ID, 5)
    );
    calculateFare(rides, DEFAULT_RIDE_PRICE_IN_CENTS * 2);

    rides =
      List.of(
        getLeg(MARTA_AGENCY_ID, 0),
        getLeg(MARTA_AGENCY_ID, 1),
        getLeg(GCT_AGENCY_ID, 2),
        getLeg(GCT_AGENCY_ID, 3),
        getLeg(MARTA_AGENCY_ID, 4),
        getLeg(COBB_AGENCY_ID, 5)
      );
    calculateFare(rides, DEFAULT_RIDE_PRICE_IN_CENTS * 2);

    rides =
      List.of(
        getLeg(GCT_AGENCY_ID, 0),
        getLeg(MARTA_AGENCY_ID, 1),
        getLeg(MARTA_AGENCY_ID, 2),
        getLeg(MARTA_AGENCY_ID, 3)
      );
    calculateFare(rides, DEFAULT_RIDE_PRICE_IN_CENTS);

    rides =
      List.of(
        getLeg(GCT_AGENCY_ID, 0),
        getLeg(MARTA_AGENCY_ID, 1),
        getLeg(MARTA_AGENCY_ID, 2),
        getLeg(MARTA_AGENCY_ID, 3),
        // new transfer - only got 3 from GCT
        getLeg(MARTA_AGENCY_ID, 4)
      );
    calculateFare(rides, DEFAULT_RIDE_PRICE_IN_CENTS * 2);

    rides =
      List.of(
        getLeg(MARTA_AGENCY_ID, 0),
        getLeg(MARTA_AGENCY_ID, 1),
        getLeg(MARTA_AGENCY_ID, 2),
        getLeg(GCT_AGENCY_ID, 3),
        getLeg(GCT_AGENCY_ID, 4)
      );
    calculateFare(rides, DEFAULT_RIDE_PRICE_IN_CENTS);
  }

  @Test
  public void expiredTransfer() {
    List<Leg> rides = List.of(
      getLeg(MARTA_AGENCY_ID, 0),
      getLeg(MARTA_AGENCY_ID, 1),
      getLeg(MARTA_AGENCY_ID, 181),
      getLeg(MARTA_AGENCY_ID, 179)
    );
    calculateFare(rides, DEFAULT_RIDE_PRICE_IN_CENTS * 2);

    rides =
      List.of(
        getLeg(MARTA_AGENCY_ID, 0),
        getLeg(GCT_AGENCY_ID, 1),
        getLeg(GCT_AGENCY_ID, 181),
        getLeg(MARTA_AGENCY_ID, 181 + 178),
        getLeg(MARTA_AGENCY_ID, 181 + 179)
      );
    calculateFare(rides, DEFAULT_RIDE_PRICE_IN_CENTS * 2);
  }

  @Test
  public void useStreetcar() {
    final float STREETCAR_PRICE = DEFAULT_RIDE_PRICE_IN_CENTS - 100f;
    List<Leg> rides = List.of(
      getLeg(MARTA_AGENCY_ID, 0),
      getLeg(MARTA_AGENCY_ID, "atlsc", 1),
      getLeg(MARTA_AGENCY_ID, 2),
      getLeg(MARTA_AGENCY_ID, 3),
      getLeg(MARTA_AGENCY_ID, 4)
    );
    calculateFare(rides, DEFAULT_RIDE_PRICE_IN_CENTS + STREETCAR_PRICE);

    rides =
      List.of(
        getLeg(COBB_AGENCY_ID, 0),
        getLeg(MARTA_AGENCY_ID, "atlsc", 1),
        getLeg(COBB_AGENCY_ID, "101", 2)
      );
    calculateFare(rides, DEFAULT_RIDE_PRICE_IN_CENTS + 100 + STREETCAR_PRICE);
  }

  /**
   * These tests are designed to specifically validate ATL fares. Since these fares are hard-coded,
   * it is acceptable to make direct calls to the ATL fare service with predefined routes. Where the
   * default fare is applied a test substitute {@link AtlantaFareServiceTest#DEFAULT_TEST_RIDE_PRICE} is
   * used. This will be the same for all cash fare types except when overriden above.
   */
  private static void calculateFare(List<Leg> rides, float expectedFareInCents) {
    ItineraryFares fare = new ItineraryFares();
<<<<<<< HEAD
    atlFareService.populateFare(fare, USD, FareType.electronicRegular, rides, null);
    assertEquals(expectedFareInCents, fare.getFare(FareType.electronicRegular).cents());

    var fareProducts = fare
      .getItineraryProducts()
      .stream()
      .filter(fp -> fp.id().getId().equals(FareType.electronicRegular.name()))
      .toList();

    assertEquals(1, fareProducts.size());
    var fp = fareProducts.get(0);
    assertEquals(Money.usDollars((int) expectedFareInCents), fp.amount());
=======
    atlFareService.populateFare(fare, null, FareType.electronicRegular, rides, null);
    assertEquals(expectedFareInCents, fare.getFare(FareType.electronicRegular).amount());
>>>>>>> b5343467
  }

  private static Leg getLeg(String agencyId, long startTimeMins) {
    return createLeg(agencyId, "-1", startTimeMins);
  }

  private static Leg getLeg(String agencyId, String shortName, long startTimeMins) {
    return createLeg(agencyId, shortName, startTimeMins);
  }

  private static Leg createLeg(String agencyId, String shortName, long startTimeMins) {
    Agency agency = Agency
      .of(new FeedScopedId("A", agencyId))
      .withName(agencyId)
      .withTimezone(ZoneIds.NEW_YORK.getId())
      .build();

    // Set up stops
    RegularStop firstStop = RegularStop
      .of(new FeedScopedId("A", "1"))
      .withCoordinate(new WgsCoordinate(1, 1))
      .withName(new NonLocalizedString("first stop"))
      .build();
    RegularStop lastStop = RegularStop
      .of(new FeedScopedId("A", "2"))
      .withCoordinate(new WgsCoordinate(1, 2))
      .withName(new NonLocalizedString("last stop"))
      .build();

    FeedScopedId routeFeedScopeId = new FeedScopedId("A", "123");
    Route route = Route
      .of(routeFeedScopeId)
      .withAgency(agency)
      .withShortName(shortName)
      .withLongName(new NonLocalizedString("123"))
      .withMode(TransitMode.BUS)
      .build();

    int start = (int) (T11_00 + (startTimeMins * 60));
    var itin = newItinerary(Place.forStop(firstStop), start)
      .bus(route, 1, start, T11_12, Place.forStop(lastStop))
      .build();

    return itin.getLegs().get(0);
  }

  private static class TestAtlantaFareService extends AtlantaFareService {

    public TestAtlantaFareService(Collection<FareRuleSet> regularFareRules) {
      super(regularFareRules);
    }

    @Override
    protected float getLegPrice(Leg leg, FareType fareType, Collection<FareRuleSet> fareRules) {
      var routeShortName = leg.getRoute().getShortName();
      if (routeShortName == null) {
        return DEFAULT_TEST_RIDE_PRICE;
      }
      routeShortName = leg.getRoute().getShortName().toLowerCase();

      // Testing, return default test ride price.
      return switch (routeShortName) {
        case "101" -> DEFAULT_TEST_RIDE_PRICE + 1;
        case "102" -> DEFAULT_TEST_RIDE_PRICE + 2;
        case "atlsc" -> DEFAULT_TEST_RIDE_PRICE - 1;
        case "blue" -> 0;
        default -> DEFAULT_TEST_RIDE_PRICE; // free circulator
      };
    }
  }
}<|MERGE_RESOLUTION|>--- conflicted
+++ resolved
@@ -208,9 +208,8 @@
    */
   private static void calculateFare(List<Leg> rides, float expectedFareInCents) {
     ItineraryFares fare = new ItineraryFares();
-<<<<<<< HEAD
     atlFareService.populateFare(fare, USD, FareType.electronicRegular, rides, null);
-    assertEquals(expectedFareInCents, fare.getFare(FareType.electronicRegular).cents());
+    assertEquals(expectedFareInCents, fare.getFare(FareType.electronicRegular).amount());
 
     var fareProducts = fare
       .getItineraryProducts()
@@ -221,10 +220,6 @@
     assertEquals(1, fareProducts.size());
     var fp = fareProducts.get(0);
     assertEquals(Money.usDollars((int) expectedFareInCents), fp.amount());
-=======
-    atlFareService.populateFare(fare, null, FareType.electronicRegular, rides, null);
-    assertEquals(expectedFareInCents, fare.getFare(FareType.electronicRegular).amount());
->>>>>>> b5343467
   }
 
   private static Leg getLeg(String agencyId, long startTimeMins) {
