package org.opentripplanner.ext.fares.impl;

import static org.junit.jupiter.api.Assertions.assertEquals;
import static org.junit.jupiter.api.Assertions.assertTrue;

import java.time.Instant;
import java.time.LocalTime;
import java.util.Comparator;
import java.util.Currency;
import java.util.List;
import org.junit.jupiter.api.Test;
import org.opentripplanner.ConstantsForTests;
import org.opentripplanner.TestOtpModel;
import org.opentripplanner.TestServerContext;
import org.opentripplanner.model.GenericLocation;
import org.opentripplanner.model.plan.Itinerary;
import org.opentripplanner.routing.api.request.RoutingRequest;
import org.opentripplanner.routing.core.ItineraryFares;
import org.opentripplanner.routing.core.ItineraryFares.FareType;
import org.opentripplanner.routing.core.Money;
import org.opentripplanner.routing.graph.Graph;
import org.opentripplanner.standalone.api.OtpServerContext;
import org.opentripplanner.transit.model.framework.FeedScopedId;
import org.opentripplanner.transit.service.TransitModel;
import org.opentripplanner.util.TestUtils;

public class FaresIntegrationTest {

  private final Currency USD = Currency.getInstance("USD");

  @Test
  public void testBasic() {
    TestOtpModel model = ConstantsForTests.buildGtfsGraph(ConstantsForTests.CALTRAIN_GTFS);
    var graph = model.graph();
    var transitModel = model.transitModel();

    var feedId = transitModel.getFeedIds().iterator().next();

    var serverContext = TestServerContext.createServerContext(graph, transitModel);

    var start = TestUtils.dateInstant("America/Los_Angeles", 2009, 8, 7, 12, 0, 0);
    var from = GenericLocation.fromStopId("Origin", feedId, "Millbrae Caltrain");
    var to = GenericLocation.fromStopId("Destination", feedId, "Mountain View Caltrain");

    ItineraryFares fare = getFare(from, to, start, serverContext);
    assertEquals(fare.getFare(FareType.regular), new Money(USD, 425));
  }

  @Test
  public void testPortland() {
    TestOtpModel model = ConstantsForTests.getInstance().getCachedPortlandGraph();
    Graph graph = model.graph();
    TransitModel transitModel = model.transitModel();
    var portlandId = transitModel.getFeedIds().iterator().next();

    var serverContext = TestServerContext.createServerContext(graph, transitModel);

    // from zone 3 to zone 2
    var from = GenericLocation.fromStopId(
      "Portland Int'l Airport MAX Station,Eastbound stop in Portland",
      portlandId,
      "10579"
    );
    var to = GenericLocation.fromStopId(
      "NE 82nd Ave MAX Station,Westbound stop in Portland",
      portlandId,
      "8371"
    );

    Instant startTime = TestUtils.dateInstant("America/Los_Angeles", 2009, 11, 1, 12, 0, 0);

    ItineraryFares fare = getFare(from, to, startTime, serverContext);

    assertEquals(new Money(USD, 200), fare.getFare(FareType.regular));

    // long trip

    startTime = TestUtils.dateInstant("America/Los_Angeles", 2009, 11, 2, 14, 0, 0);

    from = GenericLocation.fromStopId("Origin", portlandId, "8389");
    to = GenericLocation.fromStopId("Destination", portlandId, "1252");

    fare = getFare(from, to, startTime, serverContext);
    // this assertion was already commented out when I reactivated the test for OTP2 on 2021-11-11
    // not sure what the correct fare should be
    // assertEquals(new Money(new WrappedCurrency("USD"), 460), fare.getFare(FareType.regular));

    // complex trip
    // request.maxTransfers = 5;
    // startTime = TestUtils.dateInSeconds("America/Los_Angeles", 2009, 11, 1, 14, 0, 0);
    // request.dateTime = startTime;
    // request.from = GenericLocation.fromStopId("", portlandId, "10428");
    // request.setRoutingContext(graph, portlandId + ":10428", portlandId + ":4231");

    //
    // this is commented out because portland's fares are, I think, broken in the gtfs. see
    // thread on gtfs-changes.
    // assertEquals(cost.getFare(FareType.regular), new Money(new WrappedCurrency("USD"), 430));
  }

  @Test
<<<<<<< HEAD
  public void testKCM() {
    TestOtpModel model = ConstantsForTests.buildGtfsGraph(
      ConstantsForTests.KCM_GTFS,
      new SeattleFareServiceFactory()
    );
    Graph graph = model.graph();
    TransitModel transitModel = model.transitModel();

    assertEquals("America/Los_Angeles", transitModel.getTimeZone().getId());

    assertEquals(1, transitModel.getFeedIds().size());

    var feedId = transitModel.getFeedIds().iterator().next();

    var serverContext = TestServerContext.createServerContext(graph, transitModel);

    var from = GenericLocation.fromStopId("Origin", feedId, "2010");
    var to = GenericLocation.fromStopId("Destination", feedId, "2140");

    var dateTime = TestUtils.dateInstant("America/Los_Angeles", 2016, 5, 24, 5, 0, 0);

    var costOffPeak = getFare(from, to, dateTime, serverContext);

    assertEquals(new Money(USD, 250), costOffPeak.getFare(FareType.regular));

    var onPeakStartTime = TestUtils.dateInstant("America/Los_Angeles", 2016, 5, 24, 8, 0, 0);
    var peakItinerary = getItineraries(from, to, onPeakStartTime, serverContext).get(1);
    var leg = peakItinerary.getLegs().get(0);
    assertTrue(leg.getStartTime().toLocalTime().isAfter(LocalTime.parse("08:00")));
    var startTime = leg.getStartTime().toLocalTime();
    assertTrue(
      startTime.isBefore(LocalTime.parse("09:00")),
      "Leg's start should be before 09:00 but is " + startTime
    );

    assertEquals(new Money(USD, 275), peakItinerary.getFares().getFare(FareType.regular));
  }

  @Test
=======
>>>>>>> dc5fe2dd
  public void testFareComponent() {
    TestOtpModel model = ConstantsForTests.buildGtfsGraph(ConstantsForTests.FARE_COMPONENT_GTFS);
    Graph graph = model.graph();
    TransitModel transitModel = model.transitModel();
    String feedId = transitModel.getFeedIds().iterator().next();

    var serverContext = TestServerContext.createServerContext(graph, transitModel);

    Money tenUSD = new Money(USD, 1000);

    var dateTime = TestUtils.dateInstant("America/Los_Angeles", 2009, 8, 7, 0, 0, 0);

    // A -> B, base case

    var from = GenericLocation.fromStopId("Origin", feedId, "A");
    var to = GenericLocation.fromStopId("Destination", feedId, "B");

    var fare = getFare(from, to, dateTime, serverContext);

    var fareComponents = fare.getDetails(FareType.regular);
    assertEquals(fareComponents.size(), 1);
    assertEquals(fareComponents.get(0).price(), tenUSD);
    assertEquals(fareComponents.get(0).fareId(), new FeedScopedId(feedId, "AB"));
    assertEquals(fareComponents.get(0).routes().get(0), new FeedScopedId(feedId, "1"));

    // D -> E, null case

    from = GenericLocation.fromStopId("Origin", feedId, "D");
    to = GenericLocation.fromStopId("Destination", feedId, "E");
    fare = getFare(from, to, dateTime, serverContext);
    assertEquals(ItineraryFares.empty(), fare);

    // A -> C, 2 components in a path

    from = GenericLocation.fromStopId("Origin", feedId, "A");
    to = GenericLocation.fromStopId("Destination", feedId, "C");
    fare = getFare(from, to, dateTime, serverContext);

    fareComponents = fare.getDetails(FareType.regular);
    assertEquals(fareComponents.size(), 2);
    assertEquals(fareComponents.get(0).price(), tenUSD);
    assertEquals(fareComponents.get(0).fareId(), new FeedScopedId(feedId, "AB"));
    assertEquals(fareComponents.get(0).routes().get(0), new FeedScopedId(feedId, "1"));
    assertEquals(fareComponents.get(1).price(), tenUSD);
    assertEquals(fareComponents.get(1).fareId(), new FeedScopedId(feedId, "BC"));
    assertEquals(fareComponents.get(1).routes().get(0), new FeedScopedId(feedId, "2"));

    // B -> D, 2 fully connected components
    from = GenericLocation.fromStopId("Origin", feedId, "B");
    to = GenericLocation.fromStopId("Destination", feedId, "D");
    fare = getFare(from, to, dateTime, serverContext);

    fareComponents = fare.getDetails(FareType.regular);
    assertEquals(fareComponents.size(), 1);
    assertEquals(fareComponents.get(0).price(), tenUSD);
    assertEquals(fareComponents.get(0).fareId(), new FeedScopedId(feedId, "BD"));
    assertEquals(fareComponents.get(0).routes().get(0), new FeedScopedId(feedId, "2"));
    assertEquals(fareComponents.get(0).routes().get(1), new FeedScopedId(feedId, "3"));

    // E -> G, missing in between fare
    from = GenericLocation.fromStopId("Origin", feedId, "E");
    to = GenericLocation.fromStopId("Destination", feedId, "G");
    fare = getFare(from, to, dateTime, serverContext);

    fareComponents = fare.getDetails(FareType.regular);
    assertEquals(fareComponents.size(), 1);
    assertEquals(fareComponents.get(0).price(), tenUSD);
    assertEquals(fareComponents.get(0).fareId(), new FeedScopedId(feedId, "EG"));
    assertEquals(fareComponents.get(0).routes().get(0), new FeedScopedId(feedId, "5"));
    assertEquals(fareComponents.get(0).routes().get(1), new FeedScopedId(feedId, "6"));

    // C -> E, missing fare after
    from = GenericLocation.fromStopId("Origin", feedId, "C");
    to = GenericLocation.fromStopId("Destination", feedId, "E");
    fare = getFare(from, to, dateTime, serverContext);

    fareComponents = fare.getDetails(FareType.regular);
    assertEquals(fareComponents.size(), 1);
    assertEquals(fareComponents.get(0).price(), tenUSD);
    assertEquals(fareComponents.get(0).fareId(), new FeedScopedId(feedId, "CD"));
    assertEquals(fareComponents.get(0).routes().get(0), new FeedScopedId(feedId, "3"));

    // D -> G, missing fare before
    from = GenericLocation.fromStopId("Origin", feedId, "D");
    to = GenericLocation.fromStopId("Destination", feedId, "G");
    fare = getFare(from, to, dateTime, serverContext);

    fareComponents = fare.getDetails(FareType.regular);
    assertEquals(fareComponents.size(), 1);
    assertEquals(fareComponents.get(0).price(), tenUSD);
    assertEquals(fareComponents.get(0).fareId(), new FeedScopedId(feedId, "EG"));
    assertEquals(fareComponents.get(0).routes().get(0), new FeedScopedId(feedId, "5"));
    assertEquals(fareComponents.get(0).routes().get(1), new FeedScopedId(feedId, "6"));

    // A -> D, use individual component parts
    from = GenericLocation.fromStopId("Origin", feedId, "A");
    to = GenericLocation.fromStopId("Destination", feedId, "D");
    fare = getFare(from, to, dateTime, serverContext);

    fareComponents = fare.getDetails(FareType.regular);
    assertEquals(fareComponents.size(), 2);
    assertEquals(fareComponents.get(0).price(), tenUSD);
    assertEquals(fareComponents.get(0).fareId(), new FeedScopedId(feedId, "AB"));
    assertEquals(fareComponents.get(0).routes().get(0), new FeedScopedId(feedId, "1"));
    assertEquals(fareComponents.get(1).price(), tenUSD);
    assertEquals(fareComponents.get(1).fareId(), new FeedScopedId(feedId, "BD"));
    assertEquals(fareComponents.get(1).routes().get(0), new FeedScopedId(feedId, "2"));
    assertEquals(fareComponents.get(1).routes().get(1), new FeedScopedId(feedId, "3"));
  }

  private static ItineraryFares getFare(
    GenericLocation from,
    GenericLocation to,
    Instant time,
    OtpServerContext serverContext
  ) {
    Itinerary itinerary = getItineraries(from, to, time, serverContext).get(0);
    return itinerary.getFares();
  }

  private static List<Itinerary> getItineraries(
    GenericLocation from,
    GenericLocation to,
    Instant time,
    OtpServerContext serverContext
  ) {
    RoutingRequest request = new RoutingRequest();
    request.setDateTime(time);
    request.from = from;
    request.to = to;
    request.itineraryFilters.debug = true;

    var result = serverContext.routingService().route(request);

    return result
      .getTripPlan()
      .itineraries.stream()
      .sorted(Comparator.comparingInt(Itinerary::getGeneralizedCost))
      .toList();
  }
}<|MERGE_RESOLUTION|>--- conflicted
+++ resolved
@@ -1,10 +1,8 @@
 package org.opentripplanner.ext.fares.impl;
 
 import static org.junit.jupiter.api.Assertions.assertEquals;
-import static org.junit.jupiter.api.Assertions.assertTrue;
 
 import java.time.Instant;
-import java.time.LocalTime;
 import java.util.Comparator;
 import java.util.Currency;
 import java.util.List;
@@ -99,48 +97,6 @@
   }
 
   @Test
-<<<<<<< HEAD
-  public void testKCM() {
-    TestOtpModel model = ConstantsForTests.buildGtfsGraph(
-      ConstantsForTests.KCM_GTFS,
-      new SeattleFareServiceFactory()
-    );
-    Graph graph = model.graph();
-    TransitModel transitModel = model.transitModel();
-
-    assertEquals("America/Los_Angeles", transitModel.getTimeZone().getId());
-
-    assertEquals(1, transitModel.getFeedIds().size());
-
-    var feedId = transitModel.getFeedIds().iterator().next();
-
-    var serverContext = TestServerContext.createServerContext(graph, transitModel);
-
-    var from = GenericLocation.fromStopId("Origin", feedId, "2010");
-    var to = GenericLocation.fromStopId("Destination", feedId, "2140");
-
-    var dateTime = TestUtils.dateInstant("America/Los_Angeles", 2016, 5, 24, 5, 0, 0);
-
-    var costOffPeak = getFare(from, to, dateTime, serverContext);
-
-    assertEquals(new Money(USD, 250), costOffPeak.getFare(FareType.regular));
-
-    var onPeakStartTime = TestUtils.dateInstant("America/Los_Angeles", 2016, 5, 24, 8, 0, 0);
-    var peakItinerary = getItineraries(from, to, onPeakStartTime, serverContext).get(1);
-    var leg = peakItinerary.getLegs().get(0);
-    assertTrue(leg.getStartTime().toLocalTime().isAfter(LocalTime.parse("08:00")));
-    var startTime = leg.getStartTime().toLocalTime();
-    assertTrue(
-      startTime.isBefore(LocalTime.parse("09:00")),
-      "Leg's start should be before 09:00 but is " + startTime
-    );
-
-    assertEquals(new Money(USD, 275), peakItinerary.getFares().getFare(FareType.regular));
-  }
-
-  @Test
-=======
->>>>>>> dc5fe2dd
   public void testFareComponent() {
     TestOtpModel model = ConstantsForTests.buildGtfsGraph(ConstantsForTests.FARE_COMPONENT_GTFS);
     Graph graph = model.graph();
