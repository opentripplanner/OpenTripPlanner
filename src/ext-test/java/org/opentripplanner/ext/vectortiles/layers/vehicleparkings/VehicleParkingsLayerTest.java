--- conflicted
+++ resolved
@@ -6,15 +6,10 @@
 import static org.junit.jupiter.api.Assertions.assertTrue;
 import static org.opentripplanner.standalone.config.framework.JsonSupport.newNodeAdapterForTest;
 
-<<<<<<< HEAD
-import com.fasterxml.jackson.core.JacksonException;
-import com.fasterxml.jackson.databind.ObjectMapper;
 import java.time.LocalDate;
 import java.time.LocalTime;
 import java.time.Month;
 import java.time.ZoneId;
-=======
->>>>>>> 4efbbcad
 import java.util.HashMap;
 import java.util.List;
 import java.util.Locale;
@@ -29,7 +24,6 @@
 import org.opentripplanner.routing.vehicle_parking.VehicleParkingService;
 import org.opentripplanner.routing.vehicle_parking.VehicleParkingSpaces;
 import org.opentripplanner.routing.vehicle_parking.VehicleParkingState;
-import org.opentripplanner.standalone.config.framework.json.NodeAdapter;
 import org.opentripplanner.standalone.config.routerconfig.VectorTileConfig;
 import org.opentripplanner.transit.model._data.TransitModelForTest;
 import org.opentripplanner.transit.model.basic.TranslatedString;
@@ -110,32 +104,6 @@
         ]
       }
       """;
-<<<<<<< HEAD
-    ObjectMapper mapper = new ObjectMapper();
-    try {
-      mapper.readTree(config);
-      var tiles = VectorTileConfig.mapVectorTilesParameters(
-        new NodeAdapter(mapper.readTree(config), "vectorTiles"),
-        "vectorTileLayers"
-      );
-      assertEquals(1, tiles.layers().size());
-      VehicleParkingsLayerBuilder builder = new VehicleParkingsLayerBuilder(
-        graph,
-        tiles.layers().get(0),
-        Locale.US
-      );
-
-      List<Geometry> geometries = builder.getGeometries(new Envelope(0.99, 1.01, 1.99, 2.01));
-
-      assertEquals("[POINT (1 2)]", geometries.toString());
-      assertEquals(
-        "VehicleParking{name: 'default name', coordinate: (2.0, 1.0)}",
-        geometries.get(0).getUserData().toString()
-      );
-    } catch (JacksonException exception) {
-      fail(exception.toString());
-    }
-=======
     var nodeAdapter = newNodeAdapterForTest(config);
     var tiles = VectorTileConfig.mapVectorTilesParameters(nodeAdapter, "vectorTileLayers");
     assertEquals(1, tiles.layers().size());
@@ -145,10 +113,9 @@
 
     assertEquals("[POINT (1 2)]", geometries.toString());
     assertEquals(
-      "VehicleParking{name: 'name', coordinate: (2.0, 1.0)}",
+        "VehicleParking{name: 'default name', coordinate: (2.0, 1.0)}",
       geometries.get(0).getUserData().toString()
     );
->>>>>>> 4efbbcad
   }
 
   @Test
