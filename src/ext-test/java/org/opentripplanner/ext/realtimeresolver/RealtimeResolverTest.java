package org.opentripplanner.ext.realtimeresolver;

import static org.junit.jupiter.api.Assertions.assertEquals;
<<<<<<< HEAD
import static org.junit.jupiter.api.Assertions.assertNotEquals;

import java.time.ZonedDateTime;
import java.util.ArrayList;
import java.util.List;
import org.junit.jupiter.api.Test;
import org.locationtech.jts.geom.LineString;
import org.opentripplanner.ext.fares.model.FareProductInstance;
=======
import static org.junit.jupiter.api.Assertions.assertNotNull;
import static org.junit.jupiter.api.Assertions.assertTrue;
import static org.opentripplanner.framework.time.TimeUtils.time;
import static org.opentripplanner.model.plan.TestItineraryBuilder.newItinerary;

import java.time.LocalDate;
import java.util.List;
import java.util.stream.Collectors;
import java.util.stream.IntStream;
import org.junit.jupiter.api.Test;
import org.opentripplanner.graph_builder.issue.api.DataImportIssueStore;
import org.opentripplanner.model.Timetable;
import org.opentripplanner.model.calendar.CalendarServiceData;
>>>>>>> e04d25e0
import org.opentripplanner.model.plan.Itinerary;
import org.opentripplanner.model.plan.Leg;
import org.opentripplanner.model.plan.Place;
import org.opentripplanner.model.plan.ScheduledTransitLeg;
import org.opentripplanner.routing.alertpatch.EntitySelector;
import org.opentripplanner.routing.alertpatch.TimePeriod;
import org.opentripplanner.routing.alertpatch.TransitAlert;
import org.opentripplanner.routing.impl.TransitAlertServiceImpl;
import org.opentripplanner.routing.services.TransitAlertService;
import org.opentripplanner.transit.model._data.TransitModelForTest;
import org.opentripplanner.transit.model.network.Route;
import org.opentripplanner.transit.model.network.TripPattern;
import org.opentripplanner.transit.model.site.RegularStop;
import org.opentripplanner.transit.model.timetable.TripTimes;
import org.opentripplanner.transit.service.DefaultTransitService;
import org.opentripplanner.transit.service.TransitModel;
import org.opentripplanner.transit.service.TransitService;

class RealtimeResolverTest {

  private final Route route1 = TransitModelForTest.route("route1").build();
  private final Route route2 = TransitModelForTest.route("route2").build();

  private final RegularStop stop1 = TransitModelForTest.stopForTest("stop1", 1, 1);
  private final RegularStop stop2 = TransitModelForTest.stopForTest("stop2", 2, 1);
  private final RegularStop stop3 = TransitModelForTest.stopForTest("stop3", 3, 1);

  @Test
  void testPopulateLegsWithRealtime() {
    var itinerary = newItinerary(Place.forStop(stop1), time("11:00"))
      .bus(route1, 1, time("11:05"), time("11:20"), Place.forStop(stop2))
      .bus(route2, 2, time("11:20"), time("11:40"), Place.forStop(stop3))
      .build();

    // Put a delay on trip 1
    var serviceDate = itinerary.startTime().toLocalDate();
    var patterns = itineraryPatterns(itinerary);
    var delayedPattern = delay(patterns.get(0), 123);
    var transitService = makeTransitService(List.of(delayedPattern, patterns.get(1)), serviceDate);

    // Put an alert on stop3
    var alert = TransitAlert
      .of(stop3.getId())
      .addEntity(new EntitySelector.StopAndRoute(stop3.getId(), route2.getId()))
      .addTimePeriod(new TimePeriod(0, 0))
      .build();
    transitService.getTransitAlertService().setAlerts(List.of(alert));

    var itineraries = List.of(itinerary);
    RealtimeResolver.populateLegsWithRealtime(itineraries, transitService);

    assertEquals(1, itineraries.size());

    var legs = itinerary.getLegs();
    var leg1ArrivalDelay = legs
      .get(0)
      .asScheduledTransitLeg()
      .getTripPattern()
      .getScheduledTimetable()
      .getTripTimes(0)
      .getArrivalDelay(1);
    assertEquals(123, leg1ArrivalDelay);
    assertEquals(0, legs.get(0).getTransitAlerts().size());
    assertEquals(1, legs.get(1).getTransitAlerts().size());
  }

  @Test
  void testPopulateLegsWithRealtimeNonTransit() {
    // Test walk leg and transit leg that doesn't have a corresponding realtime leg
    var itinerary = newItinerary(Place.forStop(stop1), time("11:00"))
      .walk(300, Place.forStop(stop2))
      .bus(route1, 1, time("11:20"), time("11:40"), Place.forStop(stop3))
      .build();

    var model = new TransitModel();
    model.index();
    var transitService = new DefaultTransitService(model);

    var itineraries = List.of(itinerary);
    RealtimeResolver.populateLegsWithRealtime(itineraries, transitService);

    assertEquals(1, itineraries.size());

    var legs = itinerary.getLegs();
    assertEquals(2, legs.size());
    assertTrue(legs.get(0).isWalkingLeg());
    assertTrue(legs.get(1).isTransitLeg());
  }

  @Test
  void testPopulateLegsWithRealtimeKeepStaySeated() {
    var staySeatedItinerary = newItinerary(Place.forStop(stop1), time("11:00"))
      .bus(route1, 1, time("11:05"), time("11:20"), Place.forStop(stop2))
      .staySeatedBus(route2, 2, time("11:20"), time("11:40"), Place.forStop(stop3))
      .build();

    var serviceDate = staySeatedItinerary.startTime().toLocalDate();
    var patterns = itineraryPatterns(staySeatedItinerary);
    var transitService = makeTransitService(patterns, serviceDate);

    var itineraries = List.of(staySeatedItinerary);
    RealtimeResolver.populateLegsWithRealtime(itineraries, transitService);

    assertEquals(1, itineraries.size());

    var constrained = itineraries.get(0).getLegs().get(1).getTransferFromPrevLeg();
    assertNotNull(constrained);
    assertTrue(constrained.getTransferConstraint().isStaySeated());
  }

<<<<<<< HEAD
  private static class MockLeg implements Leg {

    private Leg realtimeLeg;

    public MockLeg() {
      this.realtimeLeg = null;
    }

    public MockLeg(Leg realtimeLeg) {
      this.realtimeLeg = realtimeLeg;
    }

    @Override
    public boolean isTransitLeg() {
      return true;
    }

    @Override
    public boolean hasSameMode(Leg other) {
      return false;
    }

    @Override
    public ZonedDateTime getStartTime() {
      return ZonedDateTime.now();
    }

    @Override
    public ZonedDateTime getEndTime() {
      return ZonedDateTime.now();
    }

    @Override
    public double getDistanceMeters() {
      throw new RuntimeException("not implemented");
    }

    @Override
    public Place getFrom() {
      throw new RuntimeException("not implemented");
    }

    @Override
    public Place getTo() {
      throw new RuntimeException("not implemented");
    }

    @Override
    public LineString getLegGeometry() {
      throw new RuntimeException("not implemented");
    }

    @Override
    public int getGeneralizedCost() {
      throw new RuntimeException("not implemented");
    }

    @Override
    public LegReference getLegReference() {
      return new MockLegReference(realtimeLeg);
    }

    @Override
    public void addFareProducts(List<FareProductInstance> products) {}

    @Override
    public List<FareProductInstance> fareProducts() {
      return List.of();
    }
=======
  private static TripPattern delay(TripPattern pattern1, int seconds) {
    var originalTimeTable = pattern1.getScheduledTimetable();

    var delayedTimetable = new Timetable(pattern1);
    var delayedTripTimes = delay(originalTimeTable.getTripTimes(0), seconds);
    delayedTimetable.addTripTimes(delayedTripTimes);

    return pattern1.copy().withScheduledTimeTable(delayedTimetable).build();
>>>>>>> e04d25e0
  }

  private static TripTimes delay(TripTimes tt, int seconds) {
    var delayed = new TripTimes(tt);
    IntStream
      .range(0, delayed.getNumStops())
      .forEach(i -> {
        delayed.updateArrivalDelay(i, seconds);
        delayed.updateDepartureDelay(i, seconds);
      });
    return delayed;
  }

  private static List<TripPattern> itineraryPatterns(Itinerary itinerary) {
    return itinerary
      .getLegs()
      .stream()
      .filter(Leg::isScheduledTransitLeg)
      .map(Leg::asScheduledTransitLeg)
      .map(ScheduledTransitLeg::getTripPattern)
      .collect(Collectors.toList());
  }

  private static TransitService makeTransitService(
    List<TripPattern> patterns,
    LocalDate serviceDate
  ) {
    var transitModel = new TransitModel();
    CalendarServiceData calendarServiceData = new CalendarServiceData();

    patterns.forEach(pattern -> {
      transitModel.addTripPattern(pattern.getId(), pattern);

      var serviceCode = pattern.getScheduledTimetable().getTripTimes(0).getServiceCode();
      transitModel.getServiceCodes().put(pattern.getId(), serviceCode);

      calendarServiceData.putServiceDatesForServiceId(pattern.getId(), List.of(serviceDate));
    });

    transitModel.updateCalendarServiceData(true, calendarServiceData, DataImportIssueStore.NOOP);
    transitModel.index();

    var alertService = new TransitAlertServiceImpl(transitModel);
    return new DefaultTransitService(transitModel) {
      @Override
      public TransitAlertService getTransitAlertService() {
        return alertService;
      }
    };
  }
}<|MERGE_RESOLUTION|>--- conflicted
+++ resolved
@@ -1,30 +1,23 @@
 package org.opentripplanner.ext.realtimeresolver;
 
 import static org.junit.jupiter.api.Assertions.assertEquals;
-<<<<<<< HEAD
-import static org.junit.jupiter.api.Assertions.assertNotEquals;
-
-import java.time.ZonedDateTime;
-import java.util.ArrayList;
-import java.util.List;
-import org.junit.jupiter.api.Test;
-import org.locationtech.jts.geom.LineString;
-import org.opentripplanner.ext.fares.model.FareProductInstance;
-=======
 import static org.junit.jupiter.api.Assertions.assertNotNull;
 import static org.junit.jupiter.api.Assertions.assertTrue;
 import static org.opentripplanner.framework.time.TimeUtils.time;
 import static org.opentripplanner.model.plan.TestItineraryBuilder.newItinerary;
+import static org.junit.jupiter.api.Assertions.assertEquals;
+import static org.junit.jupiter.api.Assertions.assertNotEquals;
 
 import java.time.LocalDate;
 import java.util.List;
 import java.util.stream.Collectors;
 import java.util.stream.IntStream;
+import java.util.List;
 import org.junit.jupiter.api.Test;
 import org.opentripplanner.graph_builder.issue.api.DataImportIssueStore;
 import org.opentripplanner.model.Timetable;
 import org.opentripplanner.model.calendar.CalendarServiceData;
->>>>>>> e04d25e0
+import org.opentripplanner.ext.fares.model.FareProductInstance;
 import org.opentripplanner.model.plan.Itinerary;
 import org.opentripplanner.model.plan.Leg;
 import org.opentripplanner.model.plan.Place;
@@ -135,77 +128,6 @@
     assertTrue(constrained.getTransferConstraint().isStaySeated());
   }
 
-<<<<<<< HEAD
-  private static class MockLeg implements Leg {
-
-    private Leg realtimeLeg;
-
-    public MockLeg() {
-      this.realtimeLeg = null;
-    }
-
-    public MockLeg(Leg realtimeLeg) {
-      this.realtimeLeg = realtimeLeg;
-    }
-
-    @Override
-    public boolean isTransitLeg() {
-      return true;
-    }
-
-    @Override
-    public boolean hasSameMode(Leg other) {
-      return false;
-    }
-
-    @Override
-    public ZonedDateTime getStartTime() {
-      return ZonedDateTime.now();
-    }
-
-    @Override
-    public ZonedDateTime getEndTime() {
-      return ZonedDateTime.now();
-    }
-
-    @Override
-    public double getDistanceMeters() {
-      throw new RuntimeException("not implemented");
-    }
-
-    @Override
-    public Place getFrom() {
-      throw new RuntimeException("not implemented");
-    }
-
-    @Override
-    public Place getTo() {
-      throw new RuntimeException("not implemented");
-    }
-
-    @Override
-    public LineString getLegGeometry() {
-      throw new RuntimeException("not implemented");
-    }
-
-    @Override
-    public int getGeneralizedCost() {
-      throw new RuntimeException("not implemented");
-    }
-
-    @Override
-    public LegReference getLegReference() {
-      return new MockLegReference(realtimeLeg);
-    }
-
-    @Override
-    public void addFareProducts(List<FareProductInstance> products) {}
-
-    @Override
-    public List<FareProductInstance> fareProducts() {
-      return List.of();
-    }
-=======
   private static TripPattern delay(TripPattern pattern1, int seconds) {
     var originalTimeTable = pattern1.getScheduledTimetable();
 
@@ -214,7 +136,6 @@
     delayedTimetable.addTripTimes(delayedTripTimes);
 
     return pattern1.copy().withScheduledTimeTable(delayedTimetable).build();
->>>>>>> e04d25e0
   }
 
   private static TripTimes delay(TripTimes tt, int seconds) {
