{
    plan(
        fromPlace: "from",
        toPlace: "to",
        date: "2023-02-15",
        time: "11:37",
        parking: {
            unpreferredCost: 555,
            preferred: [{ not: [{tags: ["a", "b", "c"]}] }],
            filters: [{ select: [{tags:["e"]}] }]
        },
        transportModes: [
            {
                mode: CAR,
                qualifier: HAIL
            }
        ]) {
        itineraries {
            startTime
            endTime
            generalizedCost
            accessibilityScore
            legs {
                mode
                from {
                    name
                    lat
                    lon
                    departureTime
                    arrivalTime
                }
                to {
                    name
                    lat
                    lon
                    departureTime
                    arrivalTime
                }
                startTime
                endTime
                mode
                generalizedCost
                alerts {
                    id
                    alertHeaderText
                    alertDescriptionText
                    alertEffect
                    alertCause
                    alertSeverityLevel
                    alertUrl
                    effectiveStartDate
                    effectiveEndDate
                    entities {
                        ... on Stop {
                            name
                            gtfsId
                            lat
                            lon
                        }
                    }
                }
                rideHailingEstimate {
                    provider {
                        id
                    }
                    productName
                    minPrice {
                        currency {
                            code
                            digits
                        }
                        amount
                    }
                    maxPrice {
                        currency {
                            code
                            digits
                        }
                        amount
                    }
                    arrival
                }
<<<<<<< HEAD
                fareProducts {
                    id
                    product {
                        id
                        name
                        price {
                            currency {
                                digits
                                code
                            }
                            amount
                        }
                        riderCategory {
                            id
                            name
                        }
                        medium {
                            id
                            name
                        }
                    }
                }
            }
            fares {
                type
                cents
                currency
                components {
                    currency
                    cents
                    fareId
                    routes {
                       gtfsId
                    }
                }
=======
                accessibilityScore
>>>>>>> 8430878b
            }
        }
    }
}<|MERGE_RESOLUTION|>--- conflicted
+++ resolved
@@ -80,7 +80,6 @@
                     }
                     arrival
                 }
-<<<<<<< HEAD
                 fareProducts {
                     id
                     product {
@@ -103,6 +102,7 @@
                         }
                     }
                 }
+                accessibilityScore
             }
             fares {
                 type
@@ -116,9 +116,6 @@
                        gtfsId
                     }
                 }
-=======
-                accessibilityScore
->>>>>>> 8430878b
             }
         }
     }
