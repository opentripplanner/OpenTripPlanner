--- conflicted
+++ resolved
@@ -29,11 +29,8 @@
               "generalizedCost" : 40,
               "alerts" : [ ],
               "rideHailingEstimate" : null,
-<<<<<<< HEAD
-              "fareProducts" : [ ]
-=======
-              "accessibilityScore" : null
->>>>>>> 8430878b
+              "fareProducts" : [ ],
+              "accessibilityScore" : null
             },
             {
               "mode" : "BUS",
@@ -56,7 +53,6 @@
               "generalizedCost" : 992,
               "alerts" : [ ],
               "rideHailingEstimate" : null,
-<<<<<<< HEAD
               "fareProducts" : [
                 {
                   "id" : "5d8f889c-42cb-3bcc-89d5-480b995c78c8",
@@ -118,10 +114,8 @@
                     }
                   }
                 }
-              ]
-=======
-              "accessibilityScore" : null
->>>>>>> 8430878b
+              ],
+              "accessibilityScore" : null
             },
             {
               "mode" : "RAIL",
@@ -164,7 +158,6 @@
                 }
               ],
               "rideHailingEstimate" : null,
-<<<<<<< HEAD
               "fareProducts" : [
                 {
                   "id" : "5d8f889c-42cb-3bcc-89d5-480b995c78c8",
@@ -210,10 +203,8 @@
                     }
                   }
                 }
-              ]
-=======
-              "accessibilityScore" : null
->>>>>>> 8430878b
+              ],
+              "accessibilityScore" : null
             },
             {
               "mode" : "CAR",
@@ -256,8 +247,8 @@
                 },
                 "arrival" : "PT10M"
               },
-<<<<<<< HEAD
-              "fareProducts" : [ ]
+              "fareProducts" : [ ],
+              "accessibilityScore" : null
             }
           ],
           "fares" : [
@@ -277,9 +268,6 @@
                   ]
                 }
               ]
-=======
-              "accessibilityScore" : null
->>>>>>> 8430878b
             }
           ]
         }
