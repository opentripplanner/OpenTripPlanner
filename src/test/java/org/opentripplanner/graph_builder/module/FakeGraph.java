package org.opentripplanner.graph_builder.module;

import org.opentripplanner.graph_builder.linking.SimpleStreetSplitter;
import org.opentripplanner.graph_builder.model.GtfsBundle;
import org.opentripplanner.graph_builder.module.osm.DefaultWayPropertySetSource;
import org.opentripplanner.graph_builder.module.osm.OpenStreetMapModule;
<<<<<<< HEAD
import org.opentripplanner.model.Coordinate;
=======
import org.opentripplanner.model.WgsCoordinate;
>>>>>>> 0555b91c
import org.opentripplanner.model.FeedScopedId;
import org.opentripplanner.model.Stop;
import org.opentripplanner.model.calendar.ServiceDateInterval;
import org.opentripplanner.openstreetmap.BinaryOpenStreetMapProvider;
import org.opentripplanner.routing.graph.Graph;
import org.opentripplanner.routing.vertextype.TransitStopVertex;

import java.io.File;
import java.net.URL;
import java.util.Arrays;
import java.util.HashMap;

/**
 * Get graphs of Columbus Ohio with real OSM streets and a synthetic transit system for use in testing.
 */
public class FakeGraph {

    /** Build a graph in Columbus, OH with no transit */
    public static Graph buildGraphNoTransit () {
        Graph gg = new Graph();

        OpenStreetMapModule loader = new OpenStreetMapModule();
        loader.setDefaultWayPropertySetSource(new DefaultWayPropertySetSource());

        File file = getFileForResource("columbus.osm.pbf");
        BinaryOpenStreetMapProvider provider = new BinaryOpenStreetMapProvider(file, false);
        loader.setProvider(provider);

        loader.buildGraph(gg, new HashMap<>());
        return gg;
    }

    public static File getFileForResource(String resource) {
        URL resourceUrl = FakeGraph.class.getResource(resource);
        return new File(resourceUrl.getPath());
    }

    /**
     * Add many transit lines to a lot of stops. This is only used by InitialStopsTest.
     */
    public static void addTransitMultipleLines (Graph g) {
        GtfsModule gtfs = new GtfsModule(
                Arrays.asList(new GtfsBundle(getFileForResource("addTransitMultipleLines.gtfs.zip"))),
                ServiceDateInterval.unbounded()
        );
        gtfs.buildGraph(g, new HashMap<>());
    }

    /**
     * This introduces a 1MB test resource but is only used by TestIntermediatePlaces.
     */
    public static void addPerpendicularRoutes (Graph graph) {
        GtfsModule gtfs = new GtfsModule(Arrays.asList(
                new GtfsBundle(getFileForResource("addPerpendicularRoutes.gtfs.zip"))),
                ServiceDateInterval.unbounded()
        );
        gtfs.buildGraph(graph, new HashMap<>());
    }

    /** Add a regular grid of stops to the graph */
    public static void addRegularStopGrid(Graph g) {
        int count = 0;
        for (double lat = 39.9058; lat < 40.0281; lat += 0.005) {
            for (double lon = -83.1341; lon < -82.8646; lon += 0.005) {
                String id = "" + count++;
                FeedScopedId aid = new FeedScopedId("TEST", id);
                Stop stop = new Stop();
<<<<<<< HEAD
                stop.setCoordinate(new Coordinate(lat, lon));
=======
                stop.setCoordinate(new WgsCoordinate(lat, lon));
>>>>>>> 0555b91c
                stop.setName(id);
                stop.setCode(id);
                stop.setId(aid);

                new TransitStopVertex(g, stop, null);
                count++;
            }
        }
    }

    /** add some extra stops to the graph */
    public static void addExtraStops (Graph g) {
        int count = 0;
        double lon = -83;
        for (double lat = 40; lat < 40.01; lat += 0.005) {
            String id = "EXTRA_" + count++;
            FeedScopedId aid = new FeedScopedId("EXTRA", id);
            Stop stop = new Stop();
<<<<<<< HEAD
            stop.setCoordinate(new Coordinate(lat, lon));
=======
            stop.setCoordinate(new WgsCoordinate(lat, lon));
>>>>>>> 0555b91c
            stop.setName(id);
            stop.setCode(id);
            stop.setId(aid);

            new TransitStopVertex(g, stop, null);
            count++;
        }

        // add some duplicate stops
        lon = -83.1341 + 0.1;

        for (double lat = 39.9058; lat < 40.0281; lat += 0.005) {
            String id = "" + count++;
            FeedScopedId aid = new FeedScopedId("EXTRA", id);
            Stop stop = new Stop();
<<<<<<< HEAD
            stop.setCoordinate(new Coordinate(lat, lon));
=======
            stop.setCoordinate(new WgsCoordinate(lat, lon));
>>>>>>> 0555b91c
            stop.setName(id);
            stop.setCode(id);
            stop.setId(aid);

            new TransitStopVertex(g, stop, null);
            count++;
        }

        // add some almost duplicate stops
        lon = -83.1341 + 0.15;

        for (double lat = 39.9059; lat < 40.0281; lat += 0.005) {
            String id = "" + count++;
            FeedScopedId aid = new FeedScopedId("EXTRA", id);
            Stop stop = new Stop();
<<<<<<< HEAD
            stop.setCoordinate(new Coordinate(lat, lon));
=======
            stop.setCoordinate(new WgsCoordinate(lat, lon));
>>>>>>> 0555b91c
            stop.setName(id);
            stop.setCode(id);
            stop.setId(aid);

            new TransitStopVertex(g, stop, null);
            count++;
        }
    }

    /** link the stops in the graph */
    public static void link (Graph g) {
        SimpleStreetSplitter linker = new SimpleStreetSplitter(g);
        linker.link();
    }

}<|MERGE_RESOLUTION|>--- conflicted
+++ resolved
@@ -4,11 +4,7 @@
 import org.opentripplanner.graph_builder.model.GtfsBundle;
 import org.opentripplanner.graph_builder.module.osm.DefaultWayPropertySetSource;
 import org.opentripplanner.graph_builder.module.osm.OpenStreetMapModule;
-<<<<<<< HEAD
-import org.opentripplanner.model.Coordinate;
-=======
 import org.opentripplanner.model.WgsCoordinate;
->>>>>>> 0555b91c
 import org.opentripplanner.model.FeedScopedId;
 import org.opentripplanner.model.Stop;
 import org.opentripplanner.model.calendar.ServiceDateInterval;
@@ -76,11 +72,7 @@
                 String id = "" + count++;
                 FeedScopedId aid = new FeedScopedId("TEST", id);
                 Stop stop = new Stop();
-<<<<<<< HEAD
-                stop.setCoordinate(new Coordinate(lat, lon));
-=======
                 stop.setCoordinate(new WgsCoordinate(lat, lon));
->>>>>>> 0555b91c
                 stop.setName(id);
                 stop.setCode(id);
                 stop.setId(aid);
@@ -99,11 +91,7 @@
             String id = "EXTRA_" + count++;
             FeedScopedId aid = new FeedScopedId("EXTRA", id);
             Stop stop = new Stop();
-<<<<<<< HEAD
-            stop.setCoordinate(new Coordinate(lat, lon));
-=======
             stop.setCoordinate(new WgsCoordinate(lat, lon));
->>>>>>> 0555b91c
             stop.setName(id);
             stop.setCode(id);
             stop.setId(aid);
@@ -119,11 +107,7 @@
             String id = "" + count++;
             FeedScopedId aid = new FeedScopedId("EXTRA", id);
             Stop stop = new Stop();
-<<<<<<< HEAD
-            stop.setCoordinate(new Coordinate(lat, lon));
-=======
             stop.setCoordinate(new WgsCoordinate(lat, lon));
->>>>>>> 0555b91c
             stop.setName(id);
             stop.setCode(id);
             stop.setId(aid);
@@ -139,11 +123,7 @@
             String id = "" + count++;
             FeedScopedId aid = new FeedScopedId("EXTRA", id);
             Stop stop = new Stop();
-<<<<<<< HEAD
-            stop.setCoordinate(new Coordinate(lat, lon));
-=======
             stop.setCoordinate(new WgsCoordinate(lat, lon));
->>>>>>> 0555b91c
             stop.setName(id);
             stop.setCode(id);
             stop.setId(aid);
