--- conflicted
+++ resolved
@@ -305,10 +305,6 @@
         LocalizedString localizedString = new LocalizedString("corner",
                 new String[]{"first", "second"});
 
-<<<<<<< HEAD
-        //assertEquals("corner of first and second", localizedString.toString());
-=======
->>>>>>> e0f54eaa
         assertEquals("Kreuzung first mit second",
                 localizedString.toString(new Locale("de")));
     }
