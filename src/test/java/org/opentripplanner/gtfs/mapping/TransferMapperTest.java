--- conflicted
+++ resolved
@@ -1,13 +1,5 @@
 package org.opentripplanner.gtfs.mapping;
 
-import static org.junit.jupiter.api.Assertions.assertEquals;
-import static org.junit.jupiter.api.Assertions.assertNotNull;
-import static org.junit.jupiter.api.Assertions.assertTrue;
-
-import java.util.Collections;
-import java.util.List;
-import org.junit.jupiter.api.BeforeEach;
-import org.junit.jupiter.api.Test;
 import org.onebusaway.gtfs.model.AgencyAndId;
 import org.onebusaway.gtfs.model.Route;
 import org.onebusaway.gtfs.model.Stop;
@@ -16,12 +8,9 @@
 import org.onebusaway.gtfs.model.Trip;
 import org.opentripplanner.graph_builder.issue.api.DataImportIssueStore;
 import org.opentripplanner.model.TripStopTimes;
-<<<<<<< HEAD
+import org.opentripplanner.transit.model.site.StopTransferPriority;
 import org.opentripplanner.model.transfer.ConstrainedTransfer;
 import org.opentripplanner.model.transfer.TransferPriority;
-=======
-import org.opentripplanner.transit.model.site.StopTransferPriority;
->>>>>>> 62df9c6d
 
 public class TransferMapperTest {
 
@@ -31,22 +20,12 @@
 
   private static final TranslationHelper TRANSLATION_HELPER = new TranslationHelper();
 
-<<<<<<< HEAD
+  public static final DataImportIssueStore ISSUE_STORE = DataImportIssueStore.NOOP;
   private static RouteMapper ROUTE_MAPPER;
-=======
-  public static final DataImportIssueStore ISSUE_STORE = DataImportIssueStore.NOOP;
->>>>>>> 62df9c6d
 
   private static TripMapper TRIP_MAPPER;
 
-<<<<<<< HEAD
   private static StationMapper STATION_MAPPER;
-=======
-  private static final StationMapper STATION_MAPPER = new StationMapper(
-    TRANSLATION_HELPER,
-    StopTransferPriority.ALLOWED
-  );
->>>>>>> 62df9c6d
 
   private static final StopMapper STOP_MAPPER = new StopMapper(
     TRANSLATION_HELPER,
@@ -83,7 +62,6 @@
 
   private Transfer transfer;
 
-<<<<<<< HEAD
   private TripStopTimes tripStopTimes = new TripStopTimes();
 
   @BeforeEach
@@ -279,17 +257,6 @@
 
     return stopTime;
   }
-=======
-  private final TransferMapper subject = new TransferMapper(
-    ROUTE_MAPPER,
-    STATION_MAPPER,
-    STOP_MAPPER,
-    TRIP_MAPPER,
-    new TripStopTimes(),
-    false,
-    ISSUE_STORE
-  );
->>>>>>> 62df9c6d
 
   private static List<StopTime> createStopTimes() {
     return List.of(
