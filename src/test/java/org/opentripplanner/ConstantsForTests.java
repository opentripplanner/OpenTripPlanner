--- conflicted
+++ resolved
@@ -32,17 +32,15 @@
 
     public static final String FARE_COMPONENT_GTFS = "src/test/resources/farecomponent_gtfs.zip";
 
-<<<<<<< HEAD
     public static final String OSLO_MINIMAL_GTFS = "src/test/resources/oslo/oslo_gtfs_minimal.zip";
 
     public static final String OSLO_MINIMAL_OSM = "src/test/resources/oslo/oslo_osm_minimal.pbf";
 
     public static final String HSL_MINIMAL_GTFS = "src/test/resources/hsl/hsl_gtfs_minimal.zip";
-=======
+
     public static final String VERMONT_GTFS = "/vermont/ruralcommunity-flex-vt-us.zip";
 
     public static final String VERMONT_OSM = "/vermont/vermont-rct.osm.pbf";
->>>>>>> 494d292d
 
     private static ConstantsForTests instance = null;
 
