package org.opentripplanner.routing.street;

import static org.junit.jupiter.api.Assertions.assertAll;
import static org.junit.jupiter.api.Assertions.assertEquals;
import static org.opentripplanner.routing.api.request.StreetMode.BIKE;
import static org.opentripplanner.routing.api.request.StreetMode.CAR;
import static org.opentripplanner.test.support.PolylineAssert.assertThatPolylinesAreEqual;

import java.time.Duration;
import java.time.Instant;
import java.time.ZoneId;
import java.util.List;
import java.util.function.Consumer;
import java.util.function.Function;
import java.util.stream.Collectors;
import java.util.stream.Stream;
import org.junit.jupiter.api.BeforeAll;
import org.junit.jupiter.api.Test;
import org.junit.jupiter.api.function.Executable;
import org.locationtech.jts.geom.Geometry;
import org.opentripplanner.ConstantsForTests;
import org.opentripplanner.TestOtpModel;
import org.opentripplanner.model.GenericLocation;
import org.opentripplanner.model.plan.Itinerary;
import org.opentripplanner.model.plan.StreetLeg;
import org.opentripplanner.model.plan.WalkStep;
import org.opentripplanner.routing.algorithm.mapping.GraphPathToItineraryMapper;
import org.opentripplanner.routing.api.request.RouteRequest;
import org.opentripplanner.routing.api.request.StreetMode;
import org.opentripplanner.routing.core.TemporaryVerticesContainer;
import org.opentripplanner.routing.core.TraverseMode;
import org.opentripplanner.routing.graph.Graph;
import org.opentripplanner.routing.impl.GraphPathFinder;
import org.opentripplanner.util.PolylineEncoder;

public class BarrierRoutingTest {

  private static final Instant dateTime = Instant.now();

  private static Graph graph;

  @BeforeAll
  public static void createGraph() {
    TestOtpModel model = ConstantsForTests.buildOsmGraph(
      ConstantsForTests.HERRENBERG_BARRIER_GATES_OSM
    );
    graph = model.graph();
    graph.index(model.transitModel().getStopModel());
  }

  /**
   * Access restrictions on nodes should be taken into account, with walking the bike if needed.
   */
  @Test
  public void shouldWalkForBarriers() {
    var from = new GenericLocation(48.59384, 8.86848);
    var to = new GenericLocation(48.59370, 8.87079);

    // This takes a detour to avoid walking with the bike
    var polyline1 = computePolyline(graph, from, to, BIKE);
    assertThatPolylinesAreEqual(polyline1, "o~qgH_ccu@DGFENQZ]NOLOHMFKFILB`BOGo@AeD]U}BaA]Q??");

    // The reluctance for walking with the bike is reduced, so a detour is not taken
    var polyline2 = computePolyline(
      graph,
      from,
      to,
<<<<<<< HEAD
      BICYCLE,
      rr -> rr.withPreferences(p -> p.withBike(it -> it.withWalkingReluctance(1d))),
=======
      BIKE,
      rr -> rr.preferences().withBike(it -> it.setWalkingReluctance(1d)),
>>>>>>> 8f78ee88
      itineraries ->
        itineraries
          .stream()
          .flatMap(i ->
            Stream.of(
              () -> assertEquals(1, i.getLegs().size()),
              () -> assertEquals(TraverseMode.BICYCLE, i.getStreetLeg(0).getMode()),
              () ->
                assertEquals(
                  List.of(false, true, false, true, false),
                  i
                    .getLegs()
                    .get(0)
                    .getWalkSteps()
                    .stream()
                    .map(WalkStep::isWalkingBike)
                    .collect(Collectors.toList())
                )
            )
          )
    );
    assertThatPolylinesAreEqual(polyline2, "o~qgH_ccu@Bi@Bk@Bi@Bg@NaA@_@Dm@Dq@a@KJy@@I@M@E??");
  }

  /**
   * Car-only barriers should be driven around.
   */
  @Test
  public void shouldDriveAroundBarriers() {
    var from = new GenericLocation(48.59291, 8.87037);
    var to = new GenericLocation(48.59262, 8.86879);

    // This takes a detour to avoid walking with the bike
    var polyline1 = computePolyline(graph, from, to, CAR);
    assertThatPolylinesAreEqual(polyline1, "sxqgHyncu@ZTnAFRdEyAFPpA");
  }

  @Test
  public void shouldDriveToBarrier() {
    var from = new GenericLocation(48.59291, 8.87037);
    var to = new GenericLocation(48.59276, 8.86963);

    // This takes a detour to avoid walking with the bike
    var polyline1 = computePolyline(graph, from, to, CAR);
    assertThatPolylinesAreEqual(polyline1, "sxqgHyncu@ZT?~B");
  }

  @Test
  public void shouldDriveFromBarrier() {
    var from = new GenericLocation(48.59273, 8.86931);
    var to = new GenericLocation(48.59291, 8.87037);

    // This takes a detour to avoid walking with the bike
    var polyline1 = computePolyline(graph, from, to, CAR);
    assertThatPolylinesAreEqual(polyline1, "qwqgHchcu@BTxAGSeEoAG[U");
  }

  private static String computePolyline(
    Graph graph,
    GenericLocation from,
    GenericLocation to,
    StreetMode streetMode
  ) {
    return computePolyline(
      graph,
      from,
      to,
      streetMode,
      ignored -> {},
      itineraries ->
        itineraries
          .stream()
          .flatMap(i -> i.getLegs().stream())
          .map(l ->
            () ->
              assertEquals(
                mapMode(streetMode),
                (l instanceof StreetLeg s) ? s.getMode() : null,
                "Allow only " + streetMode + " legs"
              )
          )
    );
  }

  private static TraverseMode mapMode(StreetMode streetMode) {
    return switch (streetMode) {
      case WALK -> TraverseMode.WALK;
      case BIKE -> TraverseMode.BICYCLE;
      case CAR -> TraverseMode.CAR;
      default -> throw new IllegalArgumentException();
    };
  }

  private static String computePolyline(
    Graph graph,
    GenericLocation from,
    GenericLocation to,
    StreetMode streetMode,
    Consumer<RouteRequest> options,
    Function<List<Itinerary>, Stream<Executable>> assertions
  ) {
    RouteRequest request = new RouteRequest();
    request.setDateTime(dateTime);
    request.setFrom(from);
    request.setTo(to);
    request.journey().direct().setMode(streetMode);

    options.accept(request);

    var temporaryVertices = new TemporaryVerticesContainer(graph, request, streetMode, streetMode);
    var gpf = new GraphPathFinder(null, Duration.ofSeconds(5));
    var paths = gpf.graphPathFinderEntryPoint(request, temporaryVertices);

    GraphPathToItineraryMapper graphPathToItineraryMapper = new GraphPathToItineraryMapper(
      ZoneId.of("Europe/Berlin"),
      graph.streetNotesService,
      graph.ellipsoidToGeoidDifference
    );

    var itineraries = graphPathToItineraryMapper.mapItineraries(paths);

    assertAll(assertions.apply(itineraries));

    Geometry legGeometry = itineraries.get(0).getLegs().get(0).getLegGeometry();
    temporaryVertices.close();

    return PolylineEncoder.encodeGeometry(legGeometry).points();
  }
}<|MERGE_RESOLUTION|>--- conflicted
+++ resolved
@@ -65,13 +65,8 @@
       graph,
       from,
       to,
-<<<<<<< HEAD
-      BICYCLE,
+      BIKE,
       rr -> rr.withPreferences(p -> p.withBike(it -> it.withWalkingReluctance(1d))),
-=======
-      BIKE,
-      rr -> rr.preferences().withBike(it -> it.setWalkingReluctance(1d)),
->>>>>>> 8f78ee88
       itineraries ->
         itineraries
           .stream()
