package org.opentripplanner.routing.edgetype;

import static org.junit.jupiter.api.Assertions.assertNotNull;
import static org.junit.jupiter.api.Assertions.assertNull;
import static org.opentripplanner.transit.model.basic.Accessibility.NOT_POSSIBLE;
import static org.opentripplanner.transit.model.basic.Accessibility.NO_INFORMATION;
import static org.opentripplanner.transit.model.basic.Accessibility.POSSIBLE;

import java.util.Set;
import org.junit.jupiter.api.Test;
import org.opentripplanner.routing.api.request.StreetMode;
import org.opentripplanner.routing.api.request.preference.AccessibilityPreferences;
import org.opentripplanner.routing.api.request.preference.WheelchairPreferences;
import org.opentripplanner.routing.core.AStarRequest;
import org.opentripplanner.routing.core.State;
import org.opentripplanner.routing.graph.Graph;
import org.opentripplanner.routing.vertextype.SimpleVertex;
import org.opentripplanner.routing.vertextype.TransitStopVertexBuilder;
import org.opentripplanner.transit.model._data.TransitModelForTest;
import org.opentripplanner.transit.model.basic.TransitMode;
import org.opentripplanner.transit.model.framework.Deduplicator;
import org.opentripplanner.transit.model.site.RegularStop;

class StreetTransitEntityLinkTest {

  private static final Graph graph = new Graph(new Deduplicator());

  RegularStop inaccessibleStop = TransitModelForTest.stopForTest(
    "A:inaccessible",
    "wheelchair inaccessible stop",
    10.001,
    10.001,
    null,
    NOT_POSSIBLE
  );
  RegularStop accessibleStop = TransitModelForTest.stopForTest(
    "A:accessible",
    "wheelchair accessible stop",
    10.001,
    10.001,
    null,
    POSSIBLE
  );

  RegularStop unknownStop = TransitModelForTest.stopForTest(
    "A:unknown",
    "unknown",
    10.001,
    10.001,
    null,
    NO_INFORMATION
  );

  @Test
  void disallowInaccessibleStop() {
    var afterTraversal = traverse(inaccessibleStop, true);
    assertNull(afterTraversal);
  }

  @Test
  void allowAccessibleStop() {
    State afterTraversal = traverse(accessibleStop, true);

    assertNotNull(afterTraversal);
  }

  @Test
  void unknownStop() {
    var afterTraversal = traverse(unknownStop, false);
    assertNotNull(afterTraversal);

    var afterStrictTraversal = traverse(unknownStop, true);
    assertNull(afterStrictTraversal);
  }

  private State traverse(RegularStop stop, boolean onlyAccessible) {
    var from = new SimpleVertex(graph, "A", 10, 10);
    var to = new TransitStopVertexBuilder()
      .withGraph(graph)
      .withStop(stop)
      .withModes(Set.of(TransitMode.RAIL))
      .build();

    var req = AStarRequest.of().withMode(StreetMode.BIKE);
    AccessibilityPreferences feature;
    if (onlyAccessible) {
      feature = AccessibilityPreferences.ofOnlyAccessible();
    } else {
      feature = AccessibilityPreferences.ofCost(100, 100);
    }
<<<<<<< HEAD
    req.setWheelchair(true);
    req.withPreferences(pref ->
      pref.withWheelchair(new WheelchairPreferences(feature, feature, feature, 25, 0.3, 10, 25))
    );
=======
    req.withWheelchair(true);
    req
      .preferences()
      .setWheelchair(new WheelchairPreferences(feature, feature, feature, 25, 8, 10, 25));
>>>>>>> 5dcb1a5e

    var edge = new StreetTransitStopLink(from, to);
    return edge.traverse(new State(from, req.build()));
  }
}<|MERGE_RESOLUTION|>--- conflicted
+++ resolved
@@ -88,17 +88,10 @@
     } else {
       feature = AccessibilityPreferences.ofCost(100, 100);
     }
-<<<<<<< HEAD
-    req.setWheelchair(true);
-    req.withPreferences(pref ->
-      pref.withWheelchair(new WheelchairPreferences(feature, feature, feature, 25, 0.3, 10, 25))
+    req.withWheelchair(true);
+    req.withPreferences(p ->
+      p.withWheelchair(new WheelchairPreferences(feature, feature, feature, 25, 0.045, 10, 25))
     );
-=======
-    req.withWheelchair(true);
-    req
-      .preferences()
-      .setWheelchair(new WheelchairPreferences(feature, feature, feature, 25, 8, 10, 25));
->>>>>>> 5dcb1a5e
 
     var edge = new StreetTransitStopLink(from, to);
     return edge.traverse(new State(from, req.build()));
