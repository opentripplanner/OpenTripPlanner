package org.opentripplanner.routing.edgetype;

import static org.junit.jupiter.api.Assertions.assertEquals;
import static org.junit.jupiter.api.Assertions.assertNotNull;
import static org.junit.jupiter.api.Assertions.assertTrue;
import static org.opentripplanner.routing.api.request.preference.AccessibilityPreferences.ofOnlyAccessible;

import java.util.stream.Stream;
import org.junit.jupiter.api.Test;
import org.junit.jupiter.params.ParameterizedTest;
import org.junit.jupiter.params.provider.Arguments;
import org.opentripplanner.routing.api.request.RouteRequest;
import org.opentripplanner.routing.api.request.StreetMode;
import org.opentripplanner.routing.api.request.preference.WheelchairPreferences;
import org.opentripplanner.routing.core.State;
import org.opentripplanner.routing.graph.Graph;
import org.opentripplanner.routing.graph.Vertex;
import org.opentripplanner.routing.vertextype.SimpleVertex;
import org.opentripplanner.test.support.VariableSource;
import org.opentripplanner.transit.model.basic.NonLocalizedString;
import org.opentripplanner.transit.model.site.PathwayMode;

class PathwayEdgeTest {

  Graph graph = new Graph();
  Vertex from = new SimpleVertex(graph, "A", 10, 10);
  Vertex to = new SimpleVertex(graph, "B", 10.001, 10.001);

  @Test
  void zeroLength() {
    // if elevators have a traversal time and distance of 0 we cannot interpolate the distance
    // from the vertices as they most likely have identical coordinates
    var edge = new PathwayEdge(
      from,
      to,
      null,
      new NonLocalizedString("pathway"),
      0,
      0,
      0,
      0,
      true,
      PathwayMode.ELEVATOR
    );

    assertThatEdgeIsTraversable(edge);
  }

  @Test
  void zeroLengthWithSteps() {
    var edge = new PathwayEdge(
      from,
      to,
      null,
      new NonLocalizedString("pathway"),
      0,
      0,
      2,
      0,
      true,
      PathwayMode.STAIRS
    );

    assertThatEdgeIsTraversable(edge);
  }

  @Test
  void traversalTime() {
    var edge = new PathwayEdge(
      from,
      to,
      null,
      new NonLocalizedString("pathway"),
      60,
      0,
      0,
      0,
      true,
      PathwayMode.ESCALATOR
    );

    var state = assertThatEdgeIsTraversable(edge);
    assertEquals(60, state.getElapsedTimeSeconds());
    assertEquals(120, state.getWeight());
  }

  @Test
  void traversalTimeOverridesLength() {
    var edge = new PathwayEdge(
      from,
      to,
      null,
      new NonLocalizedString("pathway"),
      60,
      1000,
      0,
      0,
      true,
      PathwayMode.MOVING_SIDEWALK
    );

    assertEquals(1000, edge.getDistanceMeters());

    var state = assertThatEdgeIsTraversable(edge);
    assertEquals(60, state.getElapsedTimeSeconds());
    assertEquals(120, state.getWeight());
  }

  @Test
  void distance() {
    var edge = new PathwayEdge(
      from,
      to,
      null,
      new NonLocalizedString("pathway"),
      0,
      100,
      0,
      0,
      true,
      PathwayMode.WALKWAY
    );

    var state = assertThatEdgeIsTraversable(edge);
    assertEquals(133, state.getElapsedTimeSeconds());
    assertEquals(266, state.getWeight());
  }

  @Test
  void wheelchair() {
    var edge = new PathwayEdge(
      from,
      to,
      null,
      new NonLocalizedString("pathway"),
      0,
      100,
      0,
      0,
      false,
      PathwayMode.WALKWAY
    );

    var state = assertThatEdgeIsTraversable(edge, true);
    assertEquals(133, state.getElapsedTimeSeconds());
    assertEquals(6650.0, state.getWeight());
  }

  static Stream<Arguments> slopeCases = Stream.of(
    // no extra cost
    Arguments.of(0.07, 120),
    // no extra cost
    Arguments.of(0.08, 120),
    // 1 % above max
    Arguments.of(0.09, 239),
    // 1.1 % above the max slope, tiny extra cost
    Arguments.of(0.091, 251),
    // 1.15 % above the max slope, will incur larger cost
    Arguments.of(0.0915, 257),
    // 3 % above max slope, will incur very large cost
    Arguments.of(0.11, 480)
  );

  /**
   * This makes sure that when you exceed the max slope in a wheelchair there isn't a hard cut-off
   * but rather the cost increases proportional to how much you go over the maximum.
   * <p>
   * In other words: 0.1 % over the limit only has a small cost but 2% over increases it
   * dramatically to the point where it's only used as a last resort.
   */
  @ParameterizedTest(name = "slope of {0} should lead to traversal costs of {1}")
  @VariableSource("slopeCases")
  public void shouldScaleCostWithMaxSlope(double slope, long expectedCost) {
    var edge = new PathwayEdge(
      from,
      to,
      null,
      new NonLocalizedString("pathway"),
      60,
      100,
      0,
      slope,
      true,
      PathwayMode.WALKWAY
    );

    var state = assertThatEdgeIsTraversable(edge, true);
    assertEquals(60, state.getElapsedTimeSeconds());
    assertEquals(expectedCost, (int) state.getWeight());
  }

  private State assertThatEdgeIsTraversable(PathwayEdge edge) {
    return assertThatEdgeIsTraversable(edge, false);
  }

  private State assertThatEdgeIsTraversable(PathwayEdge edge, boolean wheelchair) {
    var req = new RouteRequest();
    req.setWheelchair(wheelchair);
    req.withPreferences(pref ->
      pref.withWheelchair(
        new WheelchairPreferences(
          ofOnlyAccessible(),
          ofOnlyAccessible(),
          ofOnlyAccessible(),
          25,
          0.08,
          1,
          25
        )
<<<<<<< HEAD
      )
    );
    var state = new State(new RoutingContext(req, graph, from, to));
=======
      );
    var state = new State(from, req, StreetMode.WALK);
>>>>>>> 8f78ee88

    var afterTraversal = edge.traverse(state);
    assertNotNull(afterTraversal);

    assertTrue(afterTraversal.getWeight() > 0);
    return afterTraversal;
  }
}<|MERGE_RESOLUTION|>--- conflicted
+++ resolved
@@ -207,14 +207,9 @@
           1,
           25
         )
-<<<<<<< HEAD
       )
     );
-    var state = new State(new RoutingContext(req, graph, from, to));
-=======
-      );
     var state = new State(from, req, StreetMode.WALK);
->>>>>>> 8f78ee88
 
     var afterTraversal = edge.traverse(state);
     assertNotNull(afterTraversal);
