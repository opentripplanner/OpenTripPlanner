package org.opentripplanner.routing.algorithm;

import static org.junit.jupiter.api.Assertions.assertEquals;
import static org.junit.jupiter.api.Assertions.assertFalse;
import static org.junit.jupiter.api.Assertions.assertNotNull;
import static org.junit.jupiter.api.Assertions.assertTrue;

import java.util.List;
import org.junit.jupiter.api.BeforeEach;
import org.junit.jupiter.api.Test;
import org.locationtech.jts.geom.Coordinate;
import org.locationtech.jts.geom.LineString;
import org.opentripplanner.common.TurnRestriction;
import org.opentripplanner.common.TurnRestrictionType;
import org.opentripplanner.routing.algorithm.astar.AStarBuilder;
import org.opentripplanner.routing.api.request.RouteRequest;
import org.opentripplanner.routing.api.request.StreetMode;
import org.opentripplanner.routing.api.request.request.StreetRequest;
import org.opentripplanner.routing.core.State;
import org.opentripplanner.routing.core.TraverseMode;
import org.opentripplanner.routing.core.TraverseModeSet;
import org.opentripplanner.routing.edgetype.StreetEdge;
import org.opentripplanner.routing.edgetype.StreetTraversalPermission;
import org.opentripplanner.routing.graph.Graph;
import org.opentripplanner.routing.graph.Vertex;
import org.opentripplanner.routing.spt.GraphPath;
import org.opentripplanner.routing.spt.ShortestPathTree;
import org.opentripplanner.routing.vertextype.IntersectionVertex;
import org.opentripplanner.routing.vertextype.StreetVertex;
import org.opentripplanner.util.geometry.GeometryUtils;

public class TurnRestrictionTest {

  private Graph graph;

  private Vertex topRight;

  private Vertex bottomLeft;

  private StreetEdge maple_main1, broad1_2;

  @BeforeEach
  public void before() {
    graph = new Graph();

    // Graph for a fictional grid city with turn restrictions
    StreetVertex maple1 = vertex("maple_1st", 2.0, 2.0);
    StreetVertex maple2 = vertex("maple_2nd", 1.0, 2.0);
    StreetVertex maple3 = vertex("maple_3rd", 0.0, 2.0);

    StreetVertex main1 = vertex("main_1st", 2.0, 1.0);
    StreetVertex main2 = vertex("main_2nd", 1.0, 1.0);
    StreetVertex main3 = vertex("main_3rd", 0.0, 1.0);

    StreetVertex broad1 = vertex("broad_1st", 2.0, 0.0);
    StreetVertex broad2 = vertex("broad_2nd", 1.0, 0.0);
    StreetVertex broad3 = vertex("broad_3rd", 0.0, 0.0);

    // Each block along the main streets has unit length and is one-way
    StreetEdge maple1_2 = edge(maple1, maple2, 100.0, false);
    StreetEdge maple2_3 = edge(maple2, maple3, 100.0, false);

    StreetEdge main1_2 = edge(main1, main2, 100.0, false);
    StreetEdge main2_3 = edge(main2, main3, 100.0, false);

    broad1_2 = edge(broad1, broad2, 100.0, false);
    StreetEdge broad2_3 = edge(broad2, broad3, 100.0, false);

    // Each cross-street connects
    maple_main1 = edge(maple1, main1, 50.0, false);
    StreetEdge main_broad1 = edge(main1, broad1, 100.0, false);

    StreetEdge maple_main2 = edge(maple2, main2, 50.0, false);
    StreetEdge main_broad2 = edge(main2, broad2, 50.0, false);

    StreetEdge maple_main3 = edge(maple3, main3, 100.0, false);
    StreetEdge main_broad3 = edge(main3, broad3, 100.0, false);

    // Turn restrictions are only for driving modes.
    // - can't turn from 1st onto Main.
    // - can't turn from 2nd onto Main.
    // - can't turn from 2nd onto Broad.
    DisallowTurn(maple_main1, main1_2);
    DisallowTurn(maple_main2, main2_3);
    DisallowTurn(main_broad2, broad2_3);

    // Hold onto some vertices for the tests
    topRight = maple1;
    bottomLeft = broad3;
  }

  @Test
  public void testHasExplicitTurnRestrictions() {
    assertFalse(maple_main1.getTurnRestrictions().isEmpty());
    assertTrue(broad1_2.getTurnRestrictions().isEmpty());
  }

  @Test
  public void testForwardDefault() {
    var request = new RouteRequest();

    request.withPreferences(preferences ->
      preferences.withCar(it -> it.withSpeed(1.0)).withWalk(w -> w.withSpeed(1.0))
    );

    ShortestPathTree tree = AStarBuilder
      .oneToOne()
      .setRequest(request)
      .setFrom(topRight)
      .setTo(bottomLeft)
      .getShortestPathTree();

    GraphPath path = tree.getPath(bottomLeft);
    assertNotNull(path);

    // Since there are no turn restrictions applied to the default modes (walking + transit)
    // the shortest path is 1st to Main, Main to 2nd, 2nd to Broad and Broad until the
    // corner of Broad and 3rd.

    List<State> states = path.states;
    assertEquals(5, states.size());

    assertEquals("maple_1st", states.get(0).getVertex().getLabel());
    assertEquals("main_1st", states.get(1).getVertex().getLabel());
    assertEquals("main_2nd", states.get(2).getVertex().getLabel());
    assertEquals("broad_2nd", states.get(3).getVertex().getLabel());
    assertEquals("broad_3rd", states.get(4).getVertex().getLabel());
  }

  @Test
  public void testForwardAsPedestrian() {
<<<<<<< HEAD
    var request = new RouteRequest(TraverseMode.WALK);
    request.withPreferences(pref -> pref.withWalk(w -> w.withSpeed(1.0)));
=======
    var request = new RouteRequest();
    request.preferences().withWalk(w -> w.setSpeed(1.0));
>>>>>>> 8f78ee88

    ShortestPathTree tree = AStarBuilder
      .oneToOne()
      .setRequest(request)
      .setFrom(topRight)
      .setTo(bottomLeft)
      .getShortestPathTree();

    GraphPath path = tree.getPath(bottomLeft);
    assertNotNull(path);

    // Since there are no turn restrictions applied to the default modes (walking + transit)
    // the shortest path is 1st to Main, Main to 2nd, 2nd to Broad and Broad until the
    // corner of Broad and 3rd.

    List<State> states = path.states;
    assertEquals(5, states.size());

    assertEquals("maple_1st", states.get(0).getVertex().getLabel());
    assertEquals("main_1st", states.get(1).getVertex().getLabel());
    assertEquals("main_2nd", states.get(2).getVertex().getLabel());
    assertEquals("broad_2nd", states.get(3).getVertex().getLabel());
    assertEquals("broad_3rd", states.get(4).getVertex().getLabel());
  }

  @Test
  public void testForwardAsCar() {
<<<<<<< HEAD
    var request = new RouteRequest(TraverseMode.CAR);
    request.withPreferences(p -> p.withCar(it -> it.withSpeed(1.0)));
=======
    var request = new RouteRequest();
    request.preferences().car().setSpeed(1.0);
>>>>>>> 8f78ee88

    ShortestPathTree tree = AStarBuilder
      .oneToOne()
      .setRequest(request)
      .setStreetRequest(new StreetRequest(StreetMode.CAR))
      .setFrom(topRight)
      .setTo(bottomLeft)
      .getShortestPathTree();

    GraphPath path = tree.getPath(bottomLeft);
    assertNotNull(path);

    // If not for turn restrictions, the shortest path would be to take 1st to Main,
    // Main to 2nd, 2nd to Broad and Broad until the corner of Broad and 3rd.
    // However, most of these turns are not allowed. Instead, the shortest allowed
    // path is 1st to Broad, Broad to 3rd.

    List<State> states = path.states;
    assertEquals(5, states.size());

    assertEquals("maple_1st", states.get(0).getVertex().getLabel());
    assertEquals("main_1st", states.get(1).getVertex().getLabel());
    assertEquals("broad_1st", states.get(2).getVertex().getLabel());
    assertEquals("broad_2nd", states.get(3).getVertex().getLabel());
    assertEquals("broad_3rd", states.get(4).getVertex().getLabel());
  }

  /****
   * Private Methods
   ****/

  private StreetVertex vertex(String label, double lat, double lon) {
    return new IntersectionVertex(graph, label, lat, lon);
  }

  /**
   * Create an edge. If twoWay, create two edges (back and forth).
   *
   * @param back true if this is a reverse edge
   */
  private StreetEdge edge(StreetVertex vA, StreetVertex vB, double length, boolean back) {
    String labelA = vA.getLabel();
    String labelB = vB.getLabel();
    String name = String.format("%s_%s", labelA, labelB);
    Coordinate[] coords = new Coordinate[2];
    coords[0] = vA.getCoordinate();
    coords[1] = vB.getCoordinate();
    LineString geom = GeometryUtils.getGeometryFactory().createLineString(coords);

    StreetTraversalPermission perm = StreetTraversalPermission.ALL;
    return new StreetEdge(vA, vB, geom, name, length, perm, back);
  }

  private void DisallowTurn(StreetEdge from, StreetEdge to) {
    TurnRestrictionType rType = TurnRestrictionType.NO_TURN;
    TraverseModeSet restrictedModes = new TraverseModeSet(TraverseMode.CAR);
    TurnRestriction restrict = new TurnRestriction(from, to, rType, restrictedModes, null);
    from.addTurnRestriction(restrict);
  }
}<|MERGE_RESOLUTION|>--- conflicted
+++ resolved
@@ -129,13 +129,8 @@
 
   @Test
   public void testForwardAsPedestrian() {
-<<<<<<< HEAD
-    var request = new RouteRequest(TraverseMode.WALK);
+    var request = new RouteRequest();
     request.withPreferences(pref -> pref.withWalk(w -> w.withSpeed(1.0)));
-=======
-    var request = new RouteRequest();
-    request.preferences().withWalk(w -> w.setSpeed(1.0));
->>>>>>> 8f78ee88
 
     ShortestPathTree tree = AStarBuilder
       .oneToOne()
@@ -163,13 +158,8 @@
 
   @Test
   public void testForwardAsCar() {
-<<<<<<< HEAD
-    var request = new RouteRequest(TraverseMode.CAR);
+    var request = new RouteRequest();
     request.withPreferences(p -> p.withCar(it -> it.withSpeed(1.0)));
-=======
-    var request = new RouteRequest();
-    request.preferences().car().setSpeed(1.0);
->>>>>>> 8f78ee88
 
     ShortestPathTree tree = AStarBuilder
       .oneToOne()
