--- conflicted
+++ resolved
@@ -158,11 +158,7 @@
                 leg.agencyId = routeInfo.getAgency().getId();
                 leg.routeShortName = routeInfo.getShortName()   ;
                 leg.routeLongName = routeInfo.getLongName();
-<<<<<<< HEAD
-                leg.mode = TraverseMode.fromTransitMode(tripSchedule.getOriginalTripPattern().mode);
-=======
-                leg.mode = tripSchedule.getOriginalTripPattern().getMode();
->>>>>>> b00a045d
+                leg.mode = TraverseMode.fromTransitMode(tripSchedule.getOriginalTripPattern().getMode());
 
                 leg.startTime = createCalendar(request.getDepartureDate(), it.fromTime());
                 leg.endTime = createCalendar(request.getDepartureDate(), it.toTime());
