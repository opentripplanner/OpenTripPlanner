<<<<<<< HEAD
=======

/* This program is free software: you can redistribute it and/or
 modify it under the terms of the GNU Lesser General Public License
 as published by the Free Software Foundation, either version 3 of
 the License, or (at your option) any later version.

 This program is distributed in the hope that it will be useful,
 but WITHOUT ANY WARRANTY; without even the implied warranty of
 MERCHANTABILITY or FITNESS FOR A PARTICULAR PURPOSE.  See the
 GNU General Public License for more details.

 You should have received a copy of the GNU General Public License
 along with this program.  If not, see <http://www.gnu.org/licenses/>. */

>>>>>>> 5e96cca2
package org.opentripplanner.updater.bike_rental;

import java.util.List;

import junit.framework.TestCase;

import org.opentripplanner.routing.bike_rental.BikeRentalStation;

public class TestBikeRentalStationSource extends TestCase {

    public void testKeolisRennes() {

        KeolisRennesBikeRentalDataSource rennesSource = new KeolisRennesBikeRentalDataSource();
        rennesSource.setUrl("file:src/test/resources/bike/keolis-rennes.xml");
        assertTrue(rennesSource.update());
        List<BikeRentalStation> rentalStations = rennesSource.getStations();
        assertEquals(4, rentalStations.size());
        for (BikeRentalStation rentalStation : rentalStations) {
            System.out.println(rentalStation);
        }
        BikeRentalStation stSulpice = rentalStations.get(0);
        assertEquals("ZAC SAINT SULPICE", stSulpice.name.toString());
        assertEquals("75", stSulpice.id);
        assertEquals(-1.63528, stSulpice.x);
        assertEquals(48.1321, stSulpice.y);
        assertEquals(24, stSulpice.spacesAvailable);
        assertEquals(6, stSulpice.bikesAvailable);
        BikeRentalStation kergus = rentalStations.get(3);
        assertEquals("12", kergus.id);
    }

    public void testSmoove() {
        SmooveBikeRentalDataSource source = new SmooveBikeRentalDataSource();
        source.setUrl("file:src/test/resources/bike/smoove.json");
        assertTrue(source.update());
        List<BikeRentalStation> rentalStations = source.getStations();

        // Invalid station without coordinates shoulf be ignored, so only 3
        assertEquals(3, rentalStations.size());
        for (BikeRentalStation rentalStation : rentalStations) {
            System.out.println(rentalStation);
        }

        BikeRentalStation hamn = rentalStations.get(0);
        assertEquals("Hamn", hamn.name.toString());
        assertEquals("A04", hamn.id);
        // Ignore whitespace in coordinates string
        assertEquals(24.952269, hamn.x);
        assertEquals(60.167913, hamn.y);
        assertEquals(11, hamn.spacesAvailable);
        assertEquals(1, hamn.bikesAvailable);

        BikeRentalStation fake = rentalStations.get(1);
        assertEquals("Fake", fake.name.toString());
        assertEquals("B05", fake.id);
<<<<<<< HEAD
        assertEquals(24.0, fake.x);
        assertEquals(60.0, fake.y);
        // operative: false overrides available bikes and slots
        assertEquals(0, fake.spacesAvailable);
        assertEquals(0, fake.bikesAvailable);
=======
        assertEquals("Station off", fake.state);
        assertEquals(24.0, fake.x);
        assertEquals(60.0, fake.y);
>>>>>>> 5e96cca2

        BikeRentalStation foo = rentalStations.get(2);
        assertEquals("Foo", foo.name.toString());
        assertEquals("B06", foo.id);
        assertEquals(25.0, foo.x);
        assertEquals(61.0, foo.y);
        assertEquals(5, foo.spacesAvailable);
        assertEquals(5, foo.bikesAvailable);
        // Ignores mismatch with total_slots
    }
}<|MERGE_RESOLUTION|>--- conflicted
+++ resolved
@@ -1,20 +1,3 @@
-<<<<<<< HEAD
-=======
-
-/* This program is free software: you can redistribute it and/or
- modify it under the terms of the GNU Lesser General Public License
- as published by the Free Software Foundation, either version 3 of
- the License, or (at your option) any later version.
-
- This program is distributed in the hope that it will be useful,
- but WITHOUT ANY WARRANTY; without even the implied warranty of
- MERCHANTABILITY or FITNESS FOR A PARTICULAR PURPOSE.  See the
- GNU General Public License for more details.
-
- You should have received a copy of the GNU General Public License
- along with this program.  If not, see <http://www.gnu.org/licenses/>. */
-
->>>>>>> 5e96cca2
 package org.opentripplanner.updater.bike_rental;
 
 import java.util.List;
@@ -70,17 +53,9 @@
         BikeRentalStation fake = rentalStations.get(1);
         assertEquals("Fake", fake.name.toString());
         assertEquals("B05", fake.id);
-<<<<<<< HEAD
-        assertEquals(24.0, fake.x);
-        assertEquals(60.0, fake.y);
-        // operative: false overrides available bikes and slots
-        assertEquals(0, fake.spacesAvailable);
-        assertEquals(0, fake.bikesAvailable);
-=======
         assertEquals("Station off", fake.state);
         assertEquals(24.0, fake.x);
         assertEquals(60.0, fake.y);
->>>>>>> 5e96cca2
 
         BikeRentalStation foo = rentalStations.get(2);
         assertEquals("Foo", foo.name.toString());
