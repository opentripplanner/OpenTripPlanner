--- conflicted
+++ resolved
@@ -41,40 +41,7 @@
     Duration.ZERO,
     false
   );
-<<<<<<< HEAD
-  public static final LocalDate SERVICE_DATE = LocalDate.of(2024, 5, 8);
-  public static final FeedScopedId SERVICE_ID = TransitModelForTest.id("CAL_1");
-  public static final String STOP_A1_ID = "A1";
-  public static final String STOP_B1_ID = "B1";
-  public static final String STOP_C1_ID = "C1";
-  public static final String STOP_D1_ID = "D1";
-  private final TransitModelForTest testModel = TransitModelForTest.of();
-  public final ZoneId timeZone = ZoneId.of(TransitModelForTest.TIME_ZONE_ID);
-  public final Station stationA = testModel.station("A").build();
-  public final Station stationB = testModel.station("B").build();
-  public final Station stationC = testModel.station("C").build();
-  public final Station stationD = testModel.station("D").build();
-  public final RegularStop stopA1 = testModel.stop(STOP_A1_ID).withParentStation(stationA).build();
-  public final RegularStop stopB1 = testModel.stop(STOP_B1_ID).withParentStation(stationB).build();
-  public final RegularStop stopB2 = testModel.stop("B2").withParentStation(stationB).build();
-  public final RegularStop stopC1 = testModel.stop(STOP_C1_ID).withParentStation(stationC).build();
-  public final RegularStop stopD1 = testModel.stop(STOP_D1_ID).withParentStation(stationD).build();
-  public final StopModel stopModel = testModel
-    .stopModelBuilder()
-    .withRegularStop(stopA1)
-    .withRegularStop(stopB1)
-    .withRegularStop(stopB2)
-    .withRegularStop(stopC1)
-    .withRegularStop(stopD1)
-    .build();
-  public final FeedScopedId operator1Id = TransitModelForTest.id("TestOperator1");
-  public final FeedScopedId route1Id = TransitModelForTest.id("TestRoute1");
-  public final Trip trip1;
-  public final Trip trip2;
-  public final Operator operator1;
-=======
-
->>>>>>> 69a5ff18
+
   public final TransitModel transitModel;
   private final SiriTimetableSnapshotSource siriSource;
   private final TimetableSnapshotSource gtfsSource;
