--- conflicted
+++ resolved
@@ -384,6 +384,25 @@
   digits: Int!
 }
 
+"Trip on a specific date"
+type DatedTrip implements Node {
+  date: String!
+  id: ID!
+  trip: Trip!
+}
+
+"A connection to a list of dated trips"
+type DatedTripConnection {
+  edges: [DatedTripEdge]
+  pageInfo: PageInfo!
+}
+
+"An edge for DatedTrip connection"
+type DatedTripEdge {
+  cursor: String!
+  node: DatedTrip
+}
+
 """
 The standard case of a fare product: it only has a single price to be paid by the passenger
 and no discounts are applied.
@@ -1128,6 +1147,15 @@
     "Trip gtfsIds (e.g. [\"HSL:1098_20190405_Ma_2_1455\"])."
     trips: [String]
   ): [Stoptime]
+  "Get cancelled Trips"
+  cancelledTrips(
+    after: String,
+    before: String,
+    "Feed feedIds (e.g. [\"HSL\"])."
+    feeds: [String],
+    first: Int,
+    last: Int
+  ): DatedTripConnection
   "Get a single car park based on its ID, i.e. value of field `carParkId`"
   carPark(id: String!): CarPark @deprecated(reason : "carPark is deprecated. Use vehicleParking instead.")
   "Get all car parks"
@@ -3236,1009 +3264,6 @@
 Note that qualifiers can only be used with certain transport modes.
 """
 enum Qualifier {
-<<<<<<< HEAD
-    """The vehicle used for transport can be rented"""
-    RENT
-
-    """
-    ~~HAVE~~
-    **Currently not used**
-    """
-    HAVE    @deprecated(reason: "Currently not used")
-
-    """
-    The vehicle used must be left to a parking area before continuing the journey.
-    This qualifier is usable with transport modes `CAR` and `BICYCLE`.
-    Note that the vehicle is only parked if the journey is continued with public
-    transportation (e.g. if only `CAR` and `WALK` transport modes are allowed to
-    be used, the car will not be parked as it is used for the whole journey).
-    """
-    PARK
-
-    """
-    ~~KEEP~~
-    **Currently not used**
-    """
-    KEEP    @deprecated(reason: "Currently not used")
-
-    """The user can be picked up by someone else riding a vehicle"""
-    PICKUP
-
-    """The user can be dropped off by someone else riding a vehicle"""
-    DROPOFF
-
-    """The mode is used for the access part of the search."""
-    ACCESS,
-
-    """The mode is used for the egress part of the search."""
-    EGRESS,
-
-    """The mode is used for the direct street search."""
-    DIRECT,
-
-    """Hailing a ride, for example via an app like Uber."""
-    HAIL
-}
-
-type QueryType {
-    """Fetches an object given its ID"""
-    node(
-        """The ID of an object"""
-        id: ID!
-    ): Node
-
-    """Get all available feeds"""
-    feeds: [Feed]
-
-    """Get all agencies"""
-    agencies: [Agency]
-
-    """Return list of available ticket types"""
-    ticketTypes: [TicketType]
-
-    """
-    Get a single agency based on agency ID, i.e. value of field `gtfsId` (ID format is `FeedId:StopId`)
-    """
-    agency(id: String!): Agency
-
-    """Get all stops"""
-    stops(
-        """Return stops with these ids"""
-        ids: [String]
-
-        """Query stops by this name"""
-        name: String
-    ): [Stop]
-
-    """Get all stops within the specified bounding box"""
-    stopsByBbox(
-        """Southern bound of the bounding box"""
-        minLat: Float!
-
-        """Western bound of the bounding box"""
-        minLon: Float!
-
-        """Northern bound of the bounding box"""
-        maxLat: Float!
-
-        """Eastern bound of the bounding box"""
-        maxLon: Float!
-
-        """List of feed ids from which stops are returned"""
-        feeds: [String!]
-    ): [Stop]
-
-    """
-    Get all stops within the specified radius from a location. The returned type
-    is a Relay connection (see
-    https://facebook.github.io/relay/graphql/connections.htm). The stopAtDistance
-    type has two values: stop and distance.
-    """
-    stopsByRadius(
-        """Latitude of the location (WGS 84)"""
-        lat: Float!
-
-        """Longitude of the location (WGS 84)"""
-        lon: Float!
-
-        """
-        Radius (in meters) to search for from the specified location. Note that this
-        is walking distance along streets and paths rather than a geographic distance.
-        """
-        radius: Int!
-
-        """List of feed ids from which stops are returned"""
-        feeds: [String!]
-        before: String
-        after: String
-        first: Int
-        last: Int
-    ): stopAtDistanceConnection
-
-    """
-    Get all places (stops, stations, etc. with coordinates) within the specified
-    radius from a location. The returned type is a Relay connection (see
-    https://facebook.github.io/relay/graphql/connections.htm). The placeAtDistance
-    type has two fields: place and distance. The search is done by walking so the
-    distance is according to the network of walkable streets and paths.
-    """
-    nearest(
-        """Latitude of the location (WGS 84)"""
-        lat: Float!
-
-        """Longitude of the location (WGS 84)"""
-        lon: Float!
-
-        """
-        Maximum distance (in meters) to search for from the specified location. Note
-        that this is walking distance along streets and paths rather than a
-        geographic distance. Default is 2000m
-        """
-        maxDistance: Int = 2000
-
-        """
-        Maximum number of results. Search is stopped when this limit is reached. Default is 20.
-        """
-        maxResults: Int = 20
-
-        """
-        Only return places that are one of these types, e.g. `STOP` or `VEHICLE_RENT`
-        """
-        filterByPlaceTypes: [FilterPlaceType]
-
-        """
-        Only return places that are related to one of these transport modes. This
-        argument can be used to return e.g. only nearest railway stations or only
-        nearest places related to bicycling.
-        """
-        filterByModes: [Mode]
-
-        """Only include places that match one of the given GTFS ids."""
-        filterByIds: InputFilters @deprecated(reason: "Not actively maintained")
-        before: String
-        after: String
-        first: Int
-        last: Int
-    ): placeAtDistanceConnection @async
-
-    """
-    Get a single departure row based on its ID (ID format is `FeedId:StopId:PatternId`)
-    """
-    departureRow(id: String!): DepartureRow
-
-    """
-    Get a single stop based on its ID, i.e. value of field `gtfsId` (ID format is `FeedId:StopId`)
-    """
-    stop(id: String!): Stop
-
-    """
-    Get a single station based on its ID, i.e. value of field `gtfsId` (format is `FeedId:StopId`)
-    """
-    station(id: String!): Stop
-
-    """Get all stations"""
-    stations(
-        """Only return stations that match one of the ids in this list"""
-        ids: [String]
-
-        """Query stations by name"""
-        name: String
-    ): [Stop]
-
-    """Get all routes"""
-    routes(
-        """Only return routes with these ids"""
-        ids: [String]
-
-        """Only return routes with these feedIds"""
-        feeds: [String]
-
-        """Query routes by this name"""
-        name: String
-
-        """Only include routes, which use one of these modes"""
-        transportModes: [Mode]
-    ): [Route]
-
-    """
-    Get a single route based on its ID, i.e. value of field `gtfsId` (format is `FeedId:RouteId`)
-    """
-    route(id: String!): Route
-
-    """Get all trips"""
-    trips(
-        """Only return trips with these feedIds"""
-        feeds: [String]
-    ): [Trip]
-
-    """
-    Get a single trip based on its ID, i.e. value of field `gtfsId` (format is `FeedId:TripId`)
-    """
-    trip(id: String!): Trip
-
-    """
-    Finds a trip matching the given parameters. This query type is useful if the
-    id of a trip is not known, but other details uniquely identifying the trip are
-    available from some source (e.g. MQTT vehicle positions).
-    """
-    fuzzyTrip(
-        """id of the route"""
-        route: String!
-
-        """
-        Direction of the trip, possible values: 0, 1 or -1.
-        -1 indicates that the direction is irrelevant, i.e. in case the route has
-        trips only in one direction. See field `directionId` of Pattern.
-        """
-        direction: Int = -1
-
-        """Departure date of the trip, format: YYYY-MM-DD"""
-        date: String!
-
-        """
-        Departure time of the trip, format: seconds since midnight of the departure date
-        """
-        time: Int!
-    ): Trip
-
-    """Get cancelled TripTimes."""
-    cancelledTripTimes(
-        """Feed feedIds (e.g. ["HSL"])."""
-        feeds: [String]
-
-        """Route gtfsIds (e.g. ["HSL:1098"])."""
-        routes: [String]
-
-        """TripPattern codes (e.g. ["HSL:1098:1:01"])."""
-        patterns: [String]
-
-        """Trip gtfsIds (e.g. ["HSL:1098_20190405_Ma_2_1455"])."""
-        trips: [String]
-
-        """
-        Only cancelled trip times scheduled to run on minDate or after are returned. Format: "2019-12-23" or "20191223".
-        """
-        minDate: String
-
-        """
-        Only cancelled trip times scheduled to run on maxDate or before are returned. Format: "2019-12-23" or "20191223".
-        """
-        maxDate: String
-
-        """
-        Only cancelled trip times that have first stop departure time at
-        minDepartureTime or after are returned. Format: seconds since midnight of minDate.
-        """
-        minDepartureTime: Int
-
-        """
-        Only cancelled trip times that have first stop departure time at
-        maxDepartureTime or before are returned. Format: seconds since midnight of maxDate.
-        """
-        maxDepartureTime: Int
-
-        """
-        Only cancelled trip times that have last stop arrival time at minArrivalTime
-        or after are returned. Format: seconds since midnight of minDate.
-        """
-        minArrivalTime: Int
-
-        """
-        Only cancelled trip times that have last stop arrival time at maxArrivalTime
-        or before are returned. Format: seconds since midnight of maxDate.
-        """
-        maxArrivalTime: Int
-    ): [Stoptime]
-
-    """Get cancelled Trips"""
-    cancelledTrips(
-        """Feed feedIds (e.g. ["HSL"])."""
-        feeds: [String]
-        before: String
-        after: String
-        first: Int
-        last: Int
-    ): DatedTripConnection
-
-    """Get all patterns"""
-    patterns: [Pattern]
-
-    """
-    Get a single pattern based on its ID, i.e. value of field `code` (format is
-    `FeedId:RouteId:DirectionId:PatternVariantNumber`)
-    """
-    pattern(id: String!): Pattern
-
-    """Get all clusters"""
-    clusters: [Cluster]
-
-    """Get a single cluster based on its ID, i.e. value of field `gtfsId`"""
-    cluster(id: String!): Cluster
-
-    """Get all active alerts"""
-    alerts(
-        """Only return alerts in these feeds"""
-        feeds: [String!]
-
-        """Only return alerts with these severity levels"""
-        severityLevel: [AlertSeverityLevelType!]
-
-        """Only return alerts with these effects"""
-        effect: [AlertEffectType!]
-
-        """Only return alerts with these causes"""
-        cause: [AlertCauseType!]
-
-        """Only return alerts affecting these routes"""
-        route: [String!]
-
-        """Only return alerts affecting these stops"""
-        stop: [String!]
-    ): [Alert]
-
-    """Get the time range for which the API has data available"""
-    serviceTimeRange: serviceTimeRange
-
-    """Get all bike rental stations"""
-    bikeRentalStations(
-        """
-        Return bike rental stations with these ids.
-        **Note:** if an id is invalid (or the bike rental station service is unavailable)
-        the returned list will contain `null` values.
-        """
-        ids: [String]
-    ): [BikeRentalStation] @deprecated(reason: "Use rentalVehicles or vehicleRentalStations instead")
-
-    """
-    Get a single bike rental station based on its ID, i.e. value of field `stationId`
-    """
-    bikeRentalStation(id: String!): BikeRentalStation @deprecated(reason: "Use rentalVehicle or vehicleRentalStation instead")
-
-    """Get all rental vehicles"""
-    rentalVehicles(
-        """
-        Return rental vehicles with these ids, i.e. value of field `vehicleId`.
-        **Note:** if an id is invalid (or the rental service is unavailable)
-        the returned list will contain `null` values.
-
-        If this is provided all other filters are ignored.
-        """
-        ids: [String],
-
-        """
-        Return only rental vehicles that have this form factor.
-        """
-        formFactors: [FormFactor]
-    ): [RentalVehicle]
-
-    """
-    Get a single rental vehicle based on its ID, i.e. value of field `vehicleId`
-    """
-    rentalVehicle(id: String!): RentalVehicle
-
-    """Get all vehicle rental stations"""
-    vehicleRentalStations(
-        """
-        Return vehicle rental stations with these ids, i.e. value of field `stationId`.
-        **Note:** if an id is invalid (or the rental service is unavailable)
-        the returned list will contain `null` values.
-        """
-        ids: [String]
-    ): [VehicleRentalStation]
-
-    """
-    Get a single vehicle rental station based on its ID, i.e. value of field `stationId`
-    """
-    vehicleRentalStation(id: String!): VehicleRentalStation
-
-    ## Deprecated fields
-
-    """Get all bike parks"""
-    bikeParks: [BikePark] @deprecated(reason: "bikeParks is deprecated. Use vehicleParkings instead.")
-
-    """
-    Get a single bike park based on its ID, i.e. value of field `bikeParkId`
-    """
-    bikePark(id: String!): BikePark @deprecated(reason: "bikePark is deprecated. Use vehicleParking instead.")
-
-    """Get all car parks"""
-    carParks(
-        """
-        Return car parks with these ids.
-        **Note:** if an id is invalid (or the car park service is unavailable) the returned list will contain `null` values.
-        """
-        ids: [String]
-    ): [CarPark] @deprecated(reason: "carParks is deprecated. Use vehicleParkings instead.")
-
-    """Get a single car park based on its ID, i.e. value of field `carParkId`"""
-    carPark(id: String!): CarPark @deprecated(reason: "carPark is deprecated. Use vehicleParking instead.")
-
-    """Get all vehicle parkings"""
-    vehicleParkings(
-        """
-        Return vehicle parkings with these ids.
-        **Note:** if an id is invalid (or the vehicle parking service is unavailable)
-        the returned list will contain `null` values.
-        """
-        ids: [String]
-    ): [VehicleParking]
-
-    """
-    Get a single vehicle parking based on its ID
-    """
-    vehicleParking(id: String!): VehicleParking
-
-    """Needed until https://github.com/facebook/relay/issues/112 is resolved"""
-    viewer: QueryType
-
-    """
-    Plans an itinerary from point A to point B based on the given arguments
-    """
-    plan(
-        """
-        Date of departure or arrival in format YYYY-MM-DD. Default value: current date
-        """
-        date: String
-
-        """
-        Time of departure or arrival in format hh:mm:ss. Default value: current time
-        """
-        time: String
-
-        """
-        The geographical location where the itinerary begins.
-        Use either this argument or `fromPlace`, but not both.
-        """
-        from: InputCoordinates
-
-        """
-        The geographical location where the itinerary ends.
-        Use either this argument or `toPlace`, but not both.
-        """
-        to: InputCoordinates
-
-        """
-        The place where the itinerary begins in format `name::place`, where `place`
-        is either a lat,lng pair (e.g. `Pasila::60.199041,24.932928`) or a stop id
-        (e.g. `Pasila::HSL:1000202`).
-        Use either this argument or `from`, but not both.
-        """
-        fromPlace: String
-
-        """
-        The place where the itinerary ends in format `name::place`, where `place` is
-        either a lat,lng pair (e.g. `Pasila::60.199041,24.932928`) or a stop id
-        (e.g. `Pasila::HSL:1000202`).
-        Use either this argument or `to`, but not both.
-        """
-        toPlace: String
-
-        """
-        Whether the itinerary must be wheelchair accessible. Default value: false
-        """
-        wheelchair: Boolean
-
-        """The maximum number of itineraries to return. Default value: 3."""
-        numItineraries: Int = 3
-
-        """
-        The length of the search-window in seconds. This parameter is optional.
-
-        The search-window is defined as the duration between the earliest-departure-time(EDT) and
-        the latest-departure-time(LDT). OTP will search for all itineraries in this departure
-        window. If `arriveBy=true` the `dateTime` parameter is the latest-arrival-time, so OTP
-        will dynamically calculate the EDT. Using a short search-window is faster than using a
-        longer one, but the search duration is not linear. Using a \"too\" short search-window will
-        waste resources server side, while using a search-window that is too long will be slow.
-
-        OTP will dynamically calculate a reasonable value for the search-window, if not provided.
-        The calculation comes with a significant overhead (10-20% extra). Whether you should use the
-        dynamic calculated value or pass in a value depends on your use-case. For a travel planner
-        in a small geographical area, with a dense network of public transportation, a fixed value
-        between 40 minutes and 2 hours makes sense. To find the appropriate search-window, adjust
-        it so that the number of itineraries on average is around the wanted `numItineraries`. Make
-        sure you set the `numItineraries` to a high number while testing. For a country wide area
-        like Norway, using the dynamic search-window is the best.
-
-        When paginating, the search-window is calculated using the `numItineraries` in the original
-        search together with statistics from the search for the last page. This behaviour is
-        configured server side, and can not be overridden from the client.
-
-        The search-window used is returned to the response metadata as `searchWindowUsed` for
-        debugging purposes.
-        """
-        searchWindow: Long,
-
-        """
-        Use the cursor to get the next or previous page of results.
-        The next page is a set of itineraries departing after the last itinerary in this result and
-        the previous page is a set of itineraries departing before the first itinerary.
-        This is only usable when public transportation mode(s) are included in the query.
-        """
-        pageCursor: String
-
-        """
-        A multiplier for how bad biking is, compared to being in transit for equal
-        lengths of time. Default value: 2.0
-        """
-        bikeReluctance: Float
-
-        """
-        A multiplier for how bad walking with a bike is, compared to being in transit for equal
-        lengths of time. Default value: 5.0
-        """
-        bikeWalkingReluctance: Float
-
-        """
-        A multiplier for how bad driving is, compared to being in transit for equal
-        lengths of time. Default value: 3.0
-        """
-        carReluctance: Float
-
-        """
-        A multiplier for how bad walking is, compared to being in transit for equal
-        lengths of time. Empirically, values between 2 and 4 seem to correspond
-        well to the concept of not wanting to walk too much without asking for
-        totally ridiculous itineraries, but this observation should in no way be
-        taken as scientific or definitive. Your mileage may vary. See
-        https://github.com/opentripplanner/OpenTripPlanner/issues/4090 for impact on
-        performance with high values. Default value: 2.0
-        """
-        walkReluctance: Float
-
-        """
-        How much worse is waiting for a transit vehicle than being on a transit
-        vehicle, as a multiplier. The default value treats wait and on-vehicle time
-        as the same. It may be tempting to set this higher than walkReluctance (as
-        studies often find this kind of preferences among riders) but the planner
-        will take this literally and walk down a transit line to avoid waiting at a
-        stop. This used to be set less than 1 (0.95) which would make waiting
-        offboard preferable to waiting onboard in an interlined trip. That is also
-        undesirable. If we only tried the shortest possible transfer at each stop to
-        neighboring stop patterns, this problem could disappear. Default value: 1.0.
-        """
-        waitReluctance: Float
-
-        """
-        Max walk speed along streets, in meters per second. Default value: 1.33
-        """
-        walkSpeed: Float
-
-        """Max bike speed along streets, in meters per second. Default value: 5.0"""
-        bikeSpeed: Float
-
-        """Time to get on and off your own bike, in seconds. Default value: 0"""
-        bikeSwitchTime: Int
-
-        """
-        Cost of getting on and off your own bike. Unit: seconds. Default value: 0
-        """
-        bikeSwitchCost: Int
-
-        """
-        Optimization type for bicycling legs, e.g. prefer flat terrain. Default value: `QUICK`
-        """
-        optimize: OptimizeType
-
-        """
-        Triangle optimization parameters for bicycling legs. Only effective when `optimize` is set to **TRIANGLE**.
-        """
-        triangle: InputTriangle
-
-        """
-        Whether the itinerary should depart at the specified time (false), or arrive
-        to the destination at the specified time (true). Default value: false.
-        """
-        arriveBy: Boolean
-
-        """
-        List of routes and agencies which are given higher preference when planning the itinerary
-        """
-        preferred: InputPreferred
-
-        """
-        List of routes and agencies which are given lower preference when planning the itinerary
-        """
-        unpreferred: InputUnpreferred
-
-        """
-        This prevents unnecessary transfers by adding a cost for boarding a vehicle. Unit: seconds. Default value: 600
-        """
-        walkBoardCost: Int
-
-        """
-        Separate cost for boarding a vehicle with a bicycle, which is more difficult
-        than on foot. Unit: seconds. Default value: 600
-        """
-        bikeBoardCost: Int
-
-        """
-        List of routes, trips, agencies and stops which are not used in the itinerary
-        """
-        banned: InputBanned
-
-        """
-        An extra penalty added on transfers (i.e. all boardings except the first
-        one). Not to be confused with bikeBoardCost and walkBoardCost, which are the
-        cost of boarding a vehicle with and without a bicycle. The boardCosts are
-        used to model the 'usual' perceived cost of using a transit vehicle, and the
-        transferPenalty is used when a user requests even less transfers. In the
-        latter case, we don't actually optimize for fewest transfers, as this can
-        lead to absurd results. Consider a trip in New York from Grand Army Plaza
-        (the one in Brooklyn) to Kalustyan's at noon. The true lowest transfers
-        route is to wait until midnight, when the 4 train runs local the whole way.
-        The actual fastest route is the 2/3 to the 4/5 at Nevins to the 6 at Union
-        Square, which takes half an hour. Even someone optimizing for fewest
-        transfers doesn't want to wait until midnight. Maybe they would be willing
-        to walk to 7th Ave and take the Q to Union Square, then transfer to the 6.
-        If this takes less than optimize_transfer_penalty seconds, then that's what
-        we'll return. Default value: 0.
-        """
-        transferPenalty: Int
-
-        """
-        List of transportation modes that the user is willing to use. Default: `["WALK","TRANSIT"]`
-        """
-        transportModes: [TransportMode]
-
-        """
-        The weight multipliers for transit modes. WALK, BICYCLE, CAR, TRANSIT and LEG_SWITCH are not included.
-        """
-        modeWeight: InputModeWeight
-
-        """
-        Debug the itinerary-filter-chain. The filters will mark itineraries as deleted, but does NOT delete them when this is enabled.
-        """
-        debugItineraryFilter: Boolean
-
-        """
-        Whether arriving at the destination with a rented (station) bicycle is allowed without
-        dropping it off. Default: false.
-        """
-        allowKeepingRentedBicycleAtDestination: Boolean
-
-        """
-        The cost of arriving at the destination with the rented vehicle, to discourage doing so.
-        Default value: 0.
-        """
-        keepingRentedBicycleAtDestinationCost: Int
-
-        """
-        Invariant: `boardSlack + alightSlack <= transferSlack`. Default value: 0
-        """
-        boardSlack: Int
-
-        """
-        Invariant: `boardSlack + alightSlack <= transferSlack`. Default value: 0
-        """
-        alightSlack: Int
-
-        """
-        A global minimum transfer time (in seconds) that specifies the minimum
-        amount of time that must pass between exiting one transit vehicle and
-        boarding another. This time is in addition to time it might take to walk
-        between transit stops. Default value: 0
-        """
-        minTransferTime: Int
-
-        """
-        Penalty (in seconds) for using a non-preferred transfer. Default value: 180
-        """
-        nonpreferredTransferPenalty: Int
-
-        """Maximum number of transfers. Default value: 2"""
-        maxTransfers: Int
-
-        """
-        This argument has currently no effect on which itineraries are returned. Use
-        argument `fromPlace` to start the itinerary from a specific stop.
-        ~~A transit stop that this trip must start from~~
-        """
-        startTransitStopId: String
-
-        """
-        When false, return itineraries using canceled trips. Default value: true.
-        """
-        omitCanceled: Boolean = true
-
-        """
-        When true, real-time updates are ignored during this search. Default value: false
-        """
-        ignoreRealtimeUpdates: Boolean
-
-        """
-        Two-letter language code (ISO 639-1) used for returned text.
-        **Note:** only part of the data has translations available and names of
-        stops and POIs are returned in their default language. Due to missing
-        translations, it is sometimes possible that returned text uses a mixture of two languages.
-        """
-        locale: String
-
-        """
-        List of ticket types that are allowed to be used in itineraries.
-        See `ticketTypes` query for list of possible ticket types.
-        """
-        allowedTicketTypes: [String]
-
-        """
-        Which vehicle rental networks can be used. By default, all networks are allowed.
-        """
-        allowedVehicleRentalNetworks: [String]
-
-        """
-        Which vehicle rental networks cannot be used. By default, all networks are allowed.
-        """
-        bannedVehicleRentalNetworks: [String]
-
-        """
-        Factor for how much the walk safety is considered in routing. Value should be between 0 and 1.
-        If the value is set to be 0, safety is ignored. Default is 1.0.
-        """
-        walkSafetyFactor: Float
-
-        "Preferences for vehicle parking"
-        parking: VehicleParkingInput
-
-        ## Deprecated fields, none of these have any effect on the routing anymore
-
-        """
-        The maximum distance (in meters) the user is willing to walk per walking
-        section. If the only transport mode allowed is `WALK`, then the value of
-        this argument is ignored.
-        Default: 2000m
-        Maximum value: 15000m
-        **Note:** If this argument has a relatively small value and only some
-        transport modes are allowed (e.g. `WALK` and `RAIL`), it is possible to get
-        an itinerary which has (useless) back and forth public transport legs to
-        avoid walking too long distances.
-        """
-        maxWalkDistance: Float @deprecated(reason: "Does nothing. Use walkReluctance instead.")
-
-        """
-        How much more reluctant is the user to walk on streets with car traffic allowed. Default value: 1.0
-        """
-        walkOnStreetReluctance: Float @deprecated(reason: "Use `walkSafetyFactor` instead")
-
-        """
-        How much less bad is waiting at the beginning of the trip (replaces
-        `waitReluctance` on the first boarding). Default value: 0.4
-        """
-        waitAtBeginningFactor: Float @deprecated(reason: "Removed in OTP 2, the timetable-view replaces this functionality.")
-
-        """
-        This argument has no use for itinerary planning and will be removed later.
-        When true, do not use goal direction or stop at the target, build a full SPT. Default value: false.
-        """
-        batch: Boolean @deprecated(reason: "Removed in OTP 2")
-
-        """Is bike rental allowed? Default value: false"""
-        allowBikeRental: Boolean @deprecated(reason: "Rental is specified by modes")
-
-        """
-        No effect on itinerary planning, adjust argument `time` instead to get later departures.
-        ~~The maximum wait time in seconds the user is willing to delay trip start. Only effective in Analyst.~~
-        """
-        claimInitialWait: Long @deprecated(reason: "Removed in OTP 2")
-
-        """
-        **Consider this argument experimental** – setting this argument to true
-        causes timeouts and unoptimal routes in many cases.
-        When true, reverse optimize (find alternative transportation mode, which
-        still arrives to the destination in time) this search on the fly after
-        processing each transit leg, rather than reverse-optimizing the entire path
-        when it's done. Default value: false.
-        """
-        reverseOptimizeOnTheFly: Boolean @deprecated(reason: "Removed in OTP 2")
-
-        """
-        If true, the remaining weight heuristic is disabled. Currently only
-        implemented for the long distance path service.
-        """
-        disableRemainingWeightHeuristic: Boolean @deprecated(reason: "Removed in OTP 2.2")
-
-        """
-        Whether legs should be compacted by performing a reversed search.
-        """
-        compactLegsByReversedSearch: Boolean @deprecated(reason: "Removed in OTP 2")
-
-        """
-        Which vehicle rental networks can be used. By default, all networks are allowed.
-        """
-        allowedBikeRentalNetworks: [String] @deprecated(reason: "Use allowedVehicleRentalNetworks instead")
-
-        """
-        The maximum time (in seconds) of pre-transit travel when using
-        drive-to-transit (park and ride or kiss and ride). Default value: 1800.
-        """
-        maxPreTransitTime: Int @deprecated(reason: "Use walkReluctance or future reluctance parameters for other modes")
-
-        """
-        How expensive it is to drive a car when car&parking, increase this value to
-        make car driving legs shorter. Default value: 1.
-        """
-        carParkCarLegWeight: Float @deprecated(reason: "Use `carReluctance` instead.")
-
-        """Tuning parameter for the search algorithm, mainly useful for testing."""
-        heuristicStepsPerMainStep: Int @deprecated(reason: "Removed. Doesn't do anything.")
-
-        """
-        How easily bad itineraries are filtered from results. Value 0 (default)
-        disables filtering. Itineraries are filtered if they are worse than another
-        one in some respect (e.g. more walking) by more than the percentage of
-        filtering level, which is calculated by dividing 100% by the value of this
-        argument (e.g. `itineraryFiltering = 0.5` → 200% worse itineraries are filtered).
-        """
-        itineraryFiltering: Float @deprecated(reason: "Removed. Doesn't do anything.")
-
-        """An ordered list of intermediate locations to be visited."""
-        intermediatePlaces: [InputCoordinates] @deprecated(reason: "Not implemented in OTP2.")
-
-        """
-        ID of the trip on which the itinerary starts. This argument can be used to
-        plan itineraries when the user is already onboard a vehicle. When using this
-        argument, arguments `time` and `from` should be set based on a vehicle
-        position message received from the vehicle running the specified trip.
-        **Note:** this argument only takes into account the route and estimated
-        travel time of the trip (and therefore arguments `time` and `from` must be
-        used correctly to get meaningful itineraries).
-        """
-        startTransitTripId: String @deprecated(reason: "Not implemented in OTP2")
-    ): Plan @async
-}
-
-enum RealtimeState {
-    """
-    The trip information comes from the GTFS feed, i.e. no real-time update has been applied.
-    """
-    SCHEDULED
-
-    """
-    The trip information has been updated, but the trip pattern stayed the same as the trip pattern of the scheduled trip.
-    """
-    UPDATED
-
-    """The trip has been canceled by a real-time update."""
-    CANCELED
-
-    """
-    The trip has been added using a real-time update, i.e. the trip was not present in the GTFS feed.
-    """
-    ADDED
-
-    """
-    The trip information has been updated and resulted in a different trip pattern
-    compared to the trip pattern of the scheduled trip.
-    """
-    MODIFIED
-}
-
-"""
-Route represents a public transportation service, usually from point A to point
-B and *back*, shown to customers under a single name, e.g. bus 550. Routes
-contain patterns (see field `patterns`), which describe different variants of
-the route, e.g. outbound pattern from point A to point B and inbound pattern
-from point B to point A.
-"""
-type Route implements Node {
-    """
-    Global object ID provided by Relay. This value can be used to refetch this object using **node** query.
-    """
-    id: ID!
-
-    """ID of the route in format `FeedId:RouteId`"""
-    gtfsId: String!
-
-    """Agency operating the route"""
-    agency: Agency
-
-    """Short name of the route, usually a line number, e.g. 550"""
-    shortName: String
-
-    """Long name of the route, e.g. Helsinki-Leppävaara"""
-    longName(
-        """If translated longName is found from gtfs translation.txt and wanted language is not same as
-        feed's language then returns wanted translation. Otherwise uses name from routes.txt.
-        """
-        language: String): String
-
-    """Transport mode of this route, e.g. `BUS`"""
-    mode: TransitMode
-
-    """
-    The raw GTFS route type as a integer. For the list of possible values, see:
-    https://developers.google.com/transit/gtfs/reference/#routestxt and
-    https://developers.google.com/transit/gtfs/reference/extended-route-types
-    """
-    type: Int
-    desc: String
-    url: String
-
-    """
-    The color (in hexadecimal format) the agency operating this route would prefer
-    to use on UI elements (e.g. polylines on a map) related to this route. This
-    value is not available for most routes.
-    """
-    color: String
-
-    """
-    The color (in hexadecimal format) the agency operating this route would prefer
-    to use when displaying text related to this route. This value is not available
-    for most routes.
-    """
-    textColor: String
-    bikesAllowed: BikesAllowed
-
-    """List of patterns which operate on this route"""
-    patterns: [Pattern]
-
-    """List of stops on this route"""
-    stops: [Stop]
-
-    """List of trips which operate on this route"""
-    trips: [Trip]
-
-    """
-    List of alerts which have an effect on the route directly or indirectly.
-    By default only alerts directly affecting this route are returned. It's also possible
-    to return other relevant alerts through defining types.
-    """
-    alerts(
-        """
-        Returns alerts for these types that are relevant for the route.
-        By default only returns alerts that directly affect this route.
-        """
-        types: [RouteAlertType]
-    ): [Alert]
-}
-
-"""Entities that are relevant for routes that can contain alerts"""
-enum RouteAlertType {
-    """Alerts affecting the route's agency."""
-    AGENCY
-
-    """Alerts directly affecting the route."""
-    ROUTE
-
-    """Alerts affecting the route type of the route."""
-    ROUTE_TYPE
-
-    """Alerts affecting the stops that are on the route."""
-    STOPS_ON_ROUTE
-
-    """Alerts affecting the route's trips."""
-    TRIPS
-
-    """Alerts affecting the stops on some trips of the route."""
-    STOPS_ON_TRIPS
-
-    """
-    Alerts affecting route's patterns.
-    """
-    PATTERNS
-}
-
-"""
-Route type entity which covers all agencies if agency is null,
-otherwise only relevant for one agency.
-"""
-type RouteType {
-    """
-    GTFS Route type.
-    For the list of possible values, see:
-        https://developers.google.com/transit/gtfs/reference/#routestxt and
-        https://developers.google.com/transit/gtfs/reference/extended-route-types
-    """
-    routeType: Int!
-
-    """A public transport agency"""
-    agency: Agency
-
-    """
-    The routes which have the defined routeType and belong to the agency, if defined.
-    Otherwise all routes of the feed that have the defined routeType.
-    """
-    routes: [Route]
-=======
   "The mode is used for the access part of the search."
   ACCESS
   "The mode is used for the direct street search."
@@ -4271,7 +3296,6 @@
   PICKUP
   "The vehicle used for transport can be rented"
   RENT
->>>>>>> db62d62d
 }
 
 enum RealtimeState {
@@ -5149,33 +4173,6 @@
   type: ScooterOptimizationType
 }
 
-<<<<<<< HEAD
-"""
-Trip on a specific date
-"""
-type DatedTrip implements Node {
-    id: ID!
-    trip: Trip!
-    date: String!
-}
-
-"""An edge for DatedTrip connection"""
-type DatedTripEdge {
-    node: DatedTrip
-    cursor: String!
-}
-
-"""A connection to a list of dated trips"""
-type DatedTripConnection {
-    edges: [DatedTripEdge]
-    pageInfo: PageInfo!
-}
-
-"""Entities, which are relevant for a trip and can contain alerts"""
-enum TripAlertType {
-    """Alerts affecting the trip"""
-    TRIP
-=======
 "Preferences related to travel with a scooter (kick or e-scooter)."
 input ScooterPreferencesInput {
   "What criteria should be used when optimizing a scooter route."
@@ -5194,7 +4191,6 @@
   """
   speed: Speed
 }
->>>>>>> db62d62d
 
 "Preferences related to scooter rental (station based or floating scooter rental)."
 input ScooterRentalPreferencesInput {
