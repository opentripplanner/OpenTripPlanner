--- conflicted
+++ resolved
@@ -904,11 +904,7 @@
     The list of via locations the journey is required to visit. All locations are
     visited in the order they are listed.
     """
-<<<<<<< HEAD
-    via: [PlanViaLocationInput!],
-=======
     via: [TripViaLocationInput!],
->>>>>>> b801b659
     "Wait cost is multiplied by this value. Setting this to a value lower than 1 indicates that waiting is better than staying on a vehicle. This should never be set higher than walkReluctance, since that would lead to walking down a line to avoid waiting."
     waitReluctance: Float = 1.0,
     "Walk cost is multiplied by this value. This is the main parameter to use for limiting walking."
@@ -952,11 +948,7 @@
     via: [ViaLocationInput!]!,
     "Whether the trip must be wheelchair accessible. Supported for the street part to the search, not implemented for the transit yet."
     wheelchairAccessible: Boolean = false
-<<<<<<< HEAD
-  ): ViaTrip! @deprecated(reason : "The the regular plan query with via stop instead.") @timingData
-=======
   ): ViaTrip! @deprecated(reason : "Use the regular trip query with via stop instead.") @timingData
->>>>>>> b801b659
 }
 
 type RentalVehicle implements PlaceInterface {
@@ -2117,58 +2109,6 @@
 }
 
 """
-One of the listed stop locations must be visited on-board a transit vehicle or the journey must
-alight or board at the location.
-"""
-input PlanPassThroughViaLocationInput {
-  "The label/name of the location. This is pass-through information and is not used in routing."
-  label: String
-  """
-  A list of stop locations. A stop location can be a quay, a stop place, a multimodal
-  stop place or a group of stop places. It is enough to visit ONE of the locations
-  listed.
-  """
-  stopLocationIds: [String]
-}
-
-"""
-A via-location is used to specifying a location as an intermediate place the router must
-route through. The via-location must be either a pass-through-location or a
-visit-via-location. An on-board "visit" is only allowed for pass-through-via-locations, while
-the visit-via-location can visit a stop-location or a coordinate and specify a
-minimum-wait-time.
-"""
-input PlanViaLocationInput @oneOf {
-  passThrough: PlanPassThroughViaLocationInput
-  visit: PlanVisitViaLocationInput
-}
-
-"""
-A visit-via-location is a physical visit to one of the stops or coordinates listed. An
-on-board visit does not count, the traveler must alight or board at the given stop for
-it to to be accepted. To visit a coordinate, the traveler must walk(bike or drive) to
-the closest point in the street network from a stop and back to another stop to join
-the transit network.
-
-NOTE! Coordinates are NOT supported jet.
-"""
-input PlanVisitViaLocationInput {
-  "The label/name of the location. This is pass-through information and is not used in routing."
-  label: String
-  """
-  The minimum wait time is used to force the trip to stay the given duration at the
-  via-location before the trip is continued.
-  """
-  minimumWaitTime: Duration = "PT0S"
-  """
-  A list of stop locations. A stop location can be a quay, a stop place, a multimodal
-  stop place or a group of stop places. It is enough to visit ONE of the locations
-  listed.
-  """
-  stopLocationIds: [String]
-}
-
-"""
 A relax-cost is used to increase the limit when comparing one cost to another cost.
 This is used to include more results into the result. A `ratio=2.0` means a path(itinerary)
 with twice as high cost as another one, is accepted. A `constant=$300` means a "fixed"
