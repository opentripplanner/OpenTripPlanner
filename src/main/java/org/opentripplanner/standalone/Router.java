--- conflicted
+++ resolved
@@ -165,7 +165,6 @@
             }
         }
 
-<<<<<<< HEAD
         JsonNode routePreferenceSettingsNode = config.get("routePreferenceSettings");
         if (routePreferenceSettingsNode != null) {
             String routePreferenceSettingsName = routePreferenceSettingsNode.textValue();
@@ -173,12 +172,11 @@
                 RoutePreferencesSource.fromConfig(routePreferenceSettingsName).setRoutePreferences(
                         this.defaultRoutingRequest, this.graph);
             }
-=======
+        }
         /* Set whether to use flex service */
         JsonNode useFlexService = config.get("useFlexService");
         if (useFlexService != null) {
             graph.setUseFlexService(useFlexService.asBoolean(false));
->>>>>>> 494d292d
         }
 
         /* Create Graph updater modules from JSON config. */
