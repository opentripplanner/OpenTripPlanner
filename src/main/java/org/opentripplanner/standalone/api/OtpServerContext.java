--- conflicted
+++ resolved
@@ -15,13 +15,8 @@
 
 /**
  * The purpose of this class is to allow APIs (HTTP Resources) to access the OTP Server Context.
-<<<<<<< HEAD
- * By using an interface, and not inject each service class we avoid giving the resources assess
- * to the server implementation. The context is injected by Jersey. An alternative to inject this
-=======
  * By using an interface, and not injecting each service class we avoid giving the resources access
  * to the server implementation. The context is injected by Jersey. An alternative to injecting this
->>>>>>> d90ea9ad
  * interface is to inject each individual component in the context - hence reducing the dependencies
  * further. But there is not a "real" need for this. For example, we do not have unit tests on the
  * Resources. If we in the future would decide to write unit tests for the APIs, then we could
@@ -37,11 +32,7 @@
  * </ol>
  * <p>
  * This class is not THREAD-SAFE, each HTTP request gets its own copy, but if there are multiple
-<<<<<<< HEAD
- * threads witch access this context within the HTTP Request, then the caller is responsible
-=======
  * threads witch accesses this context within the HTTP Request, then the caller is responsible
->>>>>>> d90ea9ad
  * for the synchronization. Only request scoped components need to be synchronized - they are
  * potentially lazy initialized.
  */
@@ -56,20 +47,13 @@
    * Return the default routing request locale(without cloning the request).
    */
   Locale defaultLocale();
-<<<<<<< HEAD
 
   RouterConfig routerConfig();
 
-=======
-
-  RouterConfig routerConfig();
-
->>>>>>> d90ea9ad
   RaptorConfig<TripSchedule> raptorConfig();
 
   Graph graph();
 
-<<<<<<< HEAD
   @HttpRequestScoped
   TransitService transitService();
 
@@ -81,32 +65,9 @@
    */
   @HttpRequestScoped
   RoutingService routingService();
-=======
-  /**
-   * @deprecated Use {@link #transitService()} instead. The model should not be used in the APIs
-   * - all APIs are read-only; Hence should be able to use the transit service.
-   */
-  @Deprecated
-  TransitModel transitModel();
 
-  @HttpRequestScoped
-  TransitService transitService();
->>>>>>> d90ea9ad
-
-  /**
-   * Get a request-scoped {@link RoutingService} valid for one HTTP request. It guarantees that
-   * the data and services used are consistent and operate on the same transit snapshot. Any
-   * realtime update that happens during the request will not affect the returned service and will
-   * not be visible to the request.
-   */
-  @HttpRequestScoped
-  RoutingService routingService();
-
-<<<<<<< HEAD
-=======
   MeterRegistry meterRegistry();
 
->>>>>>> d90ea9ad
   /**
    * Separate logger for incoming requests. This should be handled with a Logback logger rather than
    * something simple like a PrintStream because requests come in multi-threaded.
@@ -117,14 +78,8 @@
   TileRendererManager tileRendererManager();
 
   /**
-<<<<<<< HEAD
    * Callback witch is injected into the {@code DirectStreetRouter}, used to visualize the
    * search.
    */
   TraverseVisitor traverseVisitor();
-=======
-   * A graphical window that is used for visualizing search progress (debugging).
-   */
-  GraphVisualizer graphVisualizer();
->>>>>>> d90ea9ad
 }