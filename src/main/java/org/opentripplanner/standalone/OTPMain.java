--- conflicted
+++ resolved
@@ -2,7 +2,6 @@
 
 import com.beust.jcommander.JCommander;
 import com.beust.jcommander.ParameterException;
-import org.opentripplanner.annotation.ComponentAnnotationConfigurator;
 import org.opentripplanner.common.MavenVersion;
 import org.opentripplanner.datastore.DataSource;
 import org.opentripplanner.graph_builder.GraphBuilder;
@@ -126,19 +125,9 @@
                     .save(app.graphOutputDataSource());
         }
 
-<<<<<<< HEAD
-        /* Load graph from disk if one is not present from build. */
-        GraphService service = null;
-        if (params.load) {
-            GraphConfig graphConfig = appConstruction.configuration().getGraphConfig(params.getGraphDirectory());
-            ComponentAnnotationConfigurator.getInstance().fromConfig(graphConfig.builderConfig());
-            service= new GraphService(graphConfig,params.autoReload);
-            router = service.load();
-=======
         if(graph == null) {
             LOG.error("Nothing to do, no graph loaded or build. Exiting.");
             System.exit(101);
->>>>>>> 5de2b3e0
         }
 
         if(!params.doServe()) {
@@ -162,14 +151,8 @@
         // We could start the server first so it can report build/load progress to a load balancer.
         // This would also avoid the awkward call to set the router on the appConstruction after it's constructed.
         // However, currently the server runs in a blocking way and waits for shutdown, so has to run last.
-<<<<<<< HEAD
-        if (params.serve) {
-            appConstruction.setGraphService(service);
-            GrizzlyServer grizzlyServer = appConstruction.createGrizzlyServer();
-=======
         if (params.doServe()) {
             GrizzlyServer grizzlyServer = app.createGrizzlyServer(router);
->>>>>>> 5de2b3e0
             // Loop to restart server on uncaught fatal exceptions.
             while (true) {
                 try {
