--- conflicted
+++ resolved
@@ -520,14 +520,9 @@
           );
       })
       .withAccessEgressPenalty(
-<<<<<<< HEAD
         // The default value is NO-PENALTY and is not configurable
         accessEgress
           .of("penalty")
-=======
-        c
-          .of("accessEgressPenalty")
->>>>>>> 503ac5e8
           .since(V2_4)
           .summary("Penalty for access/egress by street mode.")
           .description(
