package org.opentripplanner.standalone.config.updaters;

import static org.opentripplanner.standalone.config.framework.json.OtpVersion.NA;

import org.opentripplanner.standalone.config.framework.json.NodeAdapter;
import org.opentripplanner.updater.DataSourceType;
import org.opentripplanner.updater.stoptime.BackwardsDelayPropagationType;
import org.opentripplanner.updater.stoptime.PollingTripUpdaterParameters;
import org.opentripplanner.util.OtpAppException;

public class PollingStoptimeUpdaterConfig {

  public static PollingTripUpdaterParameters create(String configRef, NodeAdapter c) {
    String file = null;
    String url = null;
    String sourceTypeStr = c
      .of("sourceType")
      .withDoc(NA, /*TODO DOC*/"TODO")
      .withExample(/*TODO DOC*/"TODO")
      .asString();
    DataSourceType sourceType;

    if ("gtfs-file".equals(sourceTypeStr)) {
      file =
        c.of("file").withDoc(NA, /*TODO DOC*/"TODO").withExample(/*TODO DOC*/"TODO").asString();
      sourceType = DataSourceType.GTFS_RT_FILE;
    } else if ("gtfs-http".equals(sourceTypeStr)) {
      url = c.of("url").withDoc(NA, /*TODO DOC*/"TODO").withExample(/*TODO DOC*/"TODO").asString();
      sourceType = DataSourceType.GTFS_RT_HTTP;
    } else {
      throw new OtpAppException(
        "Polling-stoptime-updater sourece-type is not valid: {}",
        sourceTypeStr
      );
    }

    return new PollingTripUpdaterParameters(
      configRef + ":" + sourceTypeStr,
<<<<<<< HEAD
      c.of("frequencySec").withDoc(NA, /*TODO DOC*/"TODO").asInt(60),
      c.of("logFrequency").withDoc(NA, /*TODO DOC*/"TODO").asInt(-1),
      c.of("maxSnapshotFrequencyMs").withDoc(NA, /*TODO DOC*/"TODO").asInt(-1),
      c.of("purgeExpiredData").withDoc(NA, /*TODO DOC*/"TODO").asBoolean(false),
      c.of("fuzzyTripMatching").withDoc(NA, /*TODO DOC*/"TODO").asBoolean(false),
      c
        .of("backwardsDelayPropagationType")
        .withDoc(NA, /*TODO DOC*/"TODO")
        .asEnum(BackwardsDelayPropagationType.REQUIRED_NO_DATA),
=======
      c.asInt("frequencySec", 60),
      c.asInt("maxSnapshotFrequencyMs", -1),
      c.asBoolean("purgeExpiredData", false),
      c.asBoolean("fuzzyTripMatching", false),
      c.asEnum("backwardsDelayPropagationType", BackwardsDelayPropagationType.REQUIRED_NO_DATA),
>>>>>>> 399f4e3c
      sourceType,
      c.of("feedId").withDoc(NA, /*TODO DOC*/"TODO").withExample(/*TODO DOC*/"TODO").asString(null),
      url,
      file
    );
  }
}<|MERGE_RESOLUTION|>--- conflicted
+++ resolved
@@ -34,11 +34,11 @@
       );
     }
 
+    // TODO DOC: Deprecate  c.of("logFrequency").withDoc(NA, /*TODO DOC*/"TODO").asInt(-1)
+
     return new PollingTripUpdaterParameters(
       configRef + ":" + sourceTypeStr,
-<<<<<<< HEAD
       c.of("frequencySec").withDoc(NA, /*TODO DOC*/"TODO").asInt(60),
-      c.of("logFrequency").withDoc(NA, /*TODO DOC*/"TODO").asInt(-1),
       c.of("maxSnapshotFrequencyMs").withDoc(NA, /*TODO DOC*/"TODO").asInt(-1),
       c.of("purgeExpiredData").withDoc(NA, /*TODO DOC*/"TODO").asBoolean(false),
       c.of("fuzzyTripMatching").withDoc(NA, /*TODO DOC*/"TODO").asBoolean(false),
@@ -46,13 +46,6 @@
         .of("backwardsDelayPropagationType")
         .withDoc(NA, /*TODO DOC*/"TODO")
         .asEnum(BackwardsDelayPropagationType.REQUIRED_NO_DATA),
-=======
-      c.asInt("frequencySec", 60),
-      c.asInt("maxSnapshotFrequencyMs", -1),
-      c.asBoolean("purgeExpiredData", false),
-      c.asBoolean("fuzzyTripMatching", false),
-      c.asEnum("backwardsDelayPropagationType", BackwardsDelayPropagationType.REQUIRED_NO_DATA),
->>>>>>> 399f4e3c
       sourceType,
       c.of("feedId").withDoc(NA, /*TODO DOC*/"TODO").withExample(/*TODO DOC*/"TODO").asString(null),
       url,
