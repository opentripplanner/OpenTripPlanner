package org.opentripplanner.common.model;

import com.google.common.base.Joiner;
import com.vividsolutions.jts.geom.Coordinate;

import java.io.Serializable;
import java.util.regex.Matcher;
import java.util.regex.Pattern;

<<<<<<< HEAD
=======
import org.locationtech.jts.geom.Coordinate;

>>>>>>> 494d292d
/**
 * Class describing a location provided by clients of routing. Used to describe end points
 * (origin, destination) of a routing request as well as any intermediate points that should
 * be passed through.
 * <p>
 * Handles parsing of geospatial information from strings so that it need not be littered through
 * the routing code.
 *
 * @author avi
 */
public class GenericLocation implements Cloneable, Serializable {

    /**
     * Pattern for matching decimal numbers like lat,lng strings. It matches an optional
     * '-' character followed by one or more digits, and an optional decimal point followed
     * by one or more digits. Capturing group.
     */
    private final static String DECIMAL_PTN = "(-?\\d+(?:\\.\\d+)?)";

    /**
     * Pattern for matching an optional comma with optional whitespace before and after the
     * comma. Non-capturing group.
     */
    private final static String SEPARATOR_PTN = "(?:\\s+|\\s*,\\s*)";

    /**
     * Pattern for matching coordinates: lat, lon
     * We want to ignore any whitespace and comma at the beginning of the string,
     * because the coordinates may follow a vertexId and we must make sure the coordinates
     * are at the end; hence not matching the last part of a vertexId (it it i a number).
     * Trailing whitespace is ignored.
     */
    private final static Pattern COORDINATES_PATTERN = Pattern
            .compile(SEPARATOR_PTN + "?" + DECIMAL_PTN + SEPARATOR_PTN + DECIMAL_PTN + "\\s*$");

    /**
     * Pattern for matching the optional heading parameter
     */
    private final static Pattern HEADING_PATTERN = Pattern.compile("heading=(" + DECIMAL_PTN + ")");

    /**
     * Pattern for matching the optional edgeId parameter
     */
    private final static Pattern EDGE_ID_PATTERN = Pattern.compile("edgeId=(\\d+)");

    /**
     * Pattern for matching the optional vertexId as part of the 'name' part. The OTP debuger GUI
     * formats request like this: "PLACE_NAME (VERTEX_ID)::LOCATION". So, if we encounter something
     * in parenthesises we treat it as an VertexId.
     */
    private final static Pattern VERTEX_ID_PATTERN = Pattern.compile("\\(([\\w-:]+)\\)$");

    /**
     * The default value setting for the location slack, in seconds.
     */
    private static final int DEFAULT_LOCATION_SLACK = 0;
    
    /**
     * The name of the place, if provided.
     */
    public final String name;

    /**
     * The identifier of the place, if provided. May be vertex ID, a lat,lng string or both.
     * If both vertexId and coordinates is passed in the vertexId is used if it exist, if not
     * the coordinates are used.
     */
    public final String place;

    /**
     * The vertex ID for the place  given.
     */
    public String vertexId;

    /**
     * The ID of the edge this location is on if any.
     */
    public Integer edgeId;

    /**
     * Coordinates of the place, if provided.
     */
    public Double lat;

    public Double lng;

    /**
     * Observed heading if any.
     *
     * Direction of travel in decimal degrees from -180° to +180° relative to
     * true north.
     *
     * 0      = heading true north.
     * +/-180 = heading south.
     */
    public Double heading;

<<<<<<< HEAD
    /**
     * The amount of time, in seconds, to spend at this location before venturing forth.
     */
     public final int locationSlack;
=======
    // Pattern for matching lat,lng strings, i.e. an optional '-' character followed by 
    // one or more digits, and an optional (decimal point followed by one or more digits).
    private static final String _doublePattern = "-{0,1}\\d+(\\.\\d+){0,1}";

    // We want to ignore any number of non-digit characters at the beginning of the string, except
    // that signs are also non-digits. So ignore any number of non-(digit or sign or decimal point).
    // Regex has been rewritten following https://bugs.openjdk.java.net/browse/JDK-8189343
    // from "[^[\\d&&[-|+|.]]]*(" to "[\\D&&[^-+.]]*("
    private static final Pattern _latLonPattern = Pattern.compile("[\\D&&[^-+.]]*(" + _doublePattern
            + ")(\\s*,\\s*|\\s+)(" + _doublePattern + ")\\D*");
    
    private static final Pattern _headingPattern = Pattern.compile("\\D*heading=("
            + _doublePattern + ")\\D*");

    private static final Pattern _edgeIdPattern = Pattern.compile("\\D*edgeId=(\\d+)\\D*");
>>>>>>> 494d292d
    
    /**
     * Constructs an empty GenericLocation.
     */
    public GenericLocation() {
        this.name = "";
        this.place = "";
        this.locationSlack = DEFAULT_LOCATION_SLACK;
    }

    /**
     * Constructs a GenericLocation with coordinates and a time spent at the location.
     */
    public GenericLocation(double lat, double lng, int locationSlack) {
        this.name = "";
        this.place = "";
        this.lat = lat;
        this.lng = lng;
        this.locationSlack = locationSlack;
    }

    /**
     * Constructs a GenericLocation with coordinates only.
     */
    public GenericLocation(double lat, double lng) {
        this(lat, lng, DEFAULT_LOCATION_SLACK);
    }

    /**
     * Constructs a GenericLocation with coordinates only.
     */
    public GenericLocation(Coordinate coord) {
        this(coord.y, coord.x);
    }

    /**
     * Constructs a GenericLocation with coordinates and heading.
     */
    public GenericLocation(double lat, double lng, double heading) {
        this.name = "";
        this.place = "";
        this.lat = lat;
        this.lng = lng;
        this.heading = heading;
        this.locationSlack = DEFAULT_LOCATION_SLACK;
    }

    public GenericLocation(String name, String place, int locationSlack) {
        this.name = name;
        this.place = place;
        this.locationSlack = locationSlack;

        if (place == null) {
            return;
        }

        String text = place;

        Matcher m = HEADING_PATTERN.matcher(text);
        if (m.find()) {
            heading = Double.parseDouble(m.group(1));
            text = removeMatchFromString(m, text);
        }

        m = EDGE_ID_PATTERN.matcher(text);
        if (m.find()) {
            edgeId = Integer.parseInt(m.group(1));
            text = removeMatchFromString(m, text);
        }

        m = COORDINATES_PATTERN.matcher(text);
        if (m.find()) {
            this.lat = Double.parseDouble(m.group(1));
            this.lng = Double.parseDouble(m.group(2));
            text = removeMatchFromString(m, text);
        }

        if(name != null) {
            m = VERTEX_ID_PATTERN.matcher(name);

            if(m.find()) {
                vertexId = m.group(1);
            }
        }
        if(vertexId == null && !text.isEmpty()) {
            vertexId = text;
        }
    }

    /**
     * Construct from a name, place pair.
     * Parses latitude, longitude data, heading and numeric edge ID out of the place string.
     * Note that if the place string does not appear to contain a lat/lon pair, heading, or edge ID
     * the GenericLocation will be missing that information but will still retain the place string,
     * which will be interpreted during routing context construction as a vertex label within the
     * graph for the appropriate routerId (by StreetVertexIndexServiceImpl.getVertexForLocation()).
     * TODO: Perhaps the interpretation as a vertex label should be done here for clarity.
     */
    public GenericLocation(String name, String place) {
        this(name, place, DEFAULT_LOCATION_SLACK);
    }

    public GenericLocation(String name, String vertexId, Double lat, Double lng) {
        this.name = name;
        this.vertexId = vertexId;
        this.lat = lat;
        this.lng = lng;
        this.place = Joiner.on(",").skipNulls().join(vertexId, lat, lng);
        this.locationSlack = DEFAULT_LOCATION_SLACK;
    }

    /**
     * Same as above, but draws name and place string from a NamedPlace object.
     *
     * @param np
     */
    public GenericLocation(NamedPlace np) {
        this(np.name, np.place);
    }

    /**
     * Creates the GenericLocation by parsing a "name::place" string, where "place" is a latitude,longitude string or a vertex ID.
     *
     * @param input
     * @return
     */
    public static GenericLocation fromOldStyleString(String input) {
        String name = "";
        String place = input;
        if (input.contains("::")) {
            String[] parts = input.split("::", 2);
            name = parts[0];
            place = parts[1];
        }
        return new GenericLocation(name, place);
    }

    /**
     * Returns true if this.heading is not null.
     * @return
     */
    public boolean hasHeading() {
        return heading != null;
    }

    /** Returns true if this.name is set. */
    public boolean hasName() {
        return name != null && !name.isEmpty();
    }

    /** Returns true if this.place is set. */
    public boolean hasPlace() {
        return place != null && !place.isEmpty();
    }

    /** Returns true if vertexId is set. */
    public boolean hasVertexId() {
        return vertexId != null;
    }

    /**
     * Returns true if getCoordinate() will not return null.
     * @return
     */
    public boolean hasCoordinate() {
        return this.lat != null && this.lng != null;
    }

    /**
     * Returns true if getEdgeId would not return null.
     * @return
     */
    public boolean hasEdgeId() {
        return this.edgeId != null;
    }

    public NamedPlace getNamedPlace() {
        return new NamedPlace(this.name, this.place);
    }

    /**
     * Returns this as a Coordinate object.
     * @return
     */
    public Coordinate getCoordinate() {
        if (this.lat == null || this.lng == null) {
            return null;
        }
        return new Coordinate(this.lng, this.lat);
    }

    /**
     * Represents the location as an old-style string for clients that relied on that behavior.
     *
     * TODO(flamholz): clients should stop relying on these being strings and then we can return a string here that fully represents the contents of
     * the object.
     */
    @Override
    public String toString() {
        if (this.place != null && !this.place.isEmpty()) {
            if (this.name == null || this.name.isEmpty()) {
                return this.place;
            } else {
                return String.format("%s::%s", this.name, this.place);
            }
        }

        return String.format("%s,%s", this.lat, this.lng);
    }

    /**
     * Returns a descriptive string that has the information that I wish toString() returned.
     */
    public String toDescriptiveString() {
        StringBuilder sb = new StringBuilder();
        sb.append("<GenericLocation lat,lng=").append(this.lat).append(",").append(this.lng);
        if (this.hasHeading()) {
            sb.append(" heading=").append(this.heading);
        }
        if (this.hasEdgeId()) {
            sb.append(" edgeId=").append(this.edgeId);
        }
        sb.append(">");
        return sb.toString();
    }

    @Override
    public GenericLocation clone() {
        try {
            return (GenericLocation) super.clone();
        } catch (CloneNotSupportedException e) {
            /* this will never happen since our super is the cloneable object */
            throw new RuntimeException(e);
        }
    }

    static String removeMatchFromString(Matcher m, String text) {
        int index0  = m.start();
        int index1 = m.end();

        if(index0 == 0) {
            return text.substring(index1).trim();
        }
        else if(index1 == text.length()) {
            return text.substring(0, index0).trim();
        }
        else {
            return (text.substring(0, index0) + text.substring(index1)).trim();
        }
    }
}<|MERGE_RESOLUTION|>--- conflicted
+++ resolved
@@ -1,17 +1,13 @@
 package org.opentripplanner.common.model;
 
 import com.google.common.base.Joiner;
-import com.vividsolutions.jts.geom.Coordinate;
 
 import java.io.Serializable;
 import java.util.regex.Matcher;
 import java.util.regex.Pattern;
 
-<<<<<<< HEAD
-=======
 import org.locationtech.jts.geom.Coordinate;
 
->>>>>>> 494d292d
 /**
  * Class describing a location provided by clients of routing. Used to describe end points
  * (origin, destination) of a routing request as well as any intermediate points that should
@@ -109,28 +105,10 @@
      */
     public Double heading;
 
-<<<<<<< HEAD
     /**
      * The amount of time, in seconds, to spend at this location before venturing forth.
      */
      public final int locationSlack;
-=======
-    // Pattern for matching lat,lng strings, i.e. an optional '-' character followed by 
-    // one or more digits, and an optional (decimal point followed by one or more digits).
-    private static final String _doublePattern = "-{0,1}\\d+(\\.\\d+){0,1}";
-
-    // We want to ignore any number of non-digit characters at the beginning of the string, except
-    // that signs are also non-digits. So ignore any number of non-(digit or sign or decimal point).
-    // Regex has been rewritten following https://bugs.openjdk.java.net/browse/JDK-8189343
-    // from "[^[\\d&&[-|+|.]]]*(" to "[\\D&&[^-+.]]*("
-    private static final Pattern _latLonPattern = Pattern.compile("[\\D&&[^-+.]]*(" + _doublePattern
-            + ")(\\s*,\\s*|\\s+)(" + _doublePattern + ")\\D*");
-    
-    private static final Pattern _headingPattern = Pattern.compile("\\D*heading=("
-            + _doublePattern + ")\\D*");
-
-    private static final Pattern _edgeIdPattern = Pattern.compile("\\D*edgeId=(\\d+)\\D*");
->>>>>>> 494d292d
     
     /**
      * Constructs an empty GenericLocation.
