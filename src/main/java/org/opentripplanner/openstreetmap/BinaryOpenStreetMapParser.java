package org.opentripplanner.openstreetmap;

<<<<<<< HEAD
import de.topobyte.osm4j.core.access.OsmHandler;
import de.topobyte.osm4j.core.access.OsmInputException;
import de.topobyte.osm4j.core.model.iface.EntityType;
import de.topobyte.osm4j.core.model.iface.OsmBounds;
import de.topobyte.osm4j.core.model.iface.OsmNode;
import de.topobyte.osm4j.core.model.iface.OsmRelation;
import de.topobyte.osm4j.core.model.iface.OsmRelationMember;
import de.topobyte.osm4j.core.model.iface.OsmTag;
import de.topobyte.osm4j.core.model.iface.OsmWay;
import de.topobyte.osm4j.pbf.seq.PbfReader;
import java.io.FileInputStream;
import java.io.IOException;
import java.io.InputStream;
import org.apache.commons.io.IOUtils;
=======
import org.openstreetmap.osmosis.osmbinary.BinaryParser;
import org.openstreetmap.osmosis.osmbinary.Osmformat;
>>>>>>> 5de2b3e0
import org.opentripplanner.graph_builder.module.osm.OSMDatabase;
import org.opentripplanner.openstreetmap.model.OSMNode;
import org.opentripplanner.openstreetmap.model.OSMNodeRef;
import org.opentripplanner.openstreetmap.model.OSMRelation;
import org.opentripplanner.openstreetmap.model.OSMRelationMember;
import org.opentripplanner.openstreetmap.model.OSMTag;
import org.opentripplanner.openstreetmap.model.OSMWay;

<<<<<<< HEAD
public class BinaryOpenStreetMapParser implements OsmHandler {

  OSMDatabase osmdb;
  private boolean parseWays = true;
  private boolean parseRelations = true;
  private boolean parseNodes = true;
  private InputStream inputStream;

  public BinaryOpenStreetMapParser(OSMDatabase osmdb) {
    this.osmdb = osmdb;
  }

  public void process(FileInputStream inputStream) throws OsmInputException {
    this.inputStream = inputStream;
    PbfReader reader = new PbfReader(inputStream, true);
    reader.setHandler(this);
    reader.read();
  }

  /**
   * Should relations be parsed
   */
  public void setParseWays(boolean parseWays) {
    this.parseWays = parseWays;
  }

  /**
   * Should relations be parsed
   */
  public void setParseRelations(boolean parseRelations) {
    this.parseRelations = parseRelations;
  }

  /**
   * Should nodes be parsed
   */
  public void setParseNodes(boolean parseNodes) {
    this.parseNodes = parseNodes;
  }

  @Override
  public void handle(OsmBounds osmBounds) throws IOException {

  }

  @Override
  public void handle(OsmNode osmNode) throws IOException {
    if (!parseNodes) {
      return;
=======
import java.util.HashMap;
import java.util.List;
import java.util.Map;

/**
 * Parser for the OpenStreetMap PBF Format.
 *
 * @since 0.4
 */
public class BinaryOpenStreetMapParser extends BinaryParser {

    private OSMDatabase osmdb;
    private OsmParserPhase parsePhase;
    private Map<String, String> stringTable = new HashMap<String, String>();

    public BinaryOpenStreetMapParser(OSMDatabase osmdb) {
        this.osmdb = osmdb;
>>>>>>> 5de2b3e0
    }
    OSMNode tmp = new OSMNode();
    tmp.setId(osmNode.getId());
    tmp.lat = osmNode.getLatitude();
    tmp.lon = osmNode.getLongitude();
    for (int i = 0; i < osmNode.getNumberOfTags(); i++) {
      OSMTag tag = new OSMTag();
      OsmTag osmTag = osmNode.getTag(i);
      tag.setK(osmTag.getKey());
      tag.setV(osmTag.getValue());
      tmp.addTag(tag);
    }

<<<<<<< HEAD
    osmdb.addNode(tmp);
  }

  @Override
  public void handle(OsmWay osmWay) throws IOException {
    if (!parseWays) {
      return;
    }

    OSMWay tmp = new OSMWay();
    tmp.setId(osmWay.getId());

    for (int index = 0; index < osmWay.getNumberOfTags(); index++) {
      OSMTag tag = new OSMTag();
      OsmTag osmTag = osmWay.getTag(index);

      tag.setK(osmTag.getKey());
      tag.setV(osmTag.getValue());
      tmp.addTag(tag);
=======
    @Override
    public void complete() {
        // Jump in circles
    }

    @Override
    protected void parseNodes(List<Osmformat.Node> nodes) {
        if(parsePhase != OsmParserPhase.Nodes) { return; }

        for (Osmformat.Node i : nodes) {
            OSMNode tmp = new OSMNode();
            tmp.setId(i.getId());
            tmp.lat = parseLat(i.getLat());
            tmp.lon = parseLon(i.getLon());

            for (int j = 0; j < i.getKeysCount(); j++) {
                String key = internalize(getStringById(i.getKeys(j)));
                // if handler.retain_tag(key) // TODO: filter tags
                String value = internalize(getStringById(i.getVals(j)));
                OSMTag tag = new OSMTag();
                tag.setK(key);
                tag.setV(value);
                tmp.addTag(tag);
            }

            osmdb.addNode(tmp);
        }
    }

    @Override
    protected void parseDense(Osmformat.DenseNodes nodes) {
        long lastId = 0, lastLat = 0, lastLon = 0;
        int j = 0; // Index into the keysvals array.

        if(parsePhase != OsmParserPhase.Nodes) { return; }

        for (int i = 0; i < nodes.getIdCount(); i++) {
            OSMNode tmp = new OSMNode();

            long lat = nodes.getLat(i) + lastLat;
            lastLat = lat;
            long lon = nodes.getLon(i) + lastLon;
            lastLon = lon;
            long id = nodes.getId(i) + lastId;
            lastId = id;
            double latf = parseLat(lat), lonf = parseLon(lon);

            tmp.setId(id);
            tmp.lat = latf;
            tmp.lon = lonf;

            // If empty, assume that nothing here has keys or vals.
            if (nodes.getKeysValsCount() > 0) {
                while (nodes.getKeysVals(j) != 0) {
                    int keyid = nodes.getKeysVals(j++);
                    int valid = nodes.getKeysVals(j++);

                    OSMTag tag = new OSMTag();
                    String key = internalize(getStringById(keyid));
                    String value = internalize(getStringById(valid));
                    tag.setK(key);
                    tag.setV(value);
                    tmp.addTag(tag);
                }
                j++; // Skip over the '0' delimiter.
            }

            osmdb.addNode(tmp);
        }
    }

    @Override
    protected void parseWays(List<Osmformat.Way> ways) {
        if(parsePhase != OsmParserPhase.Ways) { return; }

        for (Osmformat.Way i : ways) {
            OSMWay tmp = new OSMWay();
            tmp.setId(i.getId());

            for (int j = 0; j < i.getKeysCount(); j++) {
                OSMTag tag = new OSMTag();
                String key = internalize(getStringById(i.getKeys(j)));
                String value = internalize(getStringById(i.getVals(j)));
                tag.setK(key);
                tag.setV(value);
                tmp.addTag(tag);
            }

            long lastId = 0;
            for (long j : i.getRefsList()) {
                OSMNodeRef nodeRef = new OSMNodeRef();
                nodeRef.setRef(j + lastId);
                tmp.addNodeRef(nodeRef);

                lastId = j + lastId;
            }

            osmdb.addWay(tmp);
        }
    }

    @Override
    protected void parseRelations(List<Osmformat.Relation> rels) {
        if(parsePhase != OsmParserPhase.Relations) { return; }

        for (Osmformat.Relation i : rels) {
            OSMRelation tmp = new OSMRelation();
            tmp.setId(i.getId());

            for (int j = 0; j < i.getKeysCount(); j++) {
                OSMTag tag = new OSMTag();
                String key = internalize(getStringById(i.getKeys(j)));
                String value = internalize(getStringById(i.getVals(j)));
                tag.setK(key);
                tag.setV(value);
                tmp.addTag(tag);
            }

            long lastMid = 0;
            for (int j = 0; j < i.getMemidsCount(); j++) {
                OSMRelationMember relMember = new OSMRelationMember();
                long mid = lastMid + i.getMemids(j);

                relMember.setRef(mid);
                lastMid = mid;

                relMember.setRole(internalize(getStringById(i.getRolesSid(j))));

                if (i.getTypes(j) == Osmformat.Relation.MemberType.NODE) {
                    relMember.setType("node");
                } else if (i.getTypes(j) == Osmformat.Relation.MemberType.WAY) {
                    relMember.setType("way");
                } else if (i.getTypes(j) == Osmformat.Relation.MemberType.RELATION) {
                    relMember.setType("relation");
                } else {
                    assert false; // TODO; Illegal file?
                }

                tmp.addMember(relMember);
            }

            osmdb.addRelation(tmp);
        }
>>>>>>> 5de2b3e0
    }

    for (int index = 0; index < osmWay.getNumberOfNodes(); index++) {
      OSMNodeRef nodeRef = new OSMNodeRef();
      nodeRef.setRef(osmWay.getNodeId(index));
      tmp.addNodeRef(nodeRef);
    }
    osmdb.addWay(tmp);
  }

<<<<<<< HEAD
  @Override
  public void handle(OsmRelation osmRelation) throws IOException {
    if (!parseRelations) {
      return;
    }
    OSMRelation tmp = new OSMRelation();
    tmp.setId(osmRelation.getId());

    for (int i = 0; i < osmRelation.getNumberOfTags(); i++) {
      OSMTag tag = new OSMTag();
      OsmTag osmTag = osmRelation.getTag(i);
      tag.setK(osmTag.getKey());
      tag.setV(osmTag.getValue());
      tmp.addTag(tag);
    }

    for (int i = 0; i < osmRelation.getNumberOfMembers(); i++) {
      OsmRelationMember m = osmRelation.getMember(i);
      OSMRelationMember member = new OSMRelationMember();
      setRelationMemberTypeString(member, m.getType());
      member.setRole(m.getRole());
      member.setRef(m.getId());
      tmp.addMember(member);
    }
    osmdb.addRelation(tmp);
  }

  public void complete() {
    // Jump in circles
    if (inputStream != null) {
      IOUtils.closeQuietly(inputStream);
    }
  }

  private void setRelationMemberTypeString(OSMRelationMember m, EntityType type) {
    switch (type) {
      case Way:
        m.setType("way");
        break;
      case Relation:
        m.setType("relation");
        break;
      case Node:
        m.setType("node");
        break;
      default:
        assert false;
=======
    /**
     * Set the phase to be parsed
     */
    public void setPhase(OsmParserPhase phase) {
        this.parsePhase = phase;
>>>>>>> 5de2b3e0
    }
  }
}<|MERGE_RESOLUTION|>--- conflicted
+++ resolved
@@ -1,6 +1,5 @@
 package org.opentripplanner.openstreetmap;
 
-<<<<<<< HEAD
 import de.topobyte.osm4j.core.access.OsmHandler;
 import de.topobyte.osm4j.core.access.OsmInputException;
 import de.topobyte.osm4j.core.model.iface.EntityType;
@@ -15,10 +14,7 @@
 import java.io.IOException;
 import java.io.InputStream;
 import org.apache.commons.io.IOUtils;
-=======
-import org.openstreetmap.osmosis.osmbinary.BinaryParser;
-import org.openstreetmap.osmosis.osmbinary.Osmformat;
->>>>>>> 5de2b3e0
+
 import org.opentripplanner.graph_builder.module.osm.OSMDatabase;
 import org.opentripplanner.openstreetmap.model.OSMNode;
 import org.opentripplanner.openstreetmap.model.OSMNodeRef;
@@ -27,7 +23,6 @@
 import org.opentripplanner.openstreetmap.model.OSMTag;
 import org.opentripplanner.openstreetmap.model.OSMWay;
 
-<<<<<<< HEAD
 public class BinaryOpenStreetMapParser implements OsmHandler {
 
   OSMDatabase osmdb;
@@ -40,7 +35,7 @@
     this.osmdb = osmdb;
   }
 
-  public void process(FileInputStream inputStream) throws OsmInputException {
+  public void process(InputStream inputStream) throws OsmInputException {
     this.inputStream = inputStream;
     PbfReader reader = new PbfReader(inputStream, true);
     reader.setHandler(this);
@@ -77,25 +72,6 @@
   public void handle(OsmNode osmNode) throws IOException {
     if (!parseNodes) {
       return;
-=======
-import java.util.HashMap;
-import java.util.List;
-import java.util.Map;
-
-/**
- * Parser for the OpenStreetMap PBF Format.
- *
- * @since 0.4
- */
-public class BinaryOpenStreetMapParser extends BinaryParser {
-
-    private OSMDatabase osmdb;
-    private OsmParserPhase parsePhase;
-    private Map<String, String> stringTable = new HashMap<String, String>();
-
-    public BinaryOpenStreetMapParser(OSMDatabase osmdb) {
-        this.osmdb = osmdb;
->>>>>>> 5de2b3e0
     }
     OSMNode tmp = new OSMNode();
     tmp.setId(osmNode.getId());
@@ -109,7 +85,6 @@
       tmp.addTag(tag);
     }
 
-<<<<<<< HEAD
     osmdb.addNode(tmp);
   }
 
@@ -129,151 +104,6 @@
       tag.setK(osmTag.getKey());
       tag.setV(osmTag.getValue());
       tmp.addTag(tag);
-=======
-    @Override
-    public void complete() {
-        // Jump in circles
-    }
-
-    @Override
-    protected void parseNodes(List<Osmformat.Node> nodes) {
-        if(parsePhase != OsmParserPhase.Nodes) { return; }
-
-        for (Osmformat.Node i : nodes) {
-            OSMNode tmp = new OSMNode();
-            tmp.setId(i.getId());
-            tmp.lat = parseLat(i.getLat());
-            tmp.lon = parseLon(i.getLon());
-
-            for (int j = 0; j < i.getKeysCount(); j++) {
-                String key = internalize(getStringById(i.getKeys(j)));
-                // if handler.retain_tag(key) // TODO: filter tags
-                String value = internalize(getStringById(i.getVals(j)));
-                OSMTag tag = new OSMTag();
-                tag.setK(key);
-                tag.setV(value);
-                tmp.addTag(tag);
-            }
-
-            osmdb.addNode(tmp);
-        }
-    }
-
-    @Override
-    protected void parseDense(Osmformat.DenseNodes nodes) {
-        long lastId = 0, lastLat = 0, lastLon = 0;
-        int j = 0; // Index into the keysvals array.
-
-        if(parsePhase != OsmParserPhase.Nodes) { return; }
-
-        for (int i = 0; i < nodes.getIdCount(); i++) {
-            OSMNode tmp = new OSMNode();
-
-            long lat = nodes.getLat(i) + lastLat;
-            lastLat = lat;
-            long lon = nodes.getLon(i) + lastLon;
-            lastLon = lon;
-            long id = nodes.getId(i) + lastId;
-            lastId = id;
-            double latf = parseLat(lat), lonf = parseLon(lon);
-
-            tmp.setId(id);
-            tmp.lat = latf;
-            tmp.lon = lonf;
-
-            // If empty, assume that nothing here has keys or vals.
-            if (nodes.getKeysValsCount() > 0) {
-                while (nodes.getKeysVals(j) != 0) {
-                    int keyid = nodes.getKeysVals(j++);
-                    int valid = nodes.getKeysVals(j++);
-
-                    OSMTag tag = new OSMTag();
-                    String key = internalize(getStringById(keyid));
-                    String value = internalize(getStringById(valid));
-                    tag.setK(key);
-                    tag.setV(value);
-                    tmp.addTag(tag);
-                }
-                j++; // Skip over the '0' delimiter.
-            }
-
-            osmdb.addNode(tmp);
-        }
-    }
-
-    @Override
-    protected void parseWays(List<Osmformat.Way> ways) {
-        if(parsePhase != OsmParserPhase.Ways) { return; }
-
-        for (Osmformat.Way i : ways) {
-            OSMWay tmp = new OSMWay();
-            tmp.setId(i.getId());
-
-            for (int j = 0; j < i.getKeysCount(); j++) {
-                OSMTag tag = new OSMTag();
-                String key = internalize(getStringById(i.getKeys(j)));
-                String value = internalize(getStringById(i.getVals(j)));
-                tag.setK(key);
-                tag.setV(value);
-                tmp.addTag(tag);
-            }
-
-            long lastId = 0;
-            for (long j : i.getRefsList()) {
-                OSMNodeRef nodeRef = new OSMNodeRef();
-                nodeRef.setRef(j + lastId);
-                tmp.addNodeRef(nodeRef);
-
-                lastId = j + lastId;
-            }
-
-            osmdb.addWay(tmp);
-        }
-    }
-
-    @Override
-    protected void parseRelations(List<Osmformat.Relation> rels) {
-        if(parsePhase != OsmParserPhase.Relations) { return; }
-
-        for (Osmformat.Relation i : rels) {
-            OSMRelation tmp = new OSMRelation();
-            tmp.setId(i.getId());
-
-            for (int j = 0; j < i.getKeysCount(); j++) {
-                OSMTag tag = new OSMTag();
-                String key = internalize(getStringById(i.getKeys(j)));
-                String value = internalize(getStringById(i.getVals(j)));
-                tag.setK(key);
-                tag.setV(value);
-                tmp.addTag(tag);
-            }
-
-            long lastMid = 0;
-            for (int j = 0; j < i.getMemidsCount(); j++) {
-                OSMRelationMember relMember = new OSMRelationMember();
-                long mid = lastMid + i.getMemids(j);
-
-                relMember.setRef(mid);
-                lastMid = mid;
-
-                relMember.setRole(internalize(getStringById(i.getRolesSid(j))));
-
-                if (i.getTypes(j) == Osmformat.Relation.MemberType.NODE) {
-                    relMember.setType("node");
-                } else if (i.getTypes(j) == Osmformat.Relation.MemberType.WAY) {
-                    relMember.setType("way");
-                } else if (i.getTypes(j) == Osmformat.Relation.MemberType.RELATION) {
-                    relMember.setType("relation");
-                } else {
-                    assert false; // TODO; Illegal file?
-                }
-
-                tmp.addMember(relMember);
-            }
-
-            osmdb.addRelation(tmp);
-        }
->>>>>>> 5de2b3e0
     }
 
     for (int index = 0; index < osmWay.getNumberOfNodes(); index++) {
@@ -284,7 +114,6 @@
     osmdb.addWay(tmp);
   }
 
-<<<<<<< HEAD
   @Override
   public void handle(OsmRelation osmRelation) throws IOException {
     if (!parseRelations) {
@@ -332,13 +161,6 @@
         break;
       default:
         assert false;
-=======
-    /**
-     * Set the phase to be parsed
-     */
-    public void setPhase(OsmParserPhase phase) {
-        this.parsePhase = phase;
->>>>>>> 5de2b3e0
     }
   }
 }