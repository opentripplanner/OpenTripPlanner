--- conflicted
+++ resolved
@@ -88,26 +88,13 @@
 
         int i = 1;
         
-<<<<<<< HEAD
-
-=======
-        // + 2 is because we have one additional round because there is one more ride than transfer
-        // (fencepost problem) and one additional round for the initial walk.
-    	PathDiscardingRaptorStateStore rss = new PathDiscardingRaptorStateStore(rr.maxTransfers + 2, request.toTime + MAX_DURATION);
-        
->>>>>>> f878c0c5
         // We assume the times are aligned to minutes, and we don't do a depart-after search starting
         // at the end of the window.
-    	// we run the search many times in reverse order - this is the rRAPTOR extension to RAPTOR.
-    	// It's a dynamic programming approach - observe that an upper bound on the earliest arrival
-    	// given that you departed at minute N is the arrival of the fastest trip at minute N+1; you always can wait
-    	// 1 minute and then take that trip. This we do not reinitialize the RaptorStateStore on every iteration.
         for (int startTime = request.toTime - 60; startTime >= request.fromTime; startTime -= 60) {
             // + 2 is because we have one additional round because there is one more ride than transfer
             // (fencepost problem) and one additional round for the initial walk.
-        	PathDiscardingRaptorStateStore rss = new PathDiscardingRaptorStateStore(rr.maxTransfers + 2, startTime + 120 * 60);
-            
-        	
+        	PathDiscardingRaptorStateStore rss = new PathDiscardingRaptorStateStore(rr.maxTransfers + 2, startTime + MAX_DURATION);
+            
         	// add the initial stops, or move back the times at them if not on the first search
         	for (State state : states) {
         		rss.put((TransitStop) state.getVertex(), (int) (state.getElapsedTimeSeconds() + startTime));
