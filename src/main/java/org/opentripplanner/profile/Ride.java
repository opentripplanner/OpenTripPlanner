package org.opentripplanner.profile;

import java.util.Collections;
import java.util.List;

import com.google.common.collect.HashMultimap;
import com.google.common.collect.Multimap;
import com.google.common.collect.Sets;
import org.jvnet.hk2.component.MultiMap;
import org.onebusaway.gtfs.model.Route;
import org.onebusaway.gtfs.model.Stop;
import org.opentripplanner.routing.core.RoutingRequest;
import org.opentripplanner.routing.edgetype.TripPattern;
import org.opentripplanner.routing.trippattern.TripTimes;
import org.slf4j.Logger;
import org.slf4j.LoggerFactory;
import java.util.Iterator;
import java.util.Set;

import com.google.common.collect.Lists;


/** 
 * A Ride is defined by its from-stop and to-stop, as well as the previous ride (from which it transfers).
 * It serves as a container for multiple PatternRides, all of which connect that same pair of Stops.
 * A Ride may be unfinished, which means it does not yet have a destination and contains only unfinished PatternRides.
 *
 * TODO this could just be a RouteRide key mapped to lists of patternRides with the same characteristics.
 * its constructor would pull out the right fields.
 * 
 * TODO if patternRides can be added later, and stats and transfers are computed after the fact,
 * then maybe we no longer need a round-based approach.
 * We need to put _groups_ of patternRides into the queue, grouped by back ride and beginning stop.
 */
public class Ride {

    private static final Logger LOG = LoggerFactory.getLogger(Ride.class);

    /* Here we store stop objects rather than indexes. The start and end indexes in the Ride's 
     * constituent PatternRides should correspond to these same stops. */
    final StopCluster from;
    final StopCluster to;
    final Ride previous;
    final List<PatternRide> patternRides = Lists.newArrayList();
    Stats rideStats; // filled in only once the ride is complete (has all PatternRides).
    Stats waitStats; // filled in only once the ride is complete (has all PatternRides).
    int accessTime;  // minimum time to reach this ride from the previous one, or from the origin point on the first ride
    int accessDist;  // meters from the previous ride, or from the origin point on the first ride

<<<<<<< HEAD
    public Ride (Stop from, Ride previous) {
=======
    public Ride (StopCluster from, Ride previous, ProfileTransfer xfer) {
>>>>>>> 2fd05f8e
        this.from = from;
        this.to = null; // this is a "partial ride" waiting to be completed.
        this.previous = previous;
    }

    /** Construct a partial copy with no PatternRides or Stats and the given arrival StopCluster. */
    public Ride (Ride other, StopCluster to) {
        this.from = other.from;
        this.to = to;
        this.previous = other.previous;
        this.accessTime = other.accessTime;
        this.accessDist = other.accessDist;
    }

    /** Extend this incomplete ride to the given stop, creating a container for PatternRides. */
    public Ride extendTo(StopCluster toStopCluster) {
        return new Ride(this, toStopCluster);
    }

    public String toString() {
        return String.format("Ride from %s to %s (%d patterns on routes %s)", from, to, patternRides.size(), getRoutes());
    }

    public void dump() {
        List<Ride> rides = Lists.newLinkedList();
        Ride ride = this;
        while (ride != null) {
            rides.add(0, ride);
            ride = ride.previous;
        }
        LOG.info("Path from {} to {}", rides.get(0).from, rides.get(rides.size() - 1).to);
        for (Ride r : rides) LOG.info("  {}", r.toString());
    }

    public Multimap<Route, PatternRide> getPatternRidesByRoute() {
        Multimap<Route, PatternRide> ret = HashMultimap.create();
        for (PatternRide pr : patternRides) ret.put(pr.pattern.route, pr);
        return ret;
    }

    public Set<Route> getRoutes() {
        Set<Route> routes = Sets.newHashSet();
        for (PatternRide ride : patternRides) routes.add(ride.pattern.route);
        return routes;
    }

    public boolean containsPattern(TripPattern pattern) {
        for (PatternRide patternRide : patternRides) {
            if (patternRide.pattern == pattern) return true;
        }
        return false;
    }

    public int pathLength() {
        int length = 0;
        Ride ride = this;
        while (ride != null) {
            length += 1;
            ride = ride.previous;
        }
        return length;
    }

    public boolean pathContainsRoute(Route route) {
        // Linear search, could use sets if this proves to be time consuming
        Ride ride = this;
        while (ride != null) {
            for (PatternRide pr : patternRides) {
                if (pr.pattern.route == route) return true;
            }
            ride = ride.previous;
        }
        return false;
    }

    public boolean pathContainsStop(StopCluster stopCluster) {
        Ride ride = this;
        while (ride != null) {
            if (ride.from == stopCluster || ride.to == stopCluster) return true;
            ride = ride.previous;
        }
        return false;
    }

    /** Return a lower bound on the duration of this option. */
    public int durationLowerBound() {
        int ret = 0;
        Ride ride = this;
        while (ride != null) {
            ret += ride.rideStats.min;
            ret += ride.waitStats.min;
            ret += ride.accessTime; // minimum access time to first ride, or transfer walking time on subsequent ones.
            ride = ride.previous;
        }
        return ret;
    }

    /** Return an upper bound on the duration of this option. */
    public int durationUpperBound() {
        int ret = 0;
        Ride ride = this;
        while (ride != null) {
            ret += ride.rideStats.max;
            ret += ride.waitStats.max;
            ret += ride.accessTime; // FIXME using fastest access mode when calculating upper bound time... is this OK?
            ride = ride.previous;
        }
        return ret;
    }

    /**
     * Create a compound Stats for all the constituent PatternRides of this Ride.
     * This should not be called until all PatternRides have been added to this Ride.
     */
    public void calcStats(TimeWindow window, double walkSpeed) {
        /* Stats for the ride on transit. */
        List<Stats> stats = Lists.newArrayList();
        for (PatternRide patternRide : patternRides) {
            stats.add(patternRide.stats);
        }
        this.rideStats = new Stats(stats);
        /* Stats for the wait between the last ride and this one, NOT including walk time. */
        this.waitStats = this.calcStatsForTransfer(window, walkSpeed);
    }

    /* Maybe store transfer distances by stop pair, and look them up. */
    /**
     * @param arrivals find arrival times rather than departure times for this Ride.
     * @return a list of sorted departure or arrival times within the window.
     */
    public List<Integer> getSortedStoptimes (TimeWindow window, boolean arrivals) {
        // Using Lists because we don't know the length in advance
        List<Integer> times = Lists.newArrayList();
        for (PatternRide patternRide : patternRides) {
            for (TripTimes tt : patternRide.pattern.getScheduledTimetable().getTripTimes()) {
                if (window.servicesRunning.get(tt.serviceCode)) {
                    int t = arrivals ? tt.getArrivalTime(patternRide.toIndex)
                                     : tt.getDepartureTime(patternRide.fromIndex);
                    if (window.includes(t)) times.add(t);
                }
            }
        }
        Collections.sort(times);
        return times;
    }

    /**
     * Produce stats about boarding an initial Ride, which has no previous ride.
     * This assumes arrival times are uniformly distributed during the window.
     * The Ride must contain some trips, and the window must have a positive duration.
     */
    public Stats statsForBoarding(TimeWindow window) {
        Stats stats = new Stats ();
        stats.min = 0; // You can always arrive just before a train departs.
        List<Integer> departures = getSortedStoptimes(window, false);
        int last = window.from;
        double avgAccumulated = 0.0;
        /* All departures in the list are known to be running and within the window. */
        for (int dep : departures) {
            int maxWait = dep - last;
            if (maxWait > stats.max) stats.max = maxWait;
            /* Weight the average of each interval by the number of seconds it contains. */
            avgAccumulated += (maxWait / 2.0) * maxWait; 
            stats.num += maxWait;
            last = dep;
        }
        if (stats.num > 0) {
            stats.avg = (int) (avgAccumulated / stats.num);
        }
        return stats;
    }

    /**
     * Calculates Stats for the transfer to the given ride from the previous ride. 
     * This should only be called after all PatternRides have been added to the ride.
     * Distances can be stored in rides, including the first and last distance. But waits must be
     * calculated from full sets of patterns, which are not known until a round is over.
     */
    public Stats calcStatsForTransfer (TimeWindow window, double walkSpeed) {
        /* If there is no previous ride, assume uniformly distributed arrival times. */
        if (previous == null) return this.statsForBoarding (window); 
        List<Integer> arrivals = previous.getSortedStoptimes(window, true);
        List<Integer> departures = this.getSortedStoptimes(window, false);
        List<Integer> waits = Lists.newArrayList();
        Iterator<Integer> departureIterator = departures.iterator(); 
        int departure = departureIterator.next();
        ARRIVAL : for (int arrival : arrivals) {
            int boardTime = arrival + accessTime + ProfileRouter.SLACK;
            while (departure <= boardTime) {
                if (!departureIterator.hasNext()) break ARRIVAL;
                departure = departureIterator.next();
            }
            waits.add(departure - boardTime);
        }
        /* Waits list may be empty if no transfers are possible. */
        if (waits.isEmpty()) return null; // Impossible to make this transfer.
        return new Stats (waits);
    }

    /**  @return the stop at which the rider would board the chain of Rides this Ride belongs to. */
    public StopCluster getAccessStopCluster() {
        Ride ride = this;
        while (ride.previous != null) {
            ride = ride.previous;
        }
        return ride.from;
    }


    /** @return the stop from which the rider will walk to the final destination, assuming this is the final Ride in a chain. */
    public StopCluster getEgressStopCluster() {
        return this.to;
    }

}<|MERGE_RESOLUTION|>--- conflicted
+++ resolved
@@ -47,11 +47,7 @@
     int accessTime;  // minimum time to reach this ride from the previous one, or from the origin point on the first ride
     int accessDist;  // meters from the previous ride, or from the origin point on the first ride
 
-<<<<<<< HEAD
-    public Ride (Stop from, Ride previous) {
-=======
-    public Ride (StopCluster from, Ride previous, ProfileTransfer xfer) {
->>>>>>> 2fd05f8e
+    public Ride (StopCluster from, Ride previous) {
         this.from = from;
         this.to = null; // this is a "partial ride" waiting to be completed.
         this.previous = previous;
