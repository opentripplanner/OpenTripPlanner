--- conflicted
+++ resolved
@@ -424,7 +424,6 @@
     private HashSet<Vertex> seen;
 
     private JList<String> metadataList;
-<<<<<<< HEAD
     
     private JList<TransitStopOrStreetEdge> stationStreetLinkList;
     
@@ -443,14 +442,11 @@
     private StationsListModel stationsStreetLinkModel;
     
     private JList<TransitStopConnToWantedEdge> stationsStreetLinkList;
-    
-=======
 
     /* The router we are visualizing. */
     private final Router router;
 
     /* The graph from the router we are visualizing, note that it will not be updated if the router reloads. */
->>>>>>> 90207e87
     private final Graph graph;
 
 	private JRadioButton opQuick;
