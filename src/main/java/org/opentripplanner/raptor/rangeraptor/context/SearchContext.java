package org.opentripplanner.raptor.rangeraptor.context;

import static org.opentripplanner.raptor.rangeraptor.internalapi.ParetoSetTime.USE_ARRIVAL_TIME;
import static org.opentripplanner.raptor.rangeraptor.internalapi.ParetoSetTime.USE_DEPARTURE_TIME;
import static org.opentripplanner.raptor.rangeraptor.internalapi.ParetoSetTime.USE_TIMETABLE;

import java.util.ArrayList;
import java.util.Collection;
import java.util.HashMap;
import java.util.List;
import java.util.Map;
import java.util.function.IntPredicate;
import java.util.function.ToIntFunction;
import javax.annotation.Nullable;
import org.opentripplanner.raptor.api.debug.RaptorTimers;
import org.opentripplanner.raptor.api.model.RaptorAccessEgress;
import org.opentripplanner.raptor.api.model.RaptorStopNameResolver;
import org.opentripplanner.raptor.api.model.RaptorTripPattern;
import org.opentripplanner.raptor.api.model.RaptorTripSchedule;
import org.opentripplanner.raptor.api.model.SearchDirection;
import org.opentripplanner.raptor.api.request.DebugRequest;
import org.opentripplanner.raptor.api.request.MultiCriteriaRequest;
import org.opentripplanner.raptor.api.request.RaptorProfile;
import org.opentripplanner.raptor.api.request.RaptorRequest;
import org.opentripplanner.raptor.api.request.RaptorTuningParameters;
import org.opentripplanner.raptor.api.request.SearchParams;
import org.opentripplanner.raptor.rangeraptor.debug.DebugHandlerFactory;
import org.opentripplanner.raptor.rangeraptor.internalapi.ParetoSetTime;
import org.opentripplanner.raptor.rangeraptor.internalapi.SlackProvider;
import org.opentripplanner.raptor.rangeraptor.internalapi.WorkerLifeCycle;
import org.opentripplanner.raptor.rangeraptor.lifecycle.LifeCycleEventPublisher;
import org.opentripplanner.raptor.rangeraptor.lifecycle.LifeCycleSubscriptions;
import org.opentripplanner.raptor.rangeraptor.support.TimeBasedBoardingSupport;
import org.opentripplanner.raptor.rangeraptor.transit.AccessPaths;
import org.opentripplanner.raptor.rangeraptor.transit.EgressPaths;
import org.opentripplanner.raptor.rangeraptor.transit.ForwardRaptorTransitCalculator;
import org.opentripplanner.raptor.rangeraptor.transit.RaptorTransitCalculator;
import org.opentripplanner.raptor.rangeraptor.transit.ReverseRaptorTransitCalculator;
import org.opentripplanner.raptor.rangeraptor.transit.RoundTracker;
import org.opentripplanner.raptor.rangeraptor.transit.SlackProviderAdapter;
import org.opentripplanner.raptor.rangeraptor.transit.ViaConnections;
import org.opentripplanner.raptor.spi.RaptorCostCalculator;
import org.opentripplanner.raptor.spi.RaptorSlackProvider;
import org.opentripplanner.raptor.spi.RaptorTransitDataProvider;

/**
<<<<<<< HEAD
 * The search context is used to hold search scoped instances and to pass these to whom ever need
=======
 * The search context is used to hold search scoped instances and to pass these to whom ever needs
>>>>>>> b801b659
 * them. It is one search-context pr RangeRaptor
 *
 * @param <T> The TripSchedule type defined by the user of the raptor API.
 */
public class SearchContext<T extends RaptorTripSchedule> {

  /**
   * The request input used to customize the worker to the clients needs.
   */
  private final RaptorRequest<T> request;

  /**
   * the transit data role needed for routing
   */
  protected final RaptorTransitDataProvider<T> transit;

  private final RaptorTransitCalculator<T> calculator;
  private final RaptorTuningParameters tuningParameters;
  private final RoundTracker roundTracker;
  private final DebugHandlerFactory<T> debugFactory;
  private final LifeCycleSubscriptions lifeCycleSubscriptions = new LifeCycleSubscriptions();

  @Nullable
  private final IntPredicate acceptC2AtDestination;

  private final List<SearchContextViaLeg<T>> legs;

  /** Lazy initialized */
  private RaptorCostCalculator<T> costCalculator = null;

  public SearchContext(
    RaptorRequest<T> request,
    RaptorTuningParameters tuningParameters,
    RaptorTransitDataProvider<T> transit,
    AccessPaths accessPaths,
    List<ViaConnections> viaConnections,
<<<<<<< HEAD
    @Nullable EgressPaths egressPaths,
=======
    EgressPaths egressPaths,
>>>>>>> b801b659
    @Nullable IntPredicate acceptC2AtDestination
  ) {
    this.request = request;
    this.tuningParameters = tuningParameters;
    this.transit = transit;

    this.calculator = createCalculator(request, tuningParameters);
    this.roundTracker =
      new RoundTracker(
        nRounds(),
        request.searchParams().numberOfAdditionalTransfers(),
        lifeCycle()
      );
    this.debugFactory = new DebugHandlerFactory<>(debugRequest(request), lifeCycle());
    this.acceptC2AtDestination = acceptC2AtDestination;
    this.legs = initLegs(accessPaths, viaConnections, egressPaths);
  }

  /**
   * @param acceptC2AtDestination Currently only the pass-through has a constraint on the c2 value
   *                             for accepting it at the destination, if not this is {@code null}.
   */
  public static <T extends RaptorTripSchedule> SearchContextBuilder<T> of(
    RaptorRequest<T> request,
    RaptorTuningParameters tuningParameters,
    RaptorTransitDataProvider<T> transit,
    @Nullable IntPredicate acceptC2AtDestination
  ) {
    return new SearchContextBuilder<>(request, tuningParameters, transit, acceptC2AtDestination);
  }

  public List<SearchContextViaLeg<T>> legs() {
    return legs;
  }

  public SearchParams searchParams() {
    return request.searchParams();
  }

  public RaptorProfile profile() {
    return request.profile();
  }

  public SearchDirection searchDirection() {
    return request.searchDirection();
  }

  public MultiCriteriaRequest<T> multiCriteria() {
    return request.multiCriteria();
  }

  public RaptorTransitDataProvider<T> transit() {
    return transit;
  }

  public RaptorTransitCalculator<T> calculator() {
    return calculator;
  }

  /**
   * Create new slack-provider for use in Raptor, handles reverse and forward search as well as
   * including transfer-slack into board-slack between transits.
   */
  public SlackProvider slackProvider() {
    return createSlackProvider(searchDirection(), raptorSlackProvider(), lifeCycle());
  }

  public RaptorSlackProvider raptorSlackProvider() {
    return transit.slackProvider();
  }

  /**
   * The board-slack (duration time in seconds) to add to the stop arrival time, before boarding
   * the given trip pattern. THIS DOES NOT INCLUDE THE transfer-slack, and should only be used to
   * time-shift the access-path.
   * <p>
   * Unit: seconds.
   */
  public ToIntFunction<RaptorTripPattern> boardSlackProvider() {
    return createBoardSlackProvider(searchDirection(), raptorSlackProvider());
  }

  @Nullable
  public RaptorCostCalculator<T> costCalculator() {
    if (costCalculator == null) {
      this.costCalculator = transit.multiCriteriaCostCalculator();
    }
    return costCalculator;
  }

  public DebugHandlerFactory<T> debugFactory() {
    return debugFactory;
  }

  public RaptorTimers performanceTimers() {
    return request.performanceTimers();
  }

  @Nullable
  public IntPredicate acceptC2AtDestination() {
    return acceptC2AtDestination;
  }

  /** Number of stops in transit graph. */
  public int nStops() {
    return transit.numberOfStops();
  }

  /** Calculate the maximum number of rounds to perform. */
  public int nRounds() {
    if (request.searchParams().isMaxNumberOfTransfersSet()) {
      return request.searchParams().maxNumberOfTransfers() + 1;
    }
    return tuningParameters.maxNumberOfTransfers() + 1;
  }

  public RoundTracker roundTracker() {
    return roundTracker;
  }

  public WorkerLifeCycle lifeCycle() {
    return lifeCycleSubscriptions;
  }

  public LifeCycleEventPublisher createLifeCyclePublisher() {
    LifeCycleEventPublisher publisher = new LifeCycleEventPublisher(lifeCycleSubscriptions);
    // We want the code to fail if someone try to attach to the worker lifecycle
    // after it is initialized; Hence close for new subscriptions
    lifeCycleSubscriptions.close();
    return publisher;
  }

  /**
   * See {@link RaptorRequest#useConstrainedTransfers()}
   */
  public boolean useConstrainedTransfers() {
    return request.useConstrainedTransfers();
  }

  /* private methods */

  public RaptorStopNameResolver stopNameResolver() {
    return transit.stopNameResolver();
  }

  public TimeBasedBoardingSupport<T> createTimeBasedBoardingSupport() {
    return new TimeBasedBoardingSupport<>(
      legs.getFirst().accessPaths().hasTimeDependentAccess(),
      slackProvider(),
      calculator(),
      lifeCycle()
    );
  }

  /**
   * Resolve which pareto-set time config to use.
   */
  public ParetoSetTime paretoSetTimeConfig() {
    return paretoSetTimeConfig(searchParams(), searchDirection());
  }

  /**
   * The multi-criteria state can handle multiple access/egress paths to a single stop, but the
   * Standard and BestTime states do not. To get a deterministic behaviour we filter the paths and
   * return the paths with the shortest duration for none multi-criteria search. If two paths have
   * the same duration the first one is picked. Note! If the access/egress paths contains flex as
   * well, then we need to look at mode for arriving at tha stop as well. A Flex arrive-on-board can
   * be used with a transfer even if the time is worse compared with walking.
   * <p>
   * This method is static and package local to enable unit-testing.
   */
  static Collection<RaptorAccessEgress> accessOrEgressPaths(
    boolean getAccess,
    RaptorProfile profile,
    SearchParams searchParams
  ) {
    var paths = getAccess ? searchParams.accessPaths() : searchParams.egressPaths();

    if (profile.is(RaptorProfile.MULTI_CRITERIA)) {
      return paths;
    }

    // For none MC-search we only want the fastest transfer for each stop,
    // no duplicates are accepted
    Map<Integer, RaptorAccessEgress> bestTimePaths = new HashMap<>();
    for (RaptorAccessEgress it : paths) {
      RaptorAccessEgress existing = bestTimePaths.get(it.stop());
      if (existing == null || it.durationInSeconds() < existing.durationInSeconds()) {
        bestTimePaths.put(it.stop(), it);
      }
    }
    return List.copyOf(bestTimePaths.values());
  }

  /**
   * Create a new calculator depending on the desired search direction.
   */
  private static <T extends RaptorTripSchedule> RaptorTransitCalculator<T> createCalculator(
    RaptorRequest<T> r,
    RaptorTuningParameters t
  ) {
    var forward = r.searchDirection().isForward();
    SearchParams s = r.searchParams();

    if (forward) {
      return new ForwardRaptorTransitCalculator<>(s, t);
    } else {
      return new ReverseRaptorTransitCalculator<>(s, t);
    }
  }

  private static DebugRequest debugRequest(RaptorRequest<?> request) {
    return request.searchDirection().isForward()
      ? request.debug()
      : request.mutate().debug().reverseDebugRequest().build();
  }

  private static SlackProvider createSlackProvider(
    SearchDirection searchDirection,
    RaptorSlackProvider slackProvider,
    WorkerLifeCycle lifeCycle
  ) {
    return searchDirection.isForward()
      ? SlackProviderAdapter.forwardSlackProvider(slackProvider, lifeCycle)
      : SlackProviderAdapter.reverseSlackProvider(slackProvider, lifeCycle);
  }

  private static ToIntFunction<RaptorTripPattern> createBoardSlackProvider(
    SearchDirection searchDirection,
    RaptorSlackProvider slackProvider
  ) {
    return searchDirection.isForward()
      ? p -> slackProvider.boardSlack(p.slackIndex())
      : p -> slackProvider.alightSlack(p.slackIndex());
  }

  private List<SearchContextViaLeg<T>> initLegs(
    AccessPaths accessPaths,
    List<ViaConnections> viaConnections,
    EgressPaths egressPaths
  ) {
    if (viaConnections.isEmpty()) {
      return List.of(new SearchContextViaLeg<>(this, accessPaths, null, egressPaths));
    }
    var accessEmpty = accessPaths.copyEmpty();
    var list = new ArrayList<SearchContextViaLeg<T>>();
    for (ViaConnections c : viaConnections) {
      list.add(
        new SearchContextViaLeg<>(
          this,
          c == viaConnections.getFirst() ? accessPaths : accessEmpty,
          c,
          null
        )
      );
    }
    list.add(new SearchContextViaLeg<>(this, accessEmpty, null, egressPaths));

    return List.copyOf(list);
  }

  static ParetoSetTime paretoSetTimeConfig(
    SearchParams searchParams,
    SearchDirection searchDirection
  ) {
    if (searchParams.timetable()) {
      return USE_TIMETABLE;
    }
    boolean preferLatestDeparture =
      searchParams.preferLateArrival() != searchDirection.isInReverse();

    return preferLatestDeparture ? USE_DEPARTURE_TIME : USE_ARRIVAL_TIME;
  }
}<|MERGE_RESOLUTION|>--- conflicted
+++ resolved
@@ -44,11 +44,7 @@
 import org.opentripplanner.raptor.spi.RaptorTransitDataProvider;
 
 /**
-<<<<<<< HEAD
- * The search context is used to hold search scoped instances and to pass these to whom ever need
-=======
  * The search context is used to hold search scoped instances and to pass these to whom ever needs
->>>>>>> b801b659
  * them. It is one search-context pr RangeRaptor
  *
  * @param <T> The TripSchedule type defined by the user of the raptor API.
@@ -85,11 +81,7 @@
     RaptorTransitDataProvider<T> transit,
     AccessPaths accessPaths,
     List<ViaConnections> viaConnections,
-<<<<<<< HEAD
-    @Nullable EgressPaths egressPaths,
-=======
     EgressPaths egressPaths,
->>>>>>> b801b659
     @Nullable IntPredicate acceptC2AtDestination
   ) {
     this.request = request;
