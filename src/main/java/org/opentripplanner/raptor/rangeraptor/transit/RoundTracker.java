package org.opentripplanner.raptor.rangeraptor.transit;

import org.opentripplanner.raptor.rangeraptor.internalapi.WorkerLifeCycle;

/**
 * Round tracker to keep track of round index and when to stop exploring new rounds.
 * <p>
 * In round zero(0), the access paths with one leg are added. In round one(1) the first transit and
 * transfers is added, ...
 */
public class RoundTracker {

  private static final int ROUND_ZERO = 0;
  private static final int FIRST_ROUND = 1;

  /**
   * The extra number of rounds/transfers we accept compared to the trip with the fewest number of
   * transfers. This is used to abort the search.
   */
  private final int numberOfAdditionalTransfers;

  /**
   * The current round in progress (round index).
   */
  private int round = ROUND_ZERO;

  /**
   * The round upper limit for when to abort the search.
   * <p/>
   * This is default set to the maximum number of rounds limit, but as soon as the destination is
   * reach the {@link #numberOfAdditionalTransfers} is used to update the limit.
   * <p/>
   * The limit is inclusive, indicating the last round to process.
   */
  private int roundMaxLimit;

  public RoundTracker(int nRounds, int numberOfAdditionalTransfers, WorkerLifeCycle lifeCycle) {
    // The 'roundMaxLimit' is inclusive, while the 'nRounds' is exclusive; Hence subtract 1.
    this.roundMaxLimit = nRounds;
    this.numberOfAdditionalTransfers = numberOfAdditionalTransfers;
    lifeCycle.onSetupIteration(t -> setupIteration());
    lifeCycle.onRoundComplete(this::roundComplete);
  }

  /** Is there more rounds to process (or is the upper limit reached). */
  public boolean hasMoreRounds() {
    return round + 1 < roundMaxLimit;
  }

  /** Increment round counter */
  public int nextRound() {
    return ++round;
  }

  /**
   * Return the current round, the round in process.
   */
  public int round() {
    return round;
  }

  /**
   * Return true if this round is the fist round, calculating the first transit path. Access is
   * calculated in round zero (0).
   */
  public static boolean isFirstRound(int round) {
    return round == FIRST_ROUND;
  }

  /**
   * Before each iteration, initialize the round to 0.
   */
  public void setupIteration() {
<<<<<<< HEAD
    round = 0;
=======
    round = ROUND_ZERO;
>>>>>>> b801b659
  }

  /**
   * Set the round limit based on the 'numberOfAdditionalTransfers' parameter.
   */
  private void roundComplete(boolean destinationReached) {
    if (destinationReached) {
      recalculateMaxLimitBasedOnDestinationReachedInCurrentRound();
    }
  }

  /* private methods */

  private void recalculateMaxLimitBasedOnDestinationReachedInCurrentRound() {
    // Rounds start at 0 (access arrivals), and round is not incremented jet
    roundMaxLimit = Math.min(roundMaxLimit, round + numberOfAdditionalTransfers + 1);
  }
}<|MERGE_RESOLUTION|>--- conflicted
+++ resolved
@@ -71,11 +71,7 @@
    * Before each iteration, initialize the round to 0.
    */
   public void setupIteration() {
-<<<<<<< HEAD
-    round = 0;
-=======
     round = ROUND_ZERO;
->>>>>>> b801b659
   }
 
   /**
