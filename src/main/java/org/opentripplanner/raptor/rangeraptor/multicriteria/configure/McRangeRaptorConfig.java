--- conflicted
+++ resolved
@@ -6,7 +6,6 @@
 import org.opentripplanner.raptor.api.model.RaptorTripSchedule;
 import org.opentripplanner.raptor.api.request.MultiCriteriaRequest;
 import org.opentripplanner.raptor.api.request.RaptorTransitGroupPriorityCalculator;
-import org.opentripplanner.raptor.rangeraptor.RangeRaptor;
 import org.opentripplanner.raptor.rangeraptor.context.SearchContext;
 import org.opentripplanner.raptor.rangeraptor.context.SearchContextViaLeg;
 import org.opentripplanner.raptor.rangeraptor.internalapi.Heuristics;
@@ -80,14 +79,8 @@
   }
 
   /**
-<<<<<<< HEAD
-   * Set the next leg state. This is used to connect the state created by this config with the
-   * next leg. If this is the last leg, the next leg should be {@code null}. Calling this method
-   * is optional - if not called.
-=======
    * Sets the next leg state. This is used to connect the state created by this config with the
    * next leg. If this is the last leg, the next leg should be {@code null}. This is optional.
->>>>>>> b801b659
    */
   public McRangeRaptorConfig<T> connectWithNextLegArrivals(
     @Nullable McStopArrivals<T> nextLegArrivals
@@ -115,10 +108,6 @@
       this.arrivals =
         new McStopArrivals<>(
           context().nStops(),
-<<<<<<< HEAD
-          contextLeg.accessPaths(),
-=======
->>>>>>> b801b659
           contextLeg.egressPaths(),
           contextLeg.viaConnections(),
           createDestinationArrivalPaths(),
