package org.opentripplanner.raptor.api.request;

import static org.opentripplanner.raptor.api.request.RaptorRequest.assertProperty;

import java.util.Collection;
import java.util.List;
import java.util.Objects;
import org.opentripplanner.framework.tostring.ToStringBuilder;
import org.opentripplanner.raptor.api.model.RaptorAccessEgress;
import org.opentripplanner.raptor.api.model.RaptorConstants;
import org.opentripplanner.raptor.api.model.RaptorTransfer;

/**
 * The responsibility of this class is to encapsulate a Range Raptor travel request search
 * parameters.
 */
public class SearchParams {

  /**
   * The maximum number of via-locations is used as a check to avoid exploiting the
   * search performance. Consider restricting this further in the upstream services.
   */
  private static final int MAX_VIA_POINTS = 10;

  private final int earliestDepartureTime;
  private final int latestArrivalTime;
  private final int searchWindowInSeconds;
  private final boolean preferLateArrival;
  private final int numberOfAdditionalTransfers;
  private final int maxNumberOfTransfers;
  private final boolean timetable;
  private final boolean constrainedTransfers;
  private final Collection<RaptorAccessEgress> accessPaths;
  private final Collection<RaptorAccessEgress> egressPaths;
  private final List<RaptorViaLocation> viaLocations;

  /**
   * Default values are defined in the default constructor.
   */
  private SearchParams() {
    earliestDepartureTime = RaptorConstants.TIME_NOT_SET;
    latestArrivalTime = RaptorConstants.TIME_NOT_SET;
    searchWindowInSeconds = RaptorConstants.NOT_SET;
    preferLateArrival = false;
    numberOfAdditionalTransfers = 5;
    maxNumberOfTransfers = RaptorConstants.NOT_SET;
    timetable = false;
    constrainedTransfers = false;
    accessPaths = List.of();
    egressPaths = List.of();
    viaLocations = List.of();
  }

  SearchParams(SearchParamsBuilder<?> builder) {
    this.earliestDepartureTime = builder.earliestDepartureTime();
    this.latestArrivalTime = builder.latestArrivalTime();
    this.searchWindowInSeconds = builder.searchWindowInSeconds();
    this.preferLateArrival = builder.preferLateArrival();
    this.numberOfAdditionalTransfers = builder.numberOfAdditionalTransfers();
    this.maxNumberOfTransfers = builder.maxNumberOfTransfers();
    this.timetable = builder.timetable();
    this.constrainedTransfers = builder.constrainedTransfers();
    this.accessPaths = List.copyOf(builder.accessPaths());
    this.egressPaths = List.copyOf(builder.egressPaths());
    this.viaLocations = List.copyOf(builder.viaLocations());
  }

  /**
   * The earliest a journey can depart from the origin. The unit is seconds since midnight.
   * Inclusive.
   * <p>
   * In the case of a 'depart after' search this is a required. In the case of a 'arrive by' search
   * this is optional, but it will improve performance if it is set.
   */
  public int earliestDepartureTime() {
    return earliestDepartureTime;
  }

  public boolean isEarliestDepartureTimeSet() {
    return earliestDepartureTime != RaptorConstants.TIME_NOT_SET;
  }

  /**
   * The latest a journey may arrive at the destination. The unit is seconds since midnight.
   * Exclusive.
   * <p>
   * In the case of a 'arrive by' search this is a required. In the case of a 'depart after' search
   * this is optional, but it will improve performance if it is set.
   */
  public int latestArrivalTime() {
    return latestArrivalTime;
  }

  public boolean isLatestArrivalTimeSet() {
    return latestArrivalTime != RaptorConstants.TIME_NOT_SET;
  }

  /**
   * The time window used to search. The unit is seconds.
   * <p>
   * For a *depart-by-search*, this is added to the 'earliestDepartureTime' to find the
   * 'latestDepartureTime'.
   * <p>
   * For an *arrive-by-search* this is used to calculate the 'earliestArrivalTime'. The algorithm
   * will find all optimal travels within the given time window.
   * <p>
   * Set the search window to 0 (zero) to run 1 iteration.
   * <p>
   * Required. Must be a positive integer or 0(zero).
   */
  public int searchWindowInSeconds() {
    return searchWindowInSeconds;
  }

  public boolean isSearchWindowSet() {
    return searchWindowInSeconds != RaptorConstants.NOT_SET;
  }

  public boolean searchOneIterationOnly() {
    return searchWindowInSeconds == 0;
  }

  /**
   * Keep the latest departures arriving before the given latest-arrival-time(LAT). LAT is required
   * if this parameter is set. This parameter is not allowed if the {@link #timetable} is
   * enabled.
   * <p>
   * TODO - Reactor, we should use an Enum value instead of this and 'timetable':
   *      - timePreference : enum TimePreference{ TIMETABLE, DEPART_AFTER, ARRIVE_BY }
   *      - PS! There are some corner cases here. E.g. DEPART_AFTER must work when
   *        edt=null & lat!=null - same for ARRIVE_BY.
   */
  public boolean preferLateArrival() {
    return preferLateArrival;
  }

  /**
   * RangeRaptor is designed to search until the destination is reached and then {@code
   * numberOfAdditionalTransfers} more rounds.
   * <p/>
   * The default value is 5.
   */
  public int numberOfAdditionalTransfers() {
    return numberOfAdditionalTransfers;
  }

  /**
   * This is an absolute limit to the number of transfers. The preferred way to limit the transfers
   * is to use the {@link #numberOfAdditionalTransfers()}.
   * <p/>
   * The default is to use the limit in the tuning parameters {@link RaptorTuningParameters#maxNumberOfTransfers()}.
   */
  public int maxNumberOfTransfers() {
    return maxNumberOfTransfers;
  }

  public boolean isMaxNumberOfTransfersSet() {
    return maxNumberOfTransfers != RaptorConstants.NOT_SET;
  }

  /**
   * The timetable flag allow a Journey to be included in the result if it departs from the origin
   * AFTER another Journey, even if the first departure have lower cost, number of transfers, and
   * shorter travel time. For two Journeys that depart at the same time only the best one will be
   * included (both if they are mutually dominating each other).
   * <p/>
   * Setting this parameter to "TRUE" will increase the number of paths returned. The performance
   * impact is small since the check only affect the pareto check at the destination.
   * <p/>
   * The default value is FALSE.
   */
  public boolean timetable() {
    return timetable;
  }

  /**
   * If requested, constrained transfers(guaranteed, stay-seated ..) are used during routing, if
   * not they are ignored. Some profiles do not support constrained transfers, for these profiles
   * constrained transfers are NOT used - the 'constrainedTransfers' flag is ignored. Constrained
   * transfers are supported for all profiles returning paths.
   */
  public boolean constrainedTransfers() {
    return constrainedTransfers;
  }

  /**
   * List of access paths from the origin to all transit stops using the street network.
   * <p/>
   * Required, at least one access path must exist.
   */
  public Collection<RaptorAccessEgress> accessPaths() {
    return accessPaths;
  }

  /**
   * List of all possible egress paths to reach the destination using the street network.
   * <p>
   * NOTE! The {@link RaptorTransfer#stop()} is the stop where the egress path start, NOT the
   * destination - think of it as a reversed path.
   * <p/>
   * Required, at least one egress path must exist.
   */
  public Collection<RaptorAccessEgress> egressPaths() {
    return egressPaths;
  }

  /**
<<<<<<< HEAD
   * List of all possible via locations. All
   *    * <p>
   *    * NOTE! The {@link RaptorTransfer#stop()} is the stop where the egress path start, NOT the
   *    * destination - think of it as a reversed path.
   *    * <p/>
   *    * Required, at least one egress path must exist.
=======
   * List of all possible via locations.
>>>>>>> b801b659
   */
  public List<RaptorViaLocation> viaLocations() {
    return viaLocations;
  }

  public boolean hasViaLocations() {
    return !viaLocations.isEmpty();
  }

  /**
   * Get the maximum duration of any access or egress path in seconds.
   */
  public int accessEgressMaxDurationSeconds() {
    return Math.max(
      accessPaths.stream().mapToInt(RaptorAccessEgress::durationInSeconds).max().orElse(0),
      egressPaths.stream().mapToInt(RaptorAccessEgress::durationInSeconds).max().orElse(0)
    );
  }

  @Override
  public int hashCode() {
    return Objects.hash(
      earliestDepartureTime,
      latestArrivalTime,
      searchWindowInSeconds,
      preferLateArrival,
      numberOfAdditionalTransfers,
      accessPaths,
      egressPaths,
      viaLocations
    );
  }

  @Override
  public boolean equals(Object o) {
    if (this == o) {
      return true;
    }
    if (o == null || getClass() != o.getClass()) {
      return false;
    }
    SearchParams that = (SearchParams) o;
    return (
      earliestDepartureTime == that.earliestDepartureTime &&
      latestArrivalTime == that.latestArrivalTime &&
      searchWindowInSeconds == that.searchWindowInSeconds &&
      preferLateArrival == that.preferLateArrival &&
      numberOfAdditionalTransfers == that.numberOfAdditionalTransfers &&
      accessPaths.equals(that.accessPaths) &&
      egressPaths.equals(that.egressPaths) &&
      viaLocations.equals(viaLocations)
    );
  }

  @Override
  public String toString() {
    var dft = defaults();
    return ToStringBuilder
      .of(SearchParams.class)
      .addServiceTime("earliestDepartureTime", earliestDepartureTime, dft.earliestDepartureTime)
      .addServiceTime("latestArrivalTime", latestArrivalTime, dft.latestArrivalTime)
      .addDurationSec("searchWindow", searchWindowInSeconds, dft.searchWindowInSeconds)
      .addBoolIfTrue("departAsLateAsPossible", preferLateArrival)
      .addNum(
        "numberOfAdditionalTransfers",
        numberOfAdditionalTransfers,
        dft.numberOfAdditionalTransfers
      )
      .addCollection("accessPaths", accessPaths, 5, RaptorAccessEgress::defaultToString)
      .addCollection("egressPaths", egressPaths, 5, RaptorAccessEgress::defaultToString)
      .addCollection("via", viaLocations, 5)
      .toString();
  }

  static SearchParams defaults() {
    return new SearchParams();
  }

  /* private methods */

  void verify() {
    assertProperty(
      isEarliestDepartureTimeSet() || isLatestArrivalTimeSet(),
      "'earliestDepartureTime' or 'latestArrivalTime' is required."
    );
    assertProperty(!accessPaths.isEmpty(), "At least one 'accessPath' is required.");
    assertProperty(!egressPaths.isEmpty(), "At least one 'egressPath' is required.");
    assertProperty(
      !(preferLateArrival && !isLatestArrivalTimeSet()),
      "The 'latestArrivalTime' is required when 'departAsLateAsPossible' is set."
    );
    assertProperty(
      !(preferLateArrival && timetable),
      "The 'departAsLateAsPossible' is not allowed together with 'timetableEnabled'."
    );
    assertProperty(
      viaLocations.size() <= MAX_VIA_POINTS,
      "The 'viaLocations' exceeds the  maximum number of via-locations (" + MAX_VIA_POINTS + ")."
    );
  }
}<|MERGE_RESOLUTION|>--- conflicted
+++ resolved
@@ -205,16 +205,7 @@
   }
 
   /**
-<<<<<<< HEAD
-   * List of all possible via locations. All
-   *    * <p>
-   *    * NOTE! The {@link RaptorTransfer#stop()} is the stop where the egress path start, NOT the
-   *    * destination - think of it as a reversed path.
-   *    * <p/>
-   *    * Required, at least one egress path must exist.
-=======
    * List of all possible via locations.
->>>>>>> b801b659
    */
   public List<RaptorViaLocation> viaLocations() {
     return viaLocations;
