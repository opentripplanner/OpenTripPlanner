--- conflicted
+++ resolved
@@ -9,11 +9,8 @@
 import org.opentripplanner.street.model.StreetTraversalPermission;
 import org.opentripplanner.street.model.edge.Edge;
 import org.opentripplanner.street.model.edge.ElevatorHopEdge;
-<<<<<<< HEAD
+import org.opentripplanner.street.model.edge.EscalatorEdge;
 import org.opentripplanner.street.model.edge.StairsEdge;
-=======
-import org.opentripplanner.street.model.edge.EscalatorEdge;
->>>>>>> fe22cb41
 import org.opentripplanner.street.model.edge.StreetEdge;
 import org.opentripplanner.street.model.vertex.BarrierVertex;
 import org.opentripplanner.street.model.vertex.IntersectionVertex;
@@ -79,15 +76,6 @@
       if (ehe.getPermission().allows(StreetTraversalPermission.CAR)) {
         label += " car";
       }
-<<<<<<< HEAD
-    } else if (e instanceof StairsEdge) {
-      color = STAIRS_COLOR_EDGE;
-      label = "stairs";
-=======
-    } else if (e instanceof EscalatorEdge) {
-      color = STAIRS_COLOR_EDGE;
-      label = "escalator";
->>>>>>> fe22cb41
     } else {
       color = LINK_COLOR_EDGE;
       label = "link";
