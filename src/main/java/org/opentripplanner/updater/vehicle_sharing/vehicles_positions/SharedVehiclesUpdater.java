--- conflicted
+++ resolved
@@ -1,15 +1,8 @@
 package org.opentripplanner.updater.vehicle_sharing.vehicles_positions;
 
 import com.fasterxml.jackson.databind.JsonNode;
-import com.google.common.reflect.TypeToken;
 import org.opentripplanner.graph_builder.linking.TemporaryStreetSplitter;
-<<<<<<< HEAD
-import org.opentripplanner.hasura_client.ApiResponse;
 import org.opentripplanner.hasura_client.VehiclePositionsGetter;
-import org.opentripplanner.hasura_client.hasura_objects.Vehicle;
-=======
-import org.opentripplanner.hasura_client.VehiclePositionsGetter;
->>>>>>> 2dd77f56
 import org.opentripplanner.routing.core.vehicle_sharing.VehicleDescription;
 import org.opentripplanner.routing.graph.Graph;
 import org.opentripplanner.updater.GraphUpdaterManager;
@@ -32,12 +25,7 @@
     @Override
     protected void runPolling() {
         LOG.info("Polling vehicles from API");
-<<<<<<< HEAD
-        List<VehicleDescription> vehicles = vehiclePositionsGetter.getFromHasura(graph, url, new TypeToken<ApiResponse<Vehicle>>() {
-        }.getType());
-=======
         List<VehicleDescription> vehicles = vehiclePositionsGetter.getFromHasura(graph, url);
->>>>>>> 2dd77f56
         LOG.info("Got {} vehicles possible to place on a map", vehicles.size());
         graphUpdaterManager.execute(new VehicleSharingGraphWriterRunnable(temporaryStreetSplitter, vehicles));
     }
