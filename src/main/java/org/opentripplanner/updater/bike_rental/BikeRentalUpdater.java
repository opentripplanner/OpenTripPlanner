--- conflicted
+++ resolved
@@ -186,8 +186,7 @@
                     // Update the station metadata.
                     vertex.setBikesAvailable(station.bikesAvailable);
                     vertex.setSpacesAvailable(station.spacesAvailable);
-<<<<<<< HEAD
-                    // vertex.set (station.allowPickup);
+                    vertex.setPickupAllowed(station.allowPickup);
 
                     // And re-link it to the graph if it's location has changed.
                     if (station.x != vertex.getX() || station.y != vertex.getY()) {
@@ -201,9 +200,6 @@
                             LOG.warn("{} not near any streets; it will not be usable.", station);
                         }
                     }
-=======
-                    vertex.setPickupAllowed(station.allowPickup);
->>>>>>> 5e7103f8
                 }
             }
             /* remove existing stations that were not present in the update */
