--- conflicted
+++ resolved
@@ -17,13 +17,10 @@
     private CoordBikeDataSource stationSource;
     private CoordFakeStationDataSource fakeSource;
 
-<<<<<<< HEAD
     public CoordBikeRentalDataSource () {
 
         final String accessKey = System.getenv("COORD_API_KEY");
-=======
-    public CoordBikeRentalDataSource() {
->>>>>>> 5e7103f8
+
         // TODO(danieljy): Set this from configuration.
         stationSource = new CoordBikeDataSource();
         stationSource.setUrl("https://api.coord.co/v1/bike/location?latitude=38.9072&longitude=-77.0369&radius_km=10&access_key="+accessKey);
