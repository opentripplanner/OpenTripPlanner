/* This program is free software: you can redistribute it and/or
 modify it under the terms of the GNU Lesser General Public License
 as published by the Free Software Foundation, either version 3 of
 the License, or (at your option) any later version.

 This program is distributed in the hope that it will be useful,
 but WITHOUT ANY WARRANTY; without even the implied warranty of
 MERCHANTABILITY or FITNESS FOR A PARTICULAR PURPOSE.  See the
 GNU General Public License for more details.

 You should have received a copy of the GNU General Public License
 along with this program.  If not, see <http://www.gnu.org/licenses/>. */

package org.opentripplanner.updater.stoptime;

import java.text.ParseException;
import java.util.ArrayList;
import java.util.BitSet;
import java.util.Calendar;
import java.util.List;
import java.util.Map;
import java.util.Set;
import java.util.TimeZone;
import java.util.concurrent.locks.ReentrantLock;

import com.google.common.base.Preconditions;
import com.google.common.collect.Maps;

import org.onebusaway.gtfs.model.Agency;
import org.onebusaway.gtfs.model.AgencyAndId;
import org.onebusaway.gtfs.model.Route;
import org.onebusaway.gtfs.model.Stop;
import org.onebusaway.gtfs.model.StopTime;
import org.onebusaway.gtfs.model.Trip;
import org.onebusaway.gtfs.model.calendar.ServiceDate;
import org.opentripplanner.model.StopPattern;
import org.opentripplanner.routing.edgetype.Timetable;
import org.opentripplanner.routing.edgetype.TripPattern;
import org.opentripplanner.routing.edgetype.TimetableSnapshot;
import org.opentripplanner.routing.graph.Graph;
import org.opentripplanner.routing.graph.GraphIndex;
import org.opentripplanner.routing.trippattern.TripTimes;
import org.opentripplanner.updater.GtfsRealtimeFuzzyTripMatcher;
import org.slf4j.Logger;
import org.slf4j.LoggerFactory;

import com.google.transit.realtime.GtfsRealtime.TripDescriptor;
import com.google.transit.realtime.GtfsRealtime.TripUpdate;
import com.google.transit.realtime.GtfsRealtime.TripUpdate.StopTimeUpdate;

/**
 * This class should be used to create snapshots of lookup tables of realtime data. This is
 * necessary to provide planning threads a consistent constant view of a graph with realtime data at
 * a specific point in time.
 */
public class TimetableSnapshotSource {
    private static final Logger LOG = LoggerFactory.getLogger(TimetableSnapshotSource.class);

    /**
     * Number of milliseconds per second 
     */
    private static final int MILLIS_PER_SECOND = 1000;

    /**
     * Maximum time in seconds since midnight for arrivals and departures
     */
    private static final long MAX_ARRIVAL_DEPARTURE_TIME = 48 * 60 * 60;

    public int logFrequency = 2000;

    private int appliedBlockCount = 0;

    /**
     * If a timetable snapshot is requested less than this number of milliseconds after the previous
     * snapshot, just return the same one. Throttles the potentially resource-consuming task of
     * duplicating a TripPattern -> Timetable map and indexing the new Timetables.
     */
    public int maxSnapshotFrequency = 1000; // msec

    /**
     * The last committed snapshot that was handed off to a routing thread. This snapshot may be
     * given to more than one routing thread if the maximum snapshot frequency is exceeded.
     */
    private volatile TimetableSnapshot snapshot = null;

    /**
     * The working copy of the timetable snapshot. Should not be visible to routing threads. Should
     * only be modified by a thread that holds a lock on {@link #bufferLock}. All public methods that
     * might modify this buffer will correctly acquire the lock.
     */
    private TimetableSnapshot buffer = new TimetableSnapshot();
    
    /**
     * Lock to indicate that buffer is in use
     */
    private final ReentrantLock bufferLock = new ReentrantLock(true);
    
    /**
     * A synchronized cache of trip patterns that are added to the graph due to GTFS-realtime messages.
     */
    private TripPatternCache tripPatternCache = new TripPatternCache();

    /** Should expired realtime data be purged from the graph. */
    public boolean purgeExpiredData = true;

    protected ServiceDate lastPurgeDate = null;

    protected long lastSnapshotTime = -1;

    private final TimeZone timeZone;

    private GraphIndex graphIndex;
    
    private Agency dummyAgency;

    public GtfsRealtimeFuzzyTripMatcher fuzzyTripMatcher;

    public TimetableSnapshotSource(Graph graph) {
        timeZone = graph.getTimeZone();
        graphIndex = graph.index;
        
        // Create dummy agency for added trips
        dummyAgency = new Agency();
        dummyAgency.setId("");
        dummyAgency.setName("");
    }

    /**
     * @return an up-to-date snapshot mapping TripPatterns to Timetables. This snapshot and the
     *         timetable objects it references are guaranteed to never change, so the requesting
     *         thread is provided a consistent view of all TripTimes. The routing thread need only
     *         release its reference to the snapshot to release resources.
     */
    public TimetableSnapshot getTimetableSnapshot() {
        TimetableSnapshot snapshotToReturn;
        
        // Try to get a lock on the buffer
        if (bufferLock.tryLock()) {
            // Make a new snapshot if necessary
            try {
                snapshotToReturn = getTimetableSnapshot(false);
            } finally {
                bufferLock.unlock();
            }
        } else {
            // No lock could be obtained because there is either a snapshot commit busy or updates
            // are applied at this moment, just return the current snapshot
            snapshotToReturn = snapshot;
        }
        
        return snapshotToReturn;
    }

    private TimetableSnapshot getTimetableSnapshot(boolean force) {
        long now = System.currentTimeMillis();
        if (force || now - lastSnapshotTime > maxSnapshotFrequency) {
            if (force || buffer.isDirty()) {
                LOG.debug("Committing {}", buffer.toString());
                snapshot = buffer.commit(force);
            } else {
                LOG.debug("Buffer was unchanged, keeping old snapshot.");
            }
            lastSnapshotTime = System.currentTimeMillis();
        } else {
            LOG.debug("Snapshot frequency exceeded. Reusing snapshot {}", snapshot);
        }
        return snapshot;
    }

    /**
     * Method to apply a trip update list to the most recent version of the timetable snapshot. A
     * GTFS-RT feed is always applied against a single static feed (indicated by feedId).
     * 
     * @param graph graph to update (needed for adding/changing stop patterns)
     * @param fullDataset true iff the list with updates represent all updates that are active right
     *        now, i.e. all previous updates should be disregarded
     * @param updates GTFS-RT TripUpdate's that should be applied atomically
     * @param feedId
     */
    public void applyTripUpdates(Graph graph, boolean fullDataset, final List<TripUpdate> updates, final String feedId) {
        if (updates == null) {
            LOG.warn("updates is null");
            return;
        }
        
        // Acquire lock on buffer
        bufferLock.lock();

        try {
            if (fullDataset) {
                // Remove all updates from the buffer
<<<<<<< HEAD
                LOG.debug("Clearing all realtime updates");
                buffer.clear();
=======
                buffer.clear(feedId);
>>>>>>> 6cefac54
            }

            LOG.debug("message contains {} trip updates", updates.size());
            int uIndex = 0;
            for (TripUpdate tripUpdate : updates) {
                if (fuzzyTripMatcher != null && tripUpdate.hasTrip()) {
                    TripDescriptor trip = fuzzyTripMatcher.match(feedId, tripUpdate.getTrip());
                    tripUpdate = tripUpdate.toBuilder().setTrip(trip).build();
                }

                if (!tripUpdate.hasTrip()) {
                    LOG.warn("Missing TripDescriptor in gtfs-rt trip update: \n{}", tripUpdate);
                    continue;
                }

                ServiceDate serviceDate = new ServiceDate();
                TripDescriptor tripDescriptor = tripUpdate.getTrip();

                if (tripDescriptor.hasStartDate()) {
                    try {
                        serviceDate = ServiceDate.parseString(tripDescriptor.getStartDate());
                    } catch (ParseException e) {
                        LOG.warn("Failed to parse start date in gtfs-rt trip update: \n{}", tripUpdate);
                        continue;
                    }
                } else {
                    // TODO: figure out the correct service date. For the special case that a trip
                    // starts for example at 40:00, yesterday would probably be a better guess.
                }

                uIndex += 1;
                LOG.debug("trip update #{} ({} updates) :",
                        uIndex, tripUpdate.getStopTimeUpdateCount());
                LOG.trace("{}", tripUpdate);

                // Determine what kind of trip update this is
                boolean applied = false;
                final TripDescriptor.ScheduleRelationship tripScheduleRelationship = determineTripScheduleRelationship(
                        tripUpdate);
                switch (tripScheduleRelationship) {
                    case SCHEDULED:
                        applied = handleScheduledTrip(tripUpdate, feedId, serviceDate);
                        break;
                    case ADDED:
                        applied = validateAndHandleAddedTrip(graph, tripUpdate, feedId, serviceDate);
                        break;
                    case UNSCHEDULED:
                        applied = handleUnscheduledTrip(tripUpdate, feedId, serviceDate);
                        break;
                    case CANCELED:
                        applied = handleCanceledTrip(tripUpdate, feedId, serviceDate);
                        break;
                    case MODIFIED:
                        applied = validateAndHandleModifiedTrip(graph, tripUpdate, feedId, serviceDate);
                        break;
                }

                if (applied) {
                    appliedBlockCount++;
                } else {
                    LOG.warn("Failed to apply TripUpdate.");
                    LOG.trace(" Contents: {}", tripUpdate);
                }

                if (appliedBlockCount % logFrequency == 0) {
                    LOG.info("Applied {} trip updates.", appliedBlockCount);
                }
            }
            LOG.debug("end of update message");

            // Make a snapshot after each message in anticipation of incoming requests
            // Purge data if necessary (and force new snapshot if anything was purged)
            // Make sure that the public (locking) getTimetableSnapshot function is not called.
            if (purgeExpiredData) {
                boolean modified = purgeExpiredData();
                getTimetableSnapshot(modified);
            } else {
                getTimetableSnapshot(false);
            }
        } finally {
            // Always release lock
            bufferLock.unlock();
        }
    }

    /**
     * Determine how the trip update should be handled.
     * 
     * @param tripUpdate trip update
     * @return TripDescriptor.ScheduleRelationship indicating how the trip update should be handled
     */
    private TripDescriptor.ScheduleRelationship determineTripScheduleRelationship(final TripUpdate tripUpdate) {
        // Assume default value
        TripDescriptor.ScheduleRelationship tripScheduleRelationship = TripDescriptor.ScheduleRelationship.SCHEDULED; 
        
        // If trip update contains schedule relationship, use it
        if (tripUpdate.hasTrip() && tripUpdate.getTrip().hasScheduleRelationship()) {
            tripScheduleRelationship = tripUpdate.getTrip().getScheduleRelationship();
        }
        
        if (tripScheduleRelationship.equals(TripDescriptor.ScheduleRelationship.SCHEDULED)) {
            // Loop over stops to check whether there are ADDED or SKIPPED stops
            boolean hasModifiedStops = false;
            for (StopTimeUpdate stopTimeUpdate : tripUpdate.getStopTimeUpdateList()) {
                // Check schedule relationship
                if (stopTimeUpdate.hasScheduleRelationship()) {
                    StopTimeUpdate.ScheduleRelationship stopScheduleRelationship = stopTimeUpdate
                            .getScheduleRelationship();
                    if (stopScheduleRelationship.equals(StopTimeUpdate.ScheduleRelationship.SKIPPED)
                            // TODO: uncomment next line when StopTimeUpdate.ScheduleRelationship.ADDED exists
//                            || stopScheduleRelationship.equals(StopTimeUpdate.ScheduleRelationship.ADDED)
                            ) {
                        hasModifiedStops = true;
                    }
                }
            }
            
            // If stops are modified, handle trip update like a modified trip
            if (hasModifiedStops) {
                tripScheduleRelationship = TripDescriptor.ScheduleRelationship.MODIFIED;
            }
        }
        
        return tripScheduleRelationship;
    }

    private boolean handleScheduledTrip(TripUpdate tripUpdate, String feedId, ServiceDate serviceDate) {
        TripDescriptor tripDescriptor = tripUpdate.getTrip();
        // This does not include Agency ID or feed ID.
        String tripId = tripDescriptor.getTripId();
        TripPattern pattern = getPatternForTripId(feedId, tripId);

        if (pattern == null) {
            LOG.warn("No pattern found for tripId {}, skipping TripUpdate.", tripId);
            return false;
        }

        if (tripUpdate.getStopTimeUpdateCount() < 1) {
            LOG.warn("TripUpdate contains no updates, skipping.");
            return false;
        }

        // Apply update on the *scheduled* time table and set the updated trip times in the buffer
        TripTimes updatedTripTimes = pattern.scheduledTimetable.createUpdatedTripTimes(tripUpdate,
                timeZone, serviceDate);
        
        if (updatedTripTimes == null) {
            return false;
        }
        
        boolean success = buffer.update(feedId, pattern, updatedTripTimes, serviceDate);
        return success;
    }

    /**
     * Validate and handle GTFS-RT TripUpdate message containing an ADDED trip.
     * 
     * @param graph graph to update 
     * @param tripUpdate GTFS-RT TripUpdate message
     * @param feedId
     * @param serviceDate
     * @return true iff successful
     */
    private boolean validateAndHandleAddedTrip(final Graph graph, final TripUpdate tripUpdate,
            final String feedId, final ServiceDate serviceDate) {
        // Preconditions
        Preconditions.checkNotNull(graph);
        Preconditions.checkNotNull(tripUpdate);
        Preconditions.checkNotNull(serviceDate);
        
        //
        // Validate added trip
        //
        
        // Check whether trip id of ADDED trip is available
        TripDescriptor tripDescriptor = tripUpdate.getTrip();
        if (!tripDescriptor.hasTripId()) {
            LOG.warn("No trip id found for ADDED trip, skipping.");
            return false;
        }
        
        // Check whether trip id already exists in graph
        String tripId = tripDescriptor.getTripId();
        Trip trip = getTripForTripId(feedId, tripId);
        if (trip != null) {
            // TODO: should we support this and add a new instantiation of this trip (making it
            // frequency based)?
            LOG.warn("Graph already contains trip id of ADDED trip, skipping.");
            return false;
        }
        
        // Check whether a start date exists
        if (!tripDescriptor.hasStartDate()) {
            // TODO: should we support this and apply update to all days?
            LOG.warn("ADDED trip doesn't have a start date in TripDescriptor, skipping.");
            return false;
        }
        
        // Check whether at least two stop updates exist
        if (tripUpdate.getStopTimeUpdateCount() < 2) {
            LOG.warn("ADDED trip has less then two stops, skipping.");
            return false;
        }
        
        // Check whether all stop times are available and all stops exist
        List<Stop> stops = checkNewStopTimeUpdatesAndFindStops(feedId, tripUpdate);
        if (stops == null) {
            return false;
        }
        
        //
        // Handle added trip
        //
        
        boolean success = handleAddedTrip(graph, tripUpdate, stops, feedId, serviceDate);
        return success;
    }

    /**
     * Check stop time updates of trip update that results in a new trip (ADDED or MODIFIED) and
     * find all stops of that trip.
     *
     * @param feedId feed id this trip update is intented for
     * @param tripUpdate trip update
     * @return stops when stop time updates are correct; null if there are errors
     */
    private List<Stop> checkNewStopTimeUpdatesAndFindStops(final String feedId, final TripUpdate tripUpdate) {
        Integer previousStopSequence = null;
        Long previousTime = null;
        List<StopTimeUpdate> stopTimeUpdates = tripUpdate.getStopTimeUpdateList();
        List<Stop> stops = new ArrayList<>(stopTimeUpdates.size()); 
        for (int index = 0; index < stopTimeUpdates.size(); ++index) {
            StopTimeUpdate stopTimeUpdate = stopTimeUpdates.get(index);
            
            // Determine whether stop is skipped
            boolean skippedStop = isStopSkipped(stopTimeUpdate);
            
            // Check stop sequence
            if (stopTimeUpdate.hasStopSequence()) {
                Integer stopSequence = stopTimeUpdate.getStopSequence();
                
                // Check non-negative
                if (stopSequence < 0) {
                    LOG.warn("Trip update contains negative stop sequence, skipping.");
                    return null;
                }
                
                // Check whether sequence is increasing
                if (previousStopSequence != null && previousStopSequence > stopSequence) {
                    LOG.warn("Trip update contains decreasing stop sequence, skipping.");
                    return null;
                }
                previousStopSequence = stopSequence;
            } else {
                // Allow missing stop sequences for ADDED and MODIFIED trips
            }
            
            // Find stops
            if (stopTimeUpdate.hasStopId()) {
                // Find stop
                Stop stop = getStopForStopId(feedId, stopTimeUpdate.getStopId());
                if (stop != null) {
                    // Remember stop
                    stops.add(stop);
                } else if (skippedStop) {
                    // Set a null value for a skipped stop
                    stops.add(null);
                } else {
                    LOG.warn("Graph doesn't contain stop id \"{}\" of trip update, skipping.",
                            stopTimeUpdate.getStopId());
                    return null;
                }
            } else {
                LOG.warn("Trip update misses some stop ids, skipping.");
                return null;
            }
            
            // Only check arrival and departure times for non-skipped stops
            if (!skippedStop) {
                // Check arrival time
                if (stopTimeUpdate.hasArrival() && stopTimeUpdate.getArrival().hasTime()) {
                    // Check for increasing time
                    Long time = stopTimeUpdate.getArrival().getTime();
                    if (previousTime != null && previousTime > time) {
                        LOG.warn("Trip update contains decreasing times, skipping.");
                        return null;
                    }
                    previousTime = time;
                } else {
                    // Only first non-skipped stop is allowed to miss arrival time
                    // TODO: should we support only requiring an arrival time on the last stop and interpolate?
                    for (int earlierIndex = 0; earlierIndex < index; earlierIndex++) {
                        StopTimeUpdate earlierStopTimeUpdate = stopTimeUpdates.get(earlierIndex);
                        // Determine whether earlier stop is skipped
                        boolean earlierSkippedStop = isStopSkipped(earlierStopTimeUpdate);
                        if (!earlierSkippedStop) {
                            LOG.warn("Trip update misses arrival time, skipping.");
                            return null;
                        }
                    }
                }
                
                // Check departure time
                if (stopTimeUpdate.hasDeparture() && stopTimeUpdate.getDeparture().hasTime()) {
                    // Check for increasing time
                    Long time = stopTimeUpdate.getDeparture().getTime();
                    if (previousTime != null && previousTime > time) {
                        LOG.warn("Trip update contains decreasing times, skipping.");
                        return null;
                    }
                    previousTime = time;
                } else {
                    // Only last non-skipped stop is allowed to miss departure time
                    // TODO: should we support only requiring a departure time on the first stop and interpolate? 
                    for (int laterIndex = stopTimeUpdates.size() - 1; laterIndex > index; laterIndex--) {
                        StopTimeUpdate laterStopTimeUpdate = stopTimeUpdates.get(laterIndex);
                        // Determine whether later stop is skipped
                        boolean laterSkippedStop = isStopSkipped(laterStopTimeUpdate);
                        if (!laterSkippedStop) {
                            LOG.warn("Trip update misses departure time, skipping.");
                            return null;
                        }
                    }
                }
            }
        }
        return stops;
    }

    /**
     * Determine whether stop time update represents a SKIPPED stop.
     * 
     * @param stopTimeUpdate stop time update
     * @return true iff stop is SKIPPED; false otherwise
     */
    private boolean isStopSkipped(StopTimeUpdate stopTimeUpdate) {
        boolean isSkipped = stopTimeUpdate.hasScheduleRelationship() &&
                stopTimeUpdate.getScheduleRelationship().equals(StopTimeUpdate.ScheduleRelationship.SKIPPED); 
        return isSkipped;
    }

    /**
     * Handle GTFS-RT TripUpdate message containing an ADDED trip.
     * 
     * @param graph graph to update
     * @param tripUpdate GTFS-RT TripUpdate message
     * @param stops the stops of each StopTimeUpdate in the TripUpdate message
     * @param feedId
     * @param serviceDate service date for added trip
     * @return true iff successful
     */
    private boolean handleAddedTrip(final Graph graph, final TripUpdate tripUpdate, final List<Stop> stops,
            final String feedId, final ServiceDate serviceDate) {
        // Preconditions
        Preconditions.checkNotNull(stops);
        Preconditions.checkArgument(tripUpdate.getStopTimeUpdateCount() == stops.size(),
                "number of stop should match the number of stop time updates");
        
        // Check whether trip id has been used for previously ADDED trip message and cancel
        // previously created trip
        String tripId = tripUpdate.getTrip().getTripId();
        cancelPreviouslyAddedTrip(feedId, tripId, serviceDate);
        
        //
        // Create added trip
        //
        
        Route route = null;
        if (tripUpdate.getTrip().hasRouteId()) {
            // Try to find route
            route = getRouteForRouteId(feedId, tripUpdate.getTrip().getRouteId());
        }
        
        if (route == null) {
            // Create new Route
            route = new Route();
            // Use route id of trip descriptor if available
            if (tripUpdate.getTrip().hasRouteId()) {
                route.setId(new AgencyAndId(feedId, tripUpdate.getTrip().getRouteId()));
            } else {
                route.setId(new AgencyAndId(feedId, tripId));
            }
            route.setAgency(dummyAgency);
            // Guess the route type as it doesn't exist yet in the specifications
            route.setType(3); // Bus. Used for short- and long-distance bus routes.
            // Create route name
            route.setLongName(tripId);
        }
        
        // Create new Trip
        Trip trip = new Trip();
        trip.setId(new AgencyAndId(feedId, tripUpdate.getTrip().getTripId()));
        trip.setRoute(route);
        
        // Find service ID running on this service date
        Set<AgencyAndId> serviceIds = graph.getCalendarService().getServiceIdsOnDate(serviceDate);
        if (serviceIds.isEmpty()) {
            // No service id exists: return error for now
            LOG.warn("ADDED trip has service date for which no service id is available, skipping.");
            return false;
        } else {
            // Just use first service id of set
            trip.setServiceId(serviceIds.iterator().next());
        }
        
        boolean success = addTripToGraphAndBuffer(feedId, graph, trip, tripUpdate, stops, serviceDate);
        return success;
    }

    /**
     * Add a (new) trip to the graph and the buffer
     * @param graph graph
     * @param trip trip
     * @param tripUpdate trip update containing stop time updates
     * @param stops list of stops corresponding to stop time updates
     * @param serviceDate service date of trip
     * 
     * @return true iff successful
     */
    private boolean addTripToGraphAndBuffer(final String feedId, final Graph graph, Trip trip,
            final TripUpdate tripUpdate, final List<Stop> stops, final ServiceDate serviceDate) {
        // Preconditions
        Preconditions.checkNotNull(stops);
        Preconditions.checkArgument(tripUpdate.getStopTimeUpdateCount() == stops.size(),
                "number of stop should match the number of stop time updates");
        
        // Calculate seconds since epoch on GTFS midnight (noon minus 12h) of service date 
        Calendar serviceCalendar = serviceDate.getAsCalendar(timeZone);
        final long midnightSecondsSinceEpoch = serviceCalendar.getTimeInMillis() / MILLIS_PER_SECOND;
        
        // Create StopTimes
        List<StopTime> stopTimes = new ArrayList<>(tripUpdate.getStopTimeUpdateCount());
        for (int index = 0; index < tripUpdate.getStopTimeUpdateCount(); ++index) {
            StopTimeUpdate stopTimeUpdate = tripUpdate.getStopTimeUpdate(index);
            Stop stop = stops.get(index);
            
            // Determine whether stop is skipped
            boolean skippedStop = isStopSkipped(stopTimeUpdate);
            
            // Only create stop time for non-skipped stops
            if (!skippedStop) {
                // Create stop time
                StopTime stopTime = new StopTime();
                stopTime.setTrip(trip);
                stopTime.setStop(stop);
                // Set arrival time
                if (stopTimeUpdate.hasArrival() && stopTimeUpdate.getArrival().hasTime()) {
                    long arrivalTime = stopTimeUpdate.getArrival().getTime() - midnightSecondsSinceEpoch;
                    if (arrivalTime < 0 || arrivalTime > MAX_ARRIVAL_DEPARTURE_TIME) {
                        LOG.warn("ADDED trip has invalid arrival time (compared to start date in "
                                + "TripDescriptor), skipping.");
                        return false;
                    }
                    stopTime.setArrivalTime((int) arrivalTime);
                }
                // Set departure time
                if (stopTimeUpdate.hasDeparture() && stopTimeUpdate.getDeparture().hasTime()) {
                    long departureTime = stopTimeUpdate.getDeparture().getTime() - midnightSecondsSinceEpoch;
                    if (departureTime < 0 || departureTime > MAX_ARRIVAL_DEPARTURE_TIME) {
                        LOG.warn("ADDED trip has invalid departure time (compared to start date in "
                                + "TripDescriptor), skipping.");
                        return false;
                    }
                    stopTime.setDepartureTime((int) departureTime);
                }
                stopTime.setTimepoint(1); // Exact time
                if (stopTimeUpdate.hasStopSequence()) {
                    stopTime.setStopSequence(stopTimeUpdate.getStopSequence());
                }
                // Set pickup type
                // Set different pickup type for last stop 
                if (index == tripUpdate.getStopTimeUpdateCount() - 1) {
                    stopTime.setPickupType(1); // No pickup available
                } else {
                    stopTime.setPickupType(0); // Regularly scheduled pickup
                }
                // Set drop off type
                // Set different drop off type for first stop 
                if (index == 0) {
                    stopTime.setDropOffType(1); // No drop off available
                } else {
                    stopTime.setDropOffType(0); // Regularly scheduled drop off
                }
                
                // Add stop time to list
                stopTimes.add(stopTime);
            }
        }
        
        // TODO: filter/interpolate stop times like in GTFSPatternHopFactory?
        
        // Create StopPattern
        StopPattern stopPattern = new StopPattern(stopTimes);

        // Get cached trip pattern or create one if it doesn't exist yet
        TripPattern pattern = tripPatternCache.getOrCreateTripPattern(stopPattern, trip.getRoute(), graph);
        
        // Add service code to bitset of pattern if needed (using copy on write)
        int serviceCode = graph.serviceCodes.get(trip.getServiceId());
        if (!pattern.getServices().get(serviceCode)) {
            BitSet services = (BitSet) pattern.getServices().clone();
            services.set(serviceCode);
            pattern.setServices(services);
        }
        
        // Create new trip times
        TripTimes newTripTimes = new TripTimes(trip, stopTimes, graph.deduplicator);
        
        // Update all times to mark trip times as realtime
        // TODO: should we incorporate the delay field if present?
        for (int stopIndex = 0; stopIndex < newTripTimes.getNumStops(); stopIndex++) {
            newTripTimes.updateArrivalTime(stopIndex, newTripTimes.getScheduledArrivalTime(stopIndex));
            newTripTimes.updateDepartureTime(stopIndex, newTripTimes.getScheduledDepartureTime(stopIndex));
        }
        
        // Set service code of new trip times
        newTripTimes.serviceCode = serviceCode;
        
        // Add new trip times to the buffer
        boolean success = buffer.update(feedId, pattern, newTripTimes, serviceDate);
        return success;
    }

    /**
     * Cancel scheduled trip in buffer given trip id (without agency id) on service date
     * 
     * @param tripId trip id without agency id
     * @param serviceDate service date
     * @return true if scheduled trip was cancelled
     */
    private boolean cancelScheduledTrip(String feedId, String tripId, final ServiceDate serviceDate) {
        boolean success = false;
        
        TripPattern pattern = getPatternForTripId(feedId, tripId);
        if (pattern != null) {
            // Cancel scheduled trip times for this trip in this pattern
            Timetable timetable = pattern.scheduledTimetable;
            int tripIndex = timetable.getTripIndex(tripId);
            if (tripIndex == -1) {
                LOG.warn("Could not cancel scheduled trip {}", tripId);
            } else {
                TripTimes newTripTimes = new TripTimes(timetable.getTripTimes(tripIndex));
                newTripTimes.cancel();
                buffer.update(feedId, pattern, newTripTimes, serviceDate);
                success = true;
            }
        }
        
        return success;
    }

    /**
     * Cancel previously added trip from buffer if there is a previously added trip with given trip
     * id (without agency id) on service date
     *
     * @param feedId feed id the trip id belongs to
     * @param tripId trip id without agency id
     * @param serviceDate service date
     * @return true if a previously added trip was cancelled
     */
    private boolean cancelPreviouslyAddedTrip(String feedId, String tripId, final ServiceDate serviceDate) {
        boolean success = false;
        
        TripPattern pattern = buffer.getLastAddedTripPattern(feedId, tripId, serviceDate);
        if (pattern != null) {
            // Cancel trip times for this trip in this pattern
            Timetable timetable = buffer.resolve(pattern, serviceDate);
            int tripIndex = timetable.getTripIndex(tripId);
            if (tripIndex == -1) {
                LOG.warn("Could not cancel previously added trip {}", tripId);
            } else {
                TripTimes newTripTimes = new TripTimes(timetable.getTripTimes(tripIndex));
                newTripTimes.cancel();
                buffer.update(feedId, pattern, newTripTimes, serviceDate);
                success = true;
            }
        }
        
        return success;
    }
    
    private boolean handleUnscheduledTrip(TripUpdate tripUpdate, String feedId, ServiceDate serviceDate) {
        // TODO: Handle unscheduled trip
        LOG.warn("Unscheduled trips are currently unsupported. Skipping TripUpdate.");
        return false;
    }

    /**
     * Validate and handle GTFS-RT TripUpdate message containing a MODIFIED trip.
     * 
     * @param graph graph to update 
     * @param tripUpdate GTFS-RT TripUpdate message
     * @param feedId
     * @param serviceDate
     * @return true iff successful
     */
    private boolean validateAndHandleModifiedTrip(Graph graph, TripUpdate tripUpdate, String feedId, ServiceDate serviceDate) {
        // Preconditions
        Preconditions.checkNotNull(graph);
        Preconditions.checkNotNull(tripUpdate);
        Preconditions.checkNotNull(serviceDate);
        
        //
        // Validate modified trip
        //
        
        // Check whether trip id of MODIFIED trip is available
        TripDescriptor tripDescriptor = tripUpdate.getTrip();
        if (!tripDescriptor.hasTripId()) {
            LOG.warn("No trip id found for MODIFIED trip, skipping.");
            return false;
        }
        
        // Check whether trip id already exists in graph
        String tripId = tripDescriptor.getTripId();
        Trip trip = getTripForTripId(feedId, tripId);
        if (trip == null) {
            // TODO: should we support this and consider it an ADDED trip?
            LOG.warn("Graph does not contain trip id of MODIFIED trip, skipping.");
            return false;
        }
        
        // Check whether a start date exists
        if (!tripDescriptor.hasStartDate()) {
            // TODO: should we support this and apply update to all days?
            LOG.warn("MODIFIED trip doesn't have a start date in TripDescriptor, skipping.");
            return false;
        } else {
            // Check whether service date is served by trip
            Set<AgencyAndId> serviceIds = graph.getCalendarService().getServiceIdsOnDate(serviceDate);
            if (!serviceIds.contains(trip.getServiceId())) {
                // TODO: should we support this and change service id of trip?
                LOG.warn("MODIFIED trip has a service date that is not served by trip, skipping.");
                return false;
            }
        }
        
        // Check whether at least two stop updates exist
        if (tripUpdate.getStopTimeUpdateCount() < 2) {
            LOG.warn("MODIFIED trip has less then two stops, skipping.");
            return false;
        }
        
        // Check whether all stop times are available and all stops exist
        List<Stop> stops = checkNewStopTimeUpdatesAndFindStops(feedId, tripUpdate);
        if (stops == null) {
            return false;
        }
        
        //
        // Handle modified trip
        //
        
        boolean success = handleModifiedTrip(graph, trip, tripUpdate, stops, feedId, serviceDate);
        
        return success;
    }

    /**
     * Handle GTFS-RT TripUpdate message containing a MODIFIED trip.
     * 
     * @param graph graph to update
     * @param trip trip that is modified
     * @param tripUpdate GTFS-RT TripUpdate message
     * @param stops the stops of each StopTimeUpdate in the TripUpdate message
     * @param feedId
     * @param serviceDate service date for modified trip
     * @return true iff successful
     */
    private boolean handleModifiedTrip(Graph graph, Trip trip, TripUpdate tripUpdate, List<Stop> stops,
            String feedId, ServiceDate serviceDate) {
        // Preconditions
        Preconditions.checkNotNull(stops);
        Preconditions.checkArgument(tripUpdate.getStopTimeUpdateCount() == stops.size(),
                "number of stop should match the number of stop time updates");
        
        // Cancel scheduled trip
        String tripId = tripUpdate.getTrip().getTripId();
        cancelScheduledTrip(feedId, tripId, serviceDate);
        
        // Check whether trip id has been used for previously ADDED/MODIFIED trip message and cancel
        // previously created trip
        cancelPreviouslyAddedTrip(feedId, tripId, serviceDate);
        
        // Add new trip
        boolean success = addTripToGraphAndBuffer(feedId, graph, trip, tripUpdate, stops, serviceDate);
        return success;
    }

    private boolean handleCanceledTrip(TripUpdate tripUpdate, String feedId, ServiceDate serviceDate) {
        boolean success = false;
        if (tripUpdate.getTrip().hasTripId()) {
            // Try to cancel scheduled trip
            String tripId = tripUpdate.getTrip().getTripId();
            boolean cancelScheduledSuccess = cancelScheduledTrip(feedId, tripId, serviceDate);
            
            // Try to cancel previously added trip
            boolean cancelPreviouslyAddedSuccess = cancelPreviouslyAddedTrip(feedId, tripId, serviceDate);
            
            if (cancelScheduledSuccess || cancelPreviouslyAddedSuccess) {
                success = true;
            } else {
                LOG.warn("No pattern found for tripId {}, skipping TripUpdate.", tripId);
            }
        } else {
            LOG.warn("No trip id in CANCELED trip update, skipping TripUpdate.");
        }
        
        return success;
    }

    private boolean purgeExpiredData() {
        ServiceDate today = new ServiceDate();
        ServiceDate previously = today.previous().previous(); // Just to be safe...

        if(lastPurgeDate != null && lastPurgeDate.compareTo(previously) > 0) {
            return false;
        }

        LOG.debug("purging expired realtime data");

        lastPurgeDate = previously;

        return buffer.purgeExpiredData(previously);
    }

    /**
     * Retrieve a trip pattern given a feed id and trid id.
     *
     * @param feedId feed id for the trip id
     * @param tripId trip id without agency
     * @return trip pattern or null if no trip pattern was found
     */
    private TripPattern getPatternForTripId(String feedId, String tripId) {
        Trip trip = graphIndex.tripForId.get(new AgencyAndId(feedId, tripId));
        TripPattern pattern = graphIndex.patternForTrip.get(trip);
        return pattern;
    }

    /**
     * Retrieve route given a route id without an agency
     *
     * @param feedId feed id for the route id
     * @param routeId route id without the agency
     * @return route or null if route can't be found in graph index
     */
    private Route getRouteForRouteId(String feedId, String routeId) {
        Route route = graphIndex.routeForId.get(new AgencyAndId(feedId, routeId));
        return route;
    }
    
    /**
     * Retrieve trip given a trip id without an agency
     *
     * @param feedId feed id for the trip id
     * @param tripId trip id without the agency
     * @return trip or null if trip can't be found in graph index
     */
    private Trip getTripForTripId(String feedId, String tripId) {
        Trip trip = graphIndex.tripForId.get(new AgencyAndId(feedId, tripId));
        return trip;
    }

    /**
     * Retrieve stop given a feed id and stop id.
     *
     * @param feedId feed id for the stop id
     * @param stopId trip id without the agency
     * @return stop or null if stop doesn't exist
     */
    private Stop getStopForStopId(String feedId, String stopId) {
        Stop stop = graphIndex.stopForId.get(new AgencyAndId(feedId, stopId));
        return stop;
    }
    
}<|MERGE_RESOLUTION|>--- conflicted
+++ resolved
@@ -189,12 +189,7 @@
         try {
             if (fullDataset) {
                 // Remove all updates from the buffer
-<<<<<<< HEAD
-                LOG.debug("Clearing all realtime updates");
-                buffer.clear();
-=======
                 buffer.clear(feedId);
->>>>>>> 6cefac54
             }
 
             LOG.debug("message contains {} trip updates", updates.size());
