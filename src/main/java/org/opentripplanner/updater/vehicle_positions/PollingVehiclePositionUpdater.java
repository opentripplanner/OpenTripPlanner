package org.opentripplanner.updater.vehicle_positions;

import com.google.transit.realtime.GtfsRealtime.VehiclePosition;
import java.util.List;
import java.util.Optional;
import org.opentripplanner.model.Trip;
import org.opentripplanner.model.TripPattern;
import org.opentripplanner.model.calendar.ServiceDate;
import org.opentripplanner.routing.graph.Graph;
import org.opentripplanner.updater.PollingGraphUpdater;
import org.opentripplanner.updater.WriteToGraphCallback;
import org.slf4j.Logger;
import org.slf4j.LoggerFactory;

/**
 * Add vehicle positions to OTP patterns via a realtime source *
 * <pre>
 * rt.type = vehicle-positions
 * rt.frequencySec = 60
 * rt.sourceType = gtfs-http
 * rt.url = http://host.tld/path
 * rt.feedId = TA
 * </pre>
 */
public class PollingVehiclePositionUpdater extends PollingGraphUpdater {

  private static final Logger LOG = LoggerFactory.getLogger(PollingVehiclePositionUpdater.class);
  /**
   * Update streamer
   */
  private final VehiclePositionSource vehiclePositionSource;
  private final String feedId;
  /**
   * Parent update manager. Is used to execute graph writer runnables.
   */
  private WriteToGraphCallback saveResultOnGraph;
  private VehiclePositionPatternMatcher vehiclePositionPatternMatcher;

  public PollingVehiclePositionUpdater(VehiclePositionsUpdaterParameters params) {
    super(params);
    var p = (VehiclePositionsUpdaterParameters) params;
    vehiclePositionSource = new GtfsRealtimeHttpVehiclePositionSource(p.url());

    LOG.info(
      "Creating vehicle position updater running every {} seconds : {}",
      pollingPeriodSeconds,
      vehiclePositionSource
    );
    feedId = params.feedId();
  }

  @Override
  public void setGraphUpdaterManager(WriteToGraphCallback saveResultOnGraph) {
    this.saveResultOnGraph = saveResultOnGraph;
  }

  @Override
  public void setup(Graph graph) {
    var index = graph.index;
    vehiclePositionPatternMatcher =
      new VehiclePositionPatternMatcher(
        feedId,
        tripId -> index.getTripForId().get(tripId),
        (trip, date) -> getPatternIncludingRealtime(graph, trip, date),
        graph.getVehiclePositionService()
      );
  }

  @Override
  public void teardown() {}

  /**
   * Repeatedly makes blocking calls to an UpdateStreamer to retrieve new stop time updates, and
   * applies those updates to the graph.
   */
  @Override
  public void runPolling() {
    // Get update lists from update source
    List<VehiclePosition> updates = vehiclePositionSource.getPositions();

<<<<<<< HEAD
    @Override
    public void setup(Graph graph) {
        var index = graph.index;
        vehiclePositionPatternMatcher =
                new VehiclePositionPatternMatcher(
                        feedId,
                        tripId -> index.getTripForId().get(tripId),
                        trip -> graph.index.getPatternForTrip().get(trip),
                        (trip, date) -> getPatternIncludingRealtime(graph, trip, date),
                        graph.getVehiclePositionService(),
                        graph.getTimeZone().toZoneId()
                );
=======
    if (updates != null) {
      // Handle updating trip positions via graph writer runnable
      var runnable = new VehiclePositionUpdaterRunnable(updates, vehiclePositionPatternMatcher);
      saveResultOnGraph.execute(runnable);
>>>>>>> 27c89a65
    }
  }

  public String toString() {
    String s = (vehiclePositionSource == null) ? "NONE" : vehiclePositionSource.toString();
    return "Streaming vehicle position updater with update source = " + s;
  }

  private static TripPattern getPatternIncludingRealtime(Graph graph, Trip trip, ServiceDate sd) {
    return Optional
      .ofNullable(graph.getTimetableSnapshot())
      .map(snapshot -> snapshot.getLastAddedTripPattern(trip.getId(), sd))
      .orElseGet(() -> graph.index.getPatternForTrip().get(trip));
  }
}<|MERGE_RESOLUTION|>--- conflicted
+++ resolved
@@ -61,8 +61,10 @@
       new VehiclePositionPatternMatcher(
         feedId,
         tripId -> index.getTripForId().get(tripId),
-        (trip, date) -> getPatternIncludingRealtime(graph, trip, date),
-        graph.getVehiclePositionService()
+        trip -> graph.index.getPatternForTrip().get(trip),
+                        (trip, date) -> getPatternIncludingRealtime(graph, trip, date),
+        graph.getVehiclePositionService(),
+                        graph.getTimeZone().toZoneId()
       );
   }
 
@@ -78,25 +80,10 @@
     // Get update lists from update source
     List<VehiclePosition> updates = vehiclePositionSource.getPositions();
 
-<<<<<<< HEAD
-    @Override
-    public void setup(Graph graph) {
-        var index = graph.index;
-        vehiclePositionPatternMatcher =
-                new VehiclePositionPatternMatcher(
-                        feedId,
-                        tripId -> index.getTripForId().get(tripId),
-                        trip -> graph.index.getPatternForTrip().get(trip),
-                        (trip, date) -> getPatternIncludingRealtime(graph, trip, date),
-                        graph.getVehiclePositionService(),
-                        graph.getTimeZone().toZoneId()
-                );
-=======
     if (updates != null) {
       // Handle updating trip positions via graph writer runnable
       var runnable = new VehiclePositionUpdaterRunnable(updates, vehiclePositionPatternMatcher);
       saveResultOnGraph.execute(runnable);
->>>>>>> 27c89a65
     }
   }
 
