package org.opentripplanner.updater;

<<<<<<< HEAD
import java.util.ArrayList;
import java.util.LinkedList;
import java.util.List;
import java.util.Objects;
import org.opentripplanner.annotation.ComponentAnnotationConfigurator;
import org.opentripplanner.annotation.ServiceType;
import org.opentripplanner.routing.graph.Graph;
import org.opentripplanner.standalone.config.UpdaterConfig;
import org.opentripplanner.util.ConstructorDescriptor;
import org.slf4j.Logger;
import org.slf4j.LoggerFactory;

=======
import org.opentripplanner.ext.bikerentalservicedirectory.BikeRentalServiceDirectoryFetcher;
import org.opentripplanner.ext.examples.updater.ExampleGraphUpdater;
import org.opentripplanner.ext.examples.updater.ExamplePollingGraphUpdater;
import org.opentripplanner.ext.siri.updater.SiriETUpdater;
import org.opentripplanner.ext.siri.updater.SiriSXUpdater;
import org.opentripplanner.ext.siri.updater.SiriVMUpdater;
import org.opentripplanner.routing.graph.Graph;
import org.opentripplanner.standalone.config.updaters.BikeRentalUpdaterParameters;
import org.opentripplanner.standalone.config.updaters.GtfsRealtimeAlertsUpdaterParameters;
import org.opentripplanner.standalone.config.updaters.MqttGtfsRealtimeUpdaterParameters;
import org.opentripplanner.standalone.config.updaters.PollingGraphUpdaterParameters;
import org.opentripplanner.standalone.config.updaters.PollingStoptimeUpdaterParameters;
import org.opentripplanner.standalone.config.updaters.SiriETUpdaterParameters;
import org.opentripplanner.standalone.config.updaters.SiriSXUpdaterParameters;
import org.opentripplanner.standalone.config.updaters.SiriVMUpdaterParameters;
import org.opentripplanner.standalone.config.updaters.WFSNotePollingGraphUpdaterParameters;
import org.opentripplanner.standalone.config.updaters.WebsocketGtfsRealtimeUpdaterParameters;
import org.opentripplanner.updater.alerts.GtfsRealtimeAlertsUpdater;
import org.opentripplanner.updater.bike_park.BikeParkUpdater;
import org.opentripplanner.updater.bike_rental.BikeRentalUpdater;
import org.opentripplanner.updater.stoptime.MqttGtfsRealtimeUpdater;
import org.opentripplanner.updater.stoptime.PollingStoptimeUpdater;
import org.opentripplanner.updater.stoptime.WebsocketGtfsRealtimeUpdater;
import org.opentripplanner.updater.street_notes.WinkkiPollingGraphUpdater;
import org.slf4j.Logger;
import org.slf4j.LoggerFactory;

import java.net.URI;
import java.util.ArrayList;
import java.util.List;

>>>>>>> c2302f5c
/**
 * Sets up and starts all the graph updaters.
 * <p>
 * Updaters are instantiated based on the updater parameters contained in UpdaterConfig. Updaters
 * are then setup by providing the graph as a parameter. Finally, the updaters are added to the
 * GraphUpdaterManager.
 */
public abstract class GraphUpdaterConfigurator {

<<<<<<< HEAD
  private static Logger LOG = LoggerFactory.getLogger(GraphUpdaterConfigurator.class);

  public static void setupGraph(Graph graph, UpdaterConfig updaterConfig) {

    List<GraphUpdater> updaters = new ArrayList<>();

    updaters.addAll(createUpdatersFromConfig(updaterConfig));
=======
    private static final Logger LOG = LoggerFactory.getLogger(GraphUpdaterConfigurator.class);

    public static void setupGraph(
        Graph graph,
        UpdaterParameters updaterParameters
    ) {
        List<GraphUpdater> updaters = new ArrayList<>();

        updaters.addAll(
            createUpdatersFromConfig(updaterParameters)
        );
        updaters.addAll(
            fetchBikeRentalServicesFromOnlineDirectory(
                updaterParameters.bikeRentalServiceDirectoryUrl()
            )
        );
>>>>>>> c2302f5c

    setupUpdaters(graph, updaters);
    GraphUpdaterManager updaterManager = new GraphUpdaterManager(graph, updaters);
    updaterManager.startUpdaters();

    // Stop the updater manager if it contains nothing
    if (updaterManager.size() == 0) {
      updaterManager.stop();
    }
    // Otherwise add it to the graph
    else {
      graph.updaterManager = updaterManager;
    }
  }

<<<<<<< HEAD
  /**
   * @return a list of GraphUpdaters created from the configuration
   */
  private static List<GraphUpdater> createUpdatersFromConfig(UpdaterConfig config) {
    List<GraphUpdater> updaters = new LinkedList<>();
    for (String type : config.getTypes()) {
      // For each sub-node, determine which kind of updater is being created.
      ConstructorDescriptor descriptor = ComponentAnnotationConfigurator.getInstance()
          .getConstructorDescriptor(type, ServiceType.GraphUpdater);
      config.getParameters(type).stream().map(para ->
          (GraphUpdater) descriptor.newInstance(para)
      ).filter(Objects::nonNull).forEach(updaters::add);
    }
    return updaters;
  }

  public static void shutdownGraph(Graph graph) {
    GraphUpdaterManager updaterManager = graph.updaterManager;
    if (updaterManager != null) {
      LOG.info("Stopping updater manager with " + updaterManager.size() + " updaters.");
      updaterManager.stop();
    }
  }

  public static void setupUpdaters(Graph graph, List<GraphUpdater> updaters) {
    for (GraphUpdater updater : updaters) {
      try {
        updater.setup(graph);
      } catch (Exception e) {
        LOG.warn("Failed to setup updater {}", updater.getName());
      }
    }
  }
=======
    public static void shutdownGraph(Graph graph) {
        GraphUpdaterManager updaterManager = graph.updaterManager;
        if (updaterManager != null) {
            LOG.info("Stopping updater manager with " + updaterManager.size() + " updaters.");
            updaterManager.stop();
        }
    }

    public static void setupUpdaters(Graph graph, List<GraphUpdater> updaters) {
        for (GraphUpdater updater : updaters) {
            try {
                updater.setup(graph);
            } catch (Exception e) {
                LOG.warn("Failed to setup updater {}", updater.getName());
            }
        }
    }


    /* private methods */

    /**
     * Use the online UpdaterDirectoryService to fetch BikeRental updaters.
     */
    private static List<GraphUpdater> fetchBikeRentalServicesFromOnlineDirectory(URI endpoint) {
        if (endpoint == null) { return List.of(); }
        return BikeRentalServiceDirectoryFetcher.createUpdatersFromEndpoint(endpoint);
    }

    /**
     * @return a list of GraphUpdaters created from the configuration
     */
    private static List<GraphUpdater> createUpdatersFromConfig(
        UpdaterParameters config
    ) {
        List<GraphUpdater> updaters = new ArrayList<>();

        for (BikeRentalUpdaterParameters configItem : config.getBikeRentalParameters()) {
            updaters.add(new BikeRentalUpdater(configItem));
        }
        for (GtfsRealtimeAlertsUpdaterParameters configItem : config.getGtfsRealtimeAlertsUpdaterParameters()) {
            updaters.add(new GtfsRealtimeAlertsUpdater(configItem));
        }
        for (PollingStoptimeUpdaterParameters configItem : config.getPollingStoptimeUpdaterParameters()) {
            updaters.add(new PollingStoptimeUpdater(configItem));
        }
        for (SiriETUpdaterParameters configItem : config.getSiriETUpdaterParameters()) {
            updaters.add(new SiriETUpdater(configItem));
        }
        for (SiriSXUpdaterParameters configItem : config.getSiriSXUpdaterParameters()) {
            updaters.add(new SiriSXUpdater(configItem));
        }
        for (SiriVMUpdaterParameters configItem : config.getSiriVMUpdaterParameters()) {
            updaters.add(new SiriVMUpdater(configItem));
        }
        for (WebsocketGtfsRealtimeUpdaterParameters configItem : config.getWebsocketGtfsRealtimeUpdaterParameters()) {
            updaters.add(new WebsocketGtfsRealtimeUpdater(configItem));
        }
        for (MqttGtfsRealtimeUpdaterParameters configItem : config.getMqttGtfsRealtimeUpdaterParameters()) {
            updaters.add(new MqttGtfsRealtimeUpdater(configItem));
        }
        for (PollingGraphUpdaterParameters configItem : config.getBikeParkUpdaterParameters()) {
            updaters.add(new BikeParkUpdater(configItem));
        }
        for (PollingGraphUpdaterParameters configItem : config.getExampleGraphUpdaterParameters()) {
            updaters.add(new ExampleGraphUpdater(configItem));
        }
        for (PollingGraphUpdaterParameters configItem : config.getExamplePollingGraphUpdaterParameters()) {
            updaters.add(new ExamplePollingGraphUpdater(configItem));
        }
        for (WFSNotePollingGraphUpdaterParameters configItem : config.getWinkkiPollingGraphUpdaterParameters()) {
            updaters.add(new WinkkiPollingGraphUpdater(configItem));
        }

        return updaters;
    }
>>>>>>> c2302f5c
}<|MERGE_RESOLUTION|>--- conflicted
+++ resolved
@@ -1,6 +1,6 @@
 package org.opentripplanner.updater;
 
-<<<<<<< HEAD
+
 import java.util.ArrayList;
 import java.util.LinkedList;
 import java.util.List;
@@ -13,39 +13,6 @@
 import org.slf4j.Logger;
 import org.slf4j.LoggerFactory;
 
-=======
-import org.opentripplanner.ext.bikerentalservicedirectory.BikeRentalServiceDirectoryFetcher;
-import org.opentripplanner.ext.examples.updater.ExampleGraphUpdater;
-import org.opentripplanner.ext.examples.updater.ExamplePollingGraphUpdater;
-import org.opentripplanner.ext.siri.updater.SiriETUpdater;
-import org.opentripplanner.ext.siri.updater.SiriSXUpdater;
-import org.opentripplanner.ext.siri.updater.SiriVMUpdater;
-import org.opentripplanner.routing.graph.Graph;
-import org.opentripplanner.standalone.config.updaters.BikeRentalUpdaterParameters;
-import org.opentripplanner.standalone.config.updaters.GtfsRealtimeAlertsUpdaterParameters;
-import org.opentripplanner.standalone.config.updaters.MqttGtfsRealtimeUpdaterParameters;
-import org.opentripplanner.standalone.config.updaters.PollingGraphUpdaterParameters;
-import org.opentripplanner.standalone.config.updaters.PollingStoptimeUpdaterParameters;
-import org.opentripplanner.standalone.config.updaters.SiriETUpdaterParameters;
-import org.opentripplanner.standalone.config.updaters.SiriSXUpdaterParameters;
-import org.opentripplanner.standalone.config.updaters.SiriVMUpdaterParameters;
-import org.opentripplanner.standalone.config.updaters.WFSNotePollingGraphUpdaterParameters;
-import org.opentripplanner.standalone.config.updaters.WebsocketGtfsRealtimeUpdaterParameters;
-import org.opentripplanner.updater.alerts.GtfsRealtimeAlertsUpdater;
-import org.opentripplanner.updater.bike_park.BikeParkUpdater;
-import org.opentripplanner.updater.bike_rental.BikeRentalUpdater;
-import org.opentripplanner.updater.stoptime.MqttGtfsRealtimeUpdater;
-import org.opentripplanner.updater.stoptime.PollingStoptimeUpdater;
-import org.opentripplanner.updater.stoptime.WebsocketGtfsRealtimeUpdater;
-import org.opentripplanner.updater.street_notes.WinkkiPollingGraphUpdater;
-import org.slf4j.Logger;
-import org.slf4j.LoggerFactory;
-
-import java.net.URI;
-import java.util.ArrayList;
-import java.util.List;
-
->>>>>>> c2302f5c
 /**
  * Sets up and starts all the graph updaters.
  * <p>
@@ -55,7 +22,6 @@
  */
 public abstract class GraphUpdaterConfigurator {
 
-<<<<<<< HEAD
   private static Logger LOG = LoggerFactory.getLogger(GraphUpdaterConfigurator.class);
 
   public static void setupGraph(Graph graph, UpdaterConfig updaterConfig) {
@@ -63,24 +29,6 @@
     List<GraphUpdater> updaters = new ArrayList<>();
 
     updaters.addAll(createUpdatersFromConfig(updaterConfig));
-=======
-    private static final Logger LOG = LoggerFactory.getLogger(GraphUpdaterConfigurator.class);
-
-    public static void setupGraph(
-        Graph graph,
-        UpdaterParameters updaterParameters
-    ) {
-        List<GraphUpdater> updaters = new ArrayList<>();
-
-        updaters.addAll(
-            createUpdatersFromConfig(updaterParameters)
-        );
-        updaters.addAll(
-            fetchBikeRentalServicesFromOnlineDirectory(
-                updaterParameters.bikeRentalServiceDirectoryUrl()
-            )
-        );
->>>>>>> c2302f5c
 
     setupUpdaters(graph, updaters);
     GraphUpdaterManager updaterManager = new GraphUpdaterManager(graph, updaters);
@@ -96,7 +44,6 @@
     }
   }
 
-<<<<<<< HEAD
   /**
    * @return a list of GraphUpdaters created from the configuration
    */
@@ -107,8 +54,8 @@
       ConstructorDescriptor descriptor = ComponentAnnotationConfigurator.getInstance()
           .getConstructorDescriptor(type, ServiceType.GraphUpdater);
       config.getParameters(type).stream().map(para ->
-          (GraphUpdater) descriptor.newInstance(para)
-      ).filter(Objects::nonNull).forEach(updaters::add);
+          descriptor.newInstance(para)
+      ).filter(Objects::nonNull).forEach(u -> updaters.add((GraphUpdater) u));
     }
     return updaters;
   }
@@ -130,82 +77,4 @@
       }
     }
   }
-=======
-    public static void shutdownGraph(Graph graph) {
-        GraphUpdaterManager updaterManager = graph.updaterManager;
-        if (updaterManager != null) {
-            LOG.info("Stopping updater manager with " + updaterManager.size() + " updaters.");
-            updaterManager.stop();
-        }
-    }
-
-    public static void setupUpdaters(Graph graph, List<GraphUpdater> updaters) {
-        for (GraphUpdater updater : updaters) {
-            try {
-                updater.setup(graph);
-            } catch (Exception e) {
-                LOG.warn("Failed to setup updater {}", updater.getName());
-            }
-        }
-    }
-
-
-    /* private methods */
-
-    /**
-     * Use the online UpdaterDirectoryService to fetch BikeRental updaters.
-     */
-    private static List<GraphUpdater> fetchBikeRentalServicesFromOnlineDirectory(URI endpoint) {
-        if (endpoint == null) { return List.of(); }
-        return BikeRentalServiceDirectoryFetcher.createUpdatersFromEndpoint(endpoint);
-    }
-
-    /**
-     * @return a list of GraphUpdaters created from the configuration
-     */
-    private static List<GraphUpdater> createUpdatersFromConfig(
-        UpdaterParameters config
-    ) {
-        List<GraphUpdater> updaters = new ArrayList<>();
-
-        for (BikeRentalUpdaterParameters configItem : config.getBikeRentalParameters()) {
-            updaters.add(new BikeRentalUpdater(configItem));
-        }
-        for (GtfsRealtimeAlertsUpdaterParameters configItem : config.getGtfsRealtimeAlertsUpdaterParameters()) {
-            updaters.add(new GtfsRealtimeAlertsUpdater(configItem));
-        }
-        for (PollingStoptimeUpdaterParameters configItem : config.getPollingStoptimeUpdaterParameters()) {
-            updaters.add(new PollingStoptimeUpdater(configItem));
-        }
-        for (SiriETUpdaterParameters configItem : config.getSiriETUpdaterParameters()) {
-            updaters.add(new SiriETUpdater(configItem));
-        }
-        for (SiriSXUpdaterParameters configItem : config.getSiriSXUpdaterParameters()) {
-            updaters.add(new SiriSXUpdater(configItem));
-        }
-        for (SiriVMUpdaterParameters configItem : config.getSiriVMUpdaterParameters()) {
-            updaters.add(new SiriVMUpdater(configItem));
-        }
-        for (WebsocketGtfsRealtimeUpdaterParameters configItem : config.getWebsocketGtfsRealtimeUpdaterParameters()) {
-            updaters.add(new WebsocketGtfsRealtimeUpdater(configItem));
-        }
-        for (MqttGtfsRealtimeUpdaterParameters configItem : config.getMqttGtfsRealtimeUpdaterParameters()) {
-            updaters.add(new MqttGtfsRealtimeUpdater(configItem));
-        }
-        for (PollingGraphUpdaterParameters configItem : config.getBikeParkUpdaterParameters()) {
-            updaters.add(new BikeParkUpdater(configItem));
-        }
-        for (PollingGraphUpdaterParameters configItem : config.getExampleGraphUpdaterParameters()) {
-            updaters.add(new ExampleGraphUpdater(configItem));
-        }
-        for (PollingGraphUpdaterParameters configItem : config.getExamplePollingGraphUpdaterParameters()) {
-            updaters.add(new ExamplePollingGraphUpdater(configItem));
-        }
-        for (WFSNotePollingGraphUpdaterParameters configItem : config.getWinkkiPollingGraphUpdaterParameters()) {
-            updaters.add(new WinkkiPollingGraphUpdater(configItem));
-        }
-
-        return updaters;
-    }
->>>>>>> c2302f5c
 }