--- conflicted
+++ resolved
@@ -1,16 +1,10 @@
 package org.opentripplanner.updater.alerts;
 
-<<<<<<< HEAD
-import java.util.*;
-
-import java.util.function.Function;
-=======
 import com.google.transit.realtime.GtfsRealtime;
 import com.google.transit.realtime.GtfsRealtime.FeedEntity;
 import com.google.transit.realtime.GtfsRealtime.FeedMessage;
 import com.google.transit.realtime.GtfsRealtime.TimeRange;
 import com.google.transit.realtime.GtfsRealtime.TripDescriptor;
->>>>>>> c2302f5c
 import org.opentripplanner.model.FeedScopedId;
 import org.opentripplanner.routing.alertpatch.EntitySelector;
 import org.opentripplanner.routing.alertpatch.TimePeriod;
@@ -58,14 +52,9 @@
         transitAlertService.setAlerts(alerts);
     }
 
-<<<<<<< HEAD
-    protected void handleAlert(String id, GtfsRealtime.Alert alert) {
-        Alert alertText = new Alert();
-=======
     private TransitAlert mapAlert(String id, GtfsRealtime.Alert alert) {
         TransitAlert alertText = new TransitAlert();
         alertText.setId(id);
->>>>>>> c2302f5c
         alertText.alertDescriptionText = deBuffer(alert.getDescriptionText());
         alertText.alertHeaderText = deBuffer(alert.getHeaderText());
         alertText.alertUrl = deBuffer(alert.getUrl());
@@ -91,7 +80,7 @@
 
             String routeId = null;
             if (informed.hasRouteId()) {
-                routeId = getId(informed,EntitySelector::getRouteId);
+                routeId = informed.getRouteId();
             }
 
             int direction;
@@ -104,16 +93,16 @@
             // TODO: The other elements of a TripDescriptor are ignored...
             String tripId = null;
             if (informed.hasTrip() && informed.getTrip().hasTripId()) {
-                tripId = getId(informed,entitySelector -> entitySelector.getTrip().getTripId());
+                tripId = informed.getTrip().getTripId();
             }
             String stopId = null;
             if (informed.hasStopId()) {
-                stopId =getId(informed,EntitySelector::getStopId);
+                stopId = informed.getStopId();
             }
 
             String agencyId = informed.getAgencyId();
             if (informed.hasAgencyId()) {
-                agencyId = getId(informed,entitySelector -> entitySelector.getAgencyId().intern());
+                agencyId = informed.getAgencyId().intern();
             }
 
             if (tripId != null) {
@@ -176,8 +165,4 @@
     public void setFuzzyTripMatcher(GtfsRealtimeFuzzyTripMatcher fuzzyTripMatcher) {
         this.fuzzyTripMatcher = fuzzyTripMatcher;
     }
-
-    protected String getId(EntitySelector entity,Function<EntitySelector,String> func){
-        return func.apply(entity);
-    }
 }