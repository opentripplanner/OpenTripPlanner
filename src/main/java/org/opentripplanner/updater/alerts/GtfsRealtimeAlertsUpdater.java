package org.opentripplanner.updater.alerts;

import com.google.transit.realtime.GtfsRealtime.FeedMessage;
import java.io.InputStream;
import java.net.URI;
import java.util.Map;
import org.opentripplanner.routing.RoutingService;
import org.opentripplanner.routing.graph.Graph;
import org.opentripplanner.routing.impl.TransitAlertServiceImpl;
import org.opentripplanner.routing.services.TransitAlertService;
import org.opentripplanner.updater.GtfsRealtimeFuzzyTripMatcher;
import org.opentripplanner.updater.PollingGraphUpdater;
import org.opentripplanner.updater.WriteToGraphCallback;
import org.opentripplanner.util.HttpUtils;
import org.slf4j.Logger;
import org.slf4j.LoggerFactory;

/**
 * GTFS-RT alerts updater
 * <p>
 * Usage example:
 *
 * <pre>
 * myalert.type = real-time-alerts
 * myalert.frequencySec = 60
 * myalert.url = http://host.tld/path
 * myalert.earlyStartSec = 3600
 * myalert.feedId = TA
 * </pre>
 */
public class GtfsRealtimeAlertsUpdater extends PollingGraphUpdater {

  private static final Logger LOG = LoggerFactory.getLogger(GtfsRealtimeAlertsUpdater.class);
  private final String url;
  private final String feedId;
  private final long earlyStart;
  private final boolean fuzzyTripMatching;
  private WriteToGraphCallback saveResultOnGraph;
  private Long lastTimestamp = Long.MIN_VALUE;
  private GtfsRealtimeFuzzyTripMatcher fuzzyTripMatcher;
  private AlertsUpdateHandler updateHandler = null;
  private TransitAlertService transitAlertService;

  public GtfsRealtimeAlertsUpdater(GtfsRealtimeAlertsUpdaterParameters config) {
    super(config);
    this.url = config.getUrl();
    this.earlyStart = config.getEarlyStartSec();
    this.feedId = config.getFeedId();
    this.fuzzyTripMatching = config.fuzzyTripMatching();

    LOG.info(
      "Creating real-time alert updater running every {} seconds : {}",
      pollingPeriodSeconds,
      url
    );
  }

  @Override
  public void setGraphUpdaterManager(WriteToGraphCallback saveResultOnGraph) {
    this.saveResultOnGraph = saveResultOnGraph;
  }

  @Override
  public void setup(Graph graph) {
    TransitAlertService transitAlertService = new TransitAlertServiceImpl(graph);
    if (fuzzyTripMatching) {
      this.fuzzyTripMatcher = new GtfsRealtimeFuzzyTripMatcher(new RoutingService(graph));
    }
    this.transitAlertService = transitAlertService;
    if (updateHandler == null) {
      updateHandler = new AlertsUpdateHandler();
    }
<<<<<<< HEAD

    @Override
    protected void runPolling() {
        try {
            InputStream data = HttpUtils.getData(URI.create(url), Map.of(
                "Accept",
                "application/x-google-protobuf, application/x-protobuf, application/protobuf, application/octet-stream, */*"
            ));
            if (data == null) {
                throw new RuntimeException("Failed to get data from url " + url);
            }

            final FeedMessage feed = FeedMessage.PARSER.parseFrom(data);

            long feedTimestamp = feed.getHeader().getTimestamp();
            if (feedTimestamp <= lastTimestamp) {
                LOG.debug("Ignoring feed with an old timestamp from " + url);
                return;
            }

            // Handle update in graph writer runnable
            saveResultOnGraph.execute(graph -> updateHandler.update(feed));

            lastTimestamp = feedTimestamp;
        } catch (Exception e) {
            LOG.error("Error reading gtfs-realtime feed from " + url, e);
        }
=======
    updateHandler.setEarlyStart(earlyStart);
    updateHandler.setFeedId(feedId);
    updateHandler.setTransitAlertService(transitAlertService);
    updateHandler.setFuzzyTripMatcher(fuzzyTripMatcher);
  }

  @Override
  public void teardown() {}

  public TransitAlertService getTransitAlertService() {
    return transitAlertService;
  }

  public String toString() {
    return "GtfsRealtimeUpdater(" + url + ")";
  }

  @Override
  protected void runPolling() {
    try {
      InputStream data = HttpUtils.getData(
        URI.create(url),
        Map.of(
          "Accept",
          "application/x-google-protobuf, application/x-protobuf, application/protobuf, application/octet-stream, */*"
        )
      );
      if (data == null) {
        throw new RuntimeException("Failed to get data from url " + url);
      }

      final FeedMessage feed = FeedMessage.PARSER.parseFrom(data);

      long feedTimestamp = feed.getHeader().getTimestamp();
      if (feedTimestamp <= lastTimestamp) {
        LOG.info("Ignoring feed with an old timestamp.");
        return;
      }

      // Handle update in graph writer runnable
      saveResultOnGraph.execute(graph -> updateHandler.update(feed));

      lastTimestamp = feedTimestamp;
    } catch (Exception e) {
      LOG.error("Error reading gtfs-realtime feed from " + url, e);
>>>>>>> 1ce0de78
    }
  }
}<|MERGE_RESOLUTION|>--- conflicted
+++ resolved
@@ -70,35 +70,6 @@
     if (updateHandler == null) {
       updateHandler = new AlertsUpdateHandler();
     }
-<<<<<<< HEAD
-
-    @Override
-    protected void runPolling() {
-        try {
-            InputStream data = HttpUtils.getData(URI.create(url), Map.of(
-                "Accept",
-                "application/x-google-protobuf, application/x-protobuf, application/protobuf, application/octet-stream, */*"
-            ));
-            if (data == null) {
-                throw new RuntimeException("Failed to get data from url " + url);
-            }
-
-            final FeedMessage feed = FeedMessage.PARSER.parseFrom(data);
-
-            long feedTimestamp = feed.getHeader().getTimestamp();
-            if (feedTimestamp <= lastTimestamp) {
-                LOG.debug("Ignoring feed with an old timestamp from " + url);
-                return;
-            }
-
-            // Handle update in graph writer runnable
-            saveResultOnGraph.execute(graph -> updateHandler.update(feed));
-
-            lastTimestamp = feedTimestamp;
-        } catch (Exception e) {
-            LOG.error("Error reading gtfs-realtime feed from " + url, e);
-        }
-=======
     updateHandler.setEarlyStart(earlyStart);
     updateHandler.setFeedId(feedId);
     updateHandler.setTransitAlertService(transitAlertService);
@@ -134,7 +105,7 @@
 
       long feedTimestamp = feed.getHeader().getTimestamp();
       if (feedTimestamp <= lastTimestamp) {
-        LOG.info("Ignoring feed with an old timestamp.");
+        LOG.debug("Ignoring feed with an old timestamp from " + url);
         return;
       }
 
@@ -144,7 +115,6 @@
       lastTimestamp = feedTimestamp;
     } catch (Exception e) {
       LOG.error("Error reading gtfs-realtime feed from " + url, e);
->>>>>>> 1ce0de78
     }
   }
 }