--- conflicted
+++ resolved
@@ -335,11 +335,7 @@
       dateTimeScalar
     );
 
-<<<<<<< HEAD
-    GraphQLInputObjectType durationPerStreetModeInput = StreetModeDurationInputType.create(gqlUtil);
-=======
     GraphQLInputObjectType durationPerStreetModeInput = StreetModeDurationInputType.create();
->>>>>>> b801b659
     GraphQLInputObjectType penaltyForStreetMode = PenaltyForStreetModeType.create();
 
     GraphQLFieldDefinition tripQuery = TripQuery.create(
@@ -1578,11 +1574,7 @@
         GraphQLFieldDefinition
           .newFieldDefinition()
           .name("leg")
-<<<<<<< HEAD
-          .description("Refetch a single leg based on its id")
-=======
           .description("Refetch a single transit leg based on its id")
->>>>>>> b801b659
           .withDirective(TransmodelDirectives.TIMING_DATA)
           .type(LegType.REF)
           .argument(
