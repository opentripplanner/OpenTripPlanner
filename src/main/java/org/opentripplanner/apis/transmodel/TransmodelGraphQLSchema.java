--- conflicted
+++ resolved
@@ -1595,15 +1595,10 @@
         GraphQLFieldDefinition
           .newFieldDefinition()
           .name("serverInfo")
-<<<<<<< HEAD
           .description(
             "Get OTP deployment information. This is only useful for developers of OTP itself not regular API users."
           )
-          .withDirective(gqlUtil.timingData)
-=======
-          .description("Get OTP server information")
-          .withDirective(TransmodelDirectives.TIMING_DATA)
->>>>>>> 68e8867d
+          .withDirective(TransmodelDirectives.TIMING_DATA)
           .type(new GraphQLNonNull(serverInfoType))
           .dataFetcher(e -> projectInfo())
           .build()
