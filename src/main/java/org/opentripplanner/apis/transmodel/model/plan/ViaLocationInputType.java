package org.opentripplanner.apis.transmodel.model.plan;

import static graphql.Directives.OneOfDirective;
<<<<<<< HEAD

import graphql.Scalars;
import graphql.language.StringValue;
import graphql.schema.GraphQLInputObjectType;
import graphql.schema.GraphQLList;
=======
import static graphql.Scalars.GraphQLString;

import graphql.language.StringValue;
import graphql.schema.GraphQLInputObjectType;
import graphql.schema.GraphQLList;
import graphql.schema.GraphQLNonNull;
>>>>>>> b801b659
import java.time.Duration;
import org.opentripplanner.apis.transmodel.model.framework.TransmodelScalars;

public class ViaLocationInputType {

  /* type constants */

<<<<<<< HEAD
  private static final String INPUT_VIA_LOCATION = "PlanViaLocationInput";
  private static final String INPUT_VISIT_VIA_LOCATION = "PlanVisitViaLocationInput";
  private static final String INPUT_PASS_THROUGH_VIA_LOCATION = "PlanPassThroughViaLocationInput";

  private static final String DOC_VISIT_VIA_LOCATION =
    """
    A visit-via-location is a physical visit to one of the stops or coordinates listed. An
    on-board visit does not count, the traveler must alight or board at the given stop for
    it to to be accepted. To visit a coordinate, the traveler must walk(bike or drive) to
    the closest point in the street network from a stop and back to another stop to join
    the transit network.
    
    NOTE! Coordinates are NOT supported jet.
=======
  private static final String INPUT_VIA_LOCATION = "TripViaLocationInput";
  private static final String INPUT_VISIT_VIA_LOCATION = "TripVisitViaLocationInput";
  private static final String INPUT_PASS_THROUGH_VIA_LOCATION = "TripPassThroughViaLocationInput";

  private static final String DOC_VISIT_VIA_LOCATION =
    """
    A visit-via-location is a physical visit to one of the stop locations or coordinates listed. An
    on-board visit does not count, the traveler must alight or board at the given stop for it to to
    be accepted. To visit a coordinate, the traveler must walk(bike or drive) to the closest point
    in the street network from a stop and back to another stop to join the transit network.
    
    NOTE! Coordinates are NOT supported yet.
>>>>>>> b801b659
    """;
  private static final String DOC_PASS_THROUGH_VIA_LOCATION =
    """
    One of the listed stop locations must be visited on-board a transit vehicle or the journey must
    alight or board at the location.
    """;
  private static final String DOC_VIA_LOCATION =
    """
    A via-location is used to specifying a location as an intermediate place the router must
<<<<<<< HEAD
    route through. The via-location must be either a pass-through-location or a
    visit-via-location. An on-board "visit" is only allowed for pass-through-via-locations, while
    the visit-via-location can visit a stop-location or a coordinate and specify a
    minimum-wait-time.
=======
    route through. The via-location is either a pass-through-location or a visit-via-location.
>>>>>>> b801b659
    """;

  /* field  constants */

  public static final String FIELD_LABEL = "label";
  public static final String FIELD_MINIMUM_WAIT_TIME = "minimumWaitTime";
  public static final String FIELD_STOP_LOCATION_IDS = "stopLocationIds";

  // TODO : Add coordinates
  //private static final String FIELD_COORDINATES = "coordinates";
  public static final String FIELD_VISIT = "visit";
<<<<<<< HEAD
  public static final String FIELD_PASS_THROUGH = "passThrough";
=======
  public static final String DOC_FIELD_VISIT =
    "Board or alight at a stop location or visit a coordinate.";
  public static final String FIELD_PASS_THROUGH = "passThrough";
  public static final String DOC_FIELD_PASS_THROUGH =
    "Board, alight or pass-through(on-board) at the stop location.";
>>>>>>> b801b659

  private static final String DOC_LABEL =
    "The label/name of the location. This is pass-through " +
    "information and is not used in routing.";
  private static final String DOC_MINIMUM_WAIT_TIME =
    """
    The minimum wait time is used to force the trip to stay the given duration at the
    via-location before the trip is continued.
    """;
  private static final String DOC_STOP_LOCATION_IDS =
    """
    A list of stop locations. A stop location can be a quay, a stop place, a multimodal
    stop place or a group of stop places. It is enough to visit ONE of the locations
    listed.
    """;

  static final GraphQLInputObjectType VISIT_VIA_LOCATION_INPUT = GraphQLInputObjectType
    .newInputObject()
    .name(INPUT_VISIT_VIA_LOCATION)
    .description(DOC_VISIT_VIA_LOCATION)
<<<<<<< HEAD
    .field(b -> b.name(FIELD_LABEL).description(DOC_LABEL).type(Scalars.GraphQLString))
=======
    .field(b -> b.name(FIELD_LABEL).description(DOC_LABEL).type(GraphQLString))
>>>>>>> b801b659
    .field(b ->
      b
        .name(FIELD_MINIMUM_WAIT_TIME)
        .description(DOC_MINIMUM_WAIT_TIME)
        .type(TransmodelScalars.DURATION_SCALAR)
        .defaultValueLiteral(StringValue.of(Duration.ZERO.toString()))
    )
    .field(b ->
      b
        .name(FIELD_STOP_LOCATION_IDS)
        .description(DOC_STOP_LOCATION_IDS)
<<<<<<< HEAD
        .type(GraphQLList.list(Scalars.GraphQLString))
=======
        .type(gqlListOfNonNullStrings())
>>>>>>> b801b659
    )
    /*
      TODO: Add support for coordinates
       */
    .build();

  static final GraphQLInputObjectType PASS_THROUGH_VIA_LOCATION_INPUT = GraphQLInputObjectType
    .newInputObject()
    .name(INPUT_PASS_THROUGH_VIA_LOCATION)
    .description(DOC_PASS_THROUGH_VIA_LOCATION)
<<<<<<< HEAD
    .field(b -> b.name(FIELD_LABEL).description(DOC_LABEL).type(Scalars.GraphQLString))
    .field(b ->
      b
        .name(FIELD_STOP_LOCATION_IDS)
        .description(DOC_STOP_LOCATION_IDS)
        .type(GraphQLList.list(Scalars.GraphQLString))
=======
    .field(b -> b.name(FIELD_LABEL).description(DOC_LABEL).type(GraphQLString))
    .field(b ->
      // This is NOT nonNull, because we might add other parameters later, like 'list of line-ids'
      b
        .name(FIELD_STOP_LOCATION_IDS)
        .description(DOC_STOP_LOCATION_IDS)
        .type(gqlListOfNonNullStrings())
>>>>>>> b801b659
    )
    .build();

  public static final GraphQLInputObjectType VIA_LOCATION_INPUT = GraphQLInputObjectType
    .newInputObject()
    .name(INPUT_VIA_LOCATION)
    .description(DOC_VIA_LOCATION)
    .withDirective(OneOfDirective)
<<<<<<< HEAD
    .field(b -> b.name(FIELD_VISIT).type(VISIT_VIA_LOCATION_INPUT))
    .field(b -> b.name(FIELD_PASS_THROUGH).type(PASS_THROUGH_VIA_LOCATION_INPUT))
    .build();
=======
    .field(b -> b.name(FIELD_VISIT).description(DOC_FIELD_VISIT).type(VISIT_VIA_LOCATION_INPUT))
    .field(b ->
      b
        .name(FIELD_PASS_THROUGH)
        .description(DOC_FIELD_PASS_THROUGH)
        .type(PASS_THROUGH_VIA_LOCATION_INPUT)
    )
    .build();

  private static GraphQLList gqlListOfNonNullStrings() {
    return new GraphQLList(new GraphQLNonNull(GraphQLString));
  }
>>>>>>> b801b659
}<|MERGE_RESOLUTION|>--- conflicted
+++ resolved
@@ -1,20 +1,12 @@
 package org.opentripplanner.apis.transmodel.model.plan;
 
 import static graphql.Directives.OneOfDirective;
-<<<<<<< HEAD
-
-import graphql.Scalars;
-import graphql.language.StringValue;
-import graphql.schema.GraphQLInputObjectType;
-import graphql.schema.GraphQLList;
-=======
 import static graphql.Scalars.GraphQLString;
 
 import graphql.language.StringValue;
 import graphql.schema.GraphQLInputObjectType;
 import graphql.schema.GraphQLList;
 import graphql.schema.GraphQLNonNull;
->>>>>>> b801b659
 import java.time.Duration;
 import org.opentripplanner.apis.transmodel.model.framework.TransmodelScalars;
 
@@ -22,21 +14,6 @@
 
   /* type constants */
 
-<<<<<<< HEAD
-  private static final String INPUT_VIA_LOCATION = "PlanViaLocationInput";
-  private static final String INPUT_VISIT_VIA_LOCATION = "PlanVisitViaLocationInput";
-  private static final String INPUT_PASS_THROUGH_VIA_LOCATION = "PlanPassThroughViaLocationInput";
-
-  private static final String DOC_VISIT_VIA_LOCATION =
-    """
-    A visit-via-location is a physical visit to one of the stops or coordinates listed. An
-    on-board visit does not count, the traveler must alight or board at the given stop for
-    it to to be accepted. To visit a coordinate, the traveler must walk(bike or drive) to
-    the closest point in the street network from a stop and back to another stop to join
-    the transit network.
-    
-    NOTE! Coordinates are NOT supported jet.
-=======
   private static final String INPUT_VIA_LOCATION = "TripViaLocationInput";
   private static final String INPUT_VISIT_VIA_LOCATION = "TripVisitViaLocationInput";
   private static final String INPUT_PASS_THROUGH_VIA_LOCATION = "TripPassThroughViaLocationInput";
@@ -49,7 +26,6 @@
     in the street network from a stop and back to another stop to join the transit network.
     
     NOTE! Coordinates are NOT supported yet.
->>>>>>> b801b659
     """;
   private static final String DOC_PASS_THROUGH_VIA_LOCATION =
     """
@@ -59,14 +35,7 @@
   private static final String DOC_VIA_LOCATION =
     """
     A via-location is used to specifying a location as an intermediate place the router must
-<<<<<<< HEAD
-    route through. The via-location must be either a pass-through-location or a
-    visit-via-location. An on-board "visit" is only allowed for pass-through-via-locations, while
-    the visit-via-location can visit a stop-location or a coordinate and specify a
-    minimum-wait-time.
-=======
     route through. The via-location is either a pass-through-location or a visit-via-location.
->>>>>>> b801b659
     """;
 
   /* field  constants */
@@ -78,15 +47,11 @@
   // TODO : Add coordinates
   //private static final String FIELD_COORDINATES = "coordinates";
   public static final String FIELD_VISIT = "visit";
-<<<<<<< HEAD
-  public static final String FIELD_PASS_THROUGH = "passThrough";
-=======
   public static final String DOC_FIELD_VISIT =
     "Board or alight at a stop location or visit a coordinate.";
   public static final String FIELD_PASS_THROUGH = "passThrough";
   public static final String DOC_FIELD_PASS_THROUGH =
     "Board, alight or pass-through(on-board) at the stop location.";
->>>>>>> b801b659
 
   private static final String DOC_LABEL =
     "The label/name of the location. This is pass-through " +
@@ -107,11 +72,7 @@
     .newInputObject()
     .name(INPUT_VISIT_VIA_LOCATION)
     .description(DOC_VISIT_VIA_LOCATION)
-<<<<<<< HEAD
-    .field(b -> b.name(FIELD_LABEL).description(DOC_LABEL).type(Scalars.GraphQLString))
-=======
     .field(b -> b.name(FIELD_LABEL).description(DOC_LABEL).type(GraphQLString))
->>>>>>> b801b659
     .field(b ->
       b
         .name(FIELD_MINIMUM_WAIT_TIME)
@@ -123,11 +84,7 @@
       b
         .name(FIELD_STOP_LOCATION_IDS)
         .description(DOC_STOP_LOCATION_IDS)
-<<<<<<< HEAD
-        .type(GraphQLList.list(Scalars.GraphQLString))
-=======
         .type(gqlListOfNonNullStrings())
->>>>>>> b801b659
     )
     /*
       TODO: Add support for coordinates
@@ -138,14 +95,6 @@
     .newInputObject()
     .name(INPUT_PASS_THROUGH_VIA_LOCATION)
     .description(DOC_PASS_THROUGH_VIA_LOCATION)
-<<<<<<< HEAD
-    .field(b -> b.name(FIELD_LABEL).description(DOC_LABEL).type(Scalars.GraphQLString))
-    .field(b ->
-      b
-        .name(FIELD_STOP_LOCATION_IDS)
-        .description(DOC_STOP_LOCATION_IDS)
-        .type(GraphQLList.list(Scalars.GraphQLString))
-=======
     .field(b -> b.name(FIELD_LABEL).description(DOC_LABEL).type(GraphQLString))
     .field(b ->
       // This is NOT nonNull, because we might add other parameters later, like 'list of line-ids'
@@ -153,7 +102,6 @@
         .name(FIELD_STOP_LOCATION_IDS)
         .description(DOC_STOP_LOCATION_IDS)
         .type(gqlListOfNonNullStrings())
->>>>>>> b801b659
     )
     .build();
 
@@ -162,11 +110,6 @@
     .name(INPUT_VIA_LOCATION)
     .description(DOC_VIA_LOCATION)
     .withDirective(OneOfDirective)
-<<<<<<< HEAD
-    .field(b -> b.name(FIELD_VISIT).type(VISIT_VIA_LOCATION_INPUT))
-    .field(b -> b.name(FIELD_PASS_THROUGH).type(PASS_THROUGH_VIA_LOCATION_INPUT))
-    .build();
-=======
     .field(b -> b.name(FIELD_VISIT).description(DOC_FIELD_VISIT).type(VISIT_VIA_LOCATION_INPUT))
     .field(b ->
       b
@@ -179,5 +122,4 @@
   private static GraphQLList gqlListOfNonNullStrings() {
     return new GraphQLList(new GraphQLNonNull(GraphQLString));
   }
->>>>>>> b801b659
 }