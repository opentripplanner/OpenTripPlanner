package org.opentripplanner.transit.raptor.api.transit;


import java.util.Iterator;
import javax.validation.constraints.NotNull;


/**
 * This interface defines the data needed for the StdTransitWorker to do transit. This interface
 * defines that role, and make it possible to write small adapter in between the "OTP Transit Layer"
 * and the Raptor algorithm. This also simplify the use of the Worker with other data sources,
 * importing and adapting this code into other software like OTP.
 *
 * @param <T> The TripSchedule type defined by the user of the raptor API.
 */
public interface RaptorTransitDataProvider<T extends RaptorTripSchedule> {

    /**
     * This method is called once, right after the constructor, before the routing start.
     * <p>
     * Strictly not needed, logic can be moved to constructor, but is separated out
     * to be able to measure performance as part of the route method.
     */
    default void setup() {}

    /**
     * This method is responsible for providing all transfers from a given stop to all
     * possible stops around that stop.
     * <p/>
     * The implementation may implement a lightweight {@link RaptorTransfer} representation.
     * The iterator element only needs to be valid for the duration og a single iterator step.
     * Hence; It is safe to use a cursor/flyweight pattern to represent both the Transfer
     * and the Iterator<Transfer> - this will most likely be the best performing implementation.
     * <p/>
     * Example:
     * <pre>
     *class LightweightTransferIterator implements Iterator&lt;RaptorTransfer&gt;, RaptorTransfer {
     *     private static final int[] EMPTY_ARRAY = new int[0];
     *     private final int[] a;
     *     private int index;
     *
     *     LightweightTransferIterator(int[] a) {
     *         this.a = a == null ? EMPTY_ARRAY : a;
     *         this.index = this.a.length == 0 ? 0 : -2;
     *     }
     *
     *     public int stop()              { return a[index]; }
     *     public int durationInSeconds() { return a[index+1]; }
     *     public boolean hasNext()       { index += 2; return index < a.length; }
     *     public RaptorTransfer next()   { return this; }
     * }
     * </pre>
     * @return a map of distances from the given input stop to all other stops.
     */
    Iterator<? extends RaptorTransfer> getTransfersFromStop(int fromStop);

    /**
     * This method is responsible for providing all transfers to a given stop from all
     * possible stops around that stop.
     * See {@link #getTransfersFromStop(int)} for detail on how to implement this.
     * @return a map of distances to the given input stop from all other stops.
     */
    Iterator<? extends RaptorTransfer> getTransfersToStop(int toStop);

    /**
     * Return a set of all patterns visiting the given set of stops.
     * <p/>
     * The implementation may implement a lightweight {@link RaptorTripPattern} representation.
     * See {@link #getTransfersFromStop(int)} for detail on how to implement this.
     *
     * @param stops set of stops for find all patterns for.
     */
    Iterator<? extends RaptorRoute<T>> routeIterator(IntIterator stops);

    /**
     * This is the total number of stops, it should be possible to retrieve transfers and pattern
     * for every stop from 0 to {@code numberOfStops()-1}.
     */
    int numberOfStops();

    /**
     * Create/provide the cost criteria calculator.
     */
    CostCalculator multiCriteriaCostCalculator();


    /**
     * Implement this method to provide a service to search for {@link RaptorTransferConstraint}.
     * This is not used during the routing, but after a path is found to attach constraint
     * information to the path.
     * <p>
     * The search should have good performance, but it is not a critical part of the overall
     * performance.
     */
    RaptorPathConstrainedTransferSearch<T> transferConstraintsSearch();

    /**
     * Raptor relies on stop indexes for all references to stops for performance reasons, but
     * when a critical error occurs, it is nice to be able to inject information to the
     * log event or during debugging to see which stop it is. This is important to be able to
     * reproduce the error. This method is used by Raptor to translate from the stop index to a
     * string which should be short and identify the stop given the related pattern, for example
     * the stop name would be great.
     */
    @NotNull
<<<<<<< HEAD
    IntFunction<String> stopIndexTranslatorForDebugging();

    /**
     * Returns the beginning of valid transit data, in seconds since midnight of the day of the
     * search. All trips running even partially after this time are included.
     */
    int getValidTransitDataStartTime();

    /**
     * Returns the end time of valid transit data, in seconds since midnight of the day of the
     * search. All trips running even partially before this time are included.
     */
    int getValidTransitDataEndTime();
=======
    RaptorStopNameResolver stopNameResolver();
>>>>>>> 28468a21
}<|MERGE_RESOLUTION|>--- conflicted
+++ resolved
@@ -103,8 +103,7 @@
      * the stop name would be great.
      */
     @NotNull
-<<<<<<< HEAD
-    IntFunction<String> stopIndexTranslatorForDebugging();
+    RaptorStopNameResolver stopNameResolver();
 
     /**
      * Returns the beginning of valid transit data, in seconds since midnight of the day of the
@@ -117,7 +116,4 @@
      * search. All trips running even partially before this time are included.
      */
     int getValidTransitDataEndTime();
-=======
-    RaptorStopNameResolver stopNameResolver();
->>>>>>> 28468a21
 }