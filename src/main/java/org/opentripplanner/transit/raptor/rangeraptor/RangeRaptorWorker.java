package org.opentripplanner.transit.raptor.rangeraptor;

import static java.util.stream.Collectors.groupingBy;

import java.util.*;
import java.util.function.Predicate;
<<<<<<< HEAD

=======
import javax.annotation.Nullable;
>>>>>>> dc82979f
import org.opentripplanner.transit.raptor.api.path.Path;
import org.opentripplanner.transit.raptor.api.transit.IntIterator;
import org.opentripplanner.transit.raptor.api.transit.RaptorGuaranteedTransferProvider;
import org.opentripplanner.transit.raptor.api.transit.RaptorRoute;
import org.opentripplanner.transit.raptor.api.transit.RaptorTimeTable;
import org.opentripplanner.transit.raptor.api.transit.RaptorTransfer;
import org.opentripplanner.transit.raptor.api.transit.RaptorTransitDataProvider;
import org.opentripplanner.transit.raptor.api.transit.RaptorTripSchedule;
import org.opentripplanner.transit.raptor.api.transit.RaptorTripScheduleBoardOrAlightEvent;
import org.opentripplanner.transit.raptor.api.transit.TransitArrival;
import org.opentripplanner.transit.raptor.api.view.Worker;
import org.opentripplanner.transit.raptor.rangeraptor.debug.WorkerPerformanceTimers;
import org.opentripplanner.transit.raptor.rangeraptor.transit.RoundTracker;
import org.opentripplanner.transit.raptor.rangeraptor.transit.TransitCalculator;
import org.opentripplanner.transit.raptor.rangeraptor.transit.TripScheduleBoardSearch;
import org.opentripplanner.transit.raptor.rangeraptor.transit.TripScheduleSearch;
import org.opentripplanner.transit.raptor.rangeraptor.workerlifecycle.LifeCycleEventPublisher;
import org.opentripplanner.transit.raptor.util.AvgTimer;


/**
 * The algorithm used herein is described in
 * <p>
 * Conway, Matthew Wigginton, Andrew Byrd, and Marco van der Linden. “Evidence-Based Transit and
 * Land Use Sketch Planning
 * Using Interactive Accessibility Methods on Combined Schedule and Headway-Based Networks.”
 * Transportation Research Record 2653 (2017). doi:10.3141/2653-06.
 * <p>
 * Delling, Daniel, Thomas Pajor, and Renato Werneck. “Round-Based Public Transit Routing,”
 * January 1, 2012. http://research.microsoft.com/pubs/156567/raptor_alenex.pdf.
 * <p>
 * This version do support the following features:
 * <ul>
 *     <li>Raptor (R)
 *     <li>Range Raptor (RR)
 *     <li>Multi-criteria pareto optimal Range Raptor (McRR)
 *     <li>Reverse search in combination with R and RR
 * </ul>
 * This version do NOT support the following features:
 * <ul>
 *     <li>Frequency routes, supported by the original code using Monte Carlo methods
 *     (generating randomized schedules)
 * </ul>
 * <p>
 * This class originated as a rewrite of Conveyals RAPTOR code: https://github.com/conveyal/r5.
 *
 * @param <T> The TripSchedule type defined by the user of the raptor API.
 */
@SuppressWarnings("Duplicates")
public final class RangeRaptorWorker<T extends RaptorTripSchedule> implements Worker<T> {

    private final RoutingStrategy<T> transitWorker;

    /**
     * The RangeRaptor state - we delegate keeping track of state to the state object,
     * this allow the worker implementation to focus on the algorithm, while
     * the state keep track of the result.
     * <p/>
     * This also allow us to try out different strategies for storing the result in memory.
     * For a long time we had a state witch stored all data as int arrays in addition to the
     * current object-oriented approach. There were no performance differences(=> GC is not
     * the bottle neck), so we dropped the integer array implementation.
     */
    private final WorkerState<T> state;

    /**
     * The round tracker keep track for the current Raptor round, and abort the search if the
     * round max limit is reached.
     */
    private final RoundTracker roundTracker;

    private final RaptorTransitDataProvider<T> transitData;

    private final SlackProvider slackProvider;

    private final TransitCalculator<T> calculator;

    private final WorkerPerformanceTimers timers;

    private final Map<Integer, List<RaptorTransfer>> accessArrivedByWalking;

    private final Map<Integer, List<RaptorTransfer>> accessArrivedOnBoard;

    private final LifeCycleEventPublisher lifeCycle;

    private final int minNumberOfRounds;

    private final boolean enableGuaranteedTransfers;

    private boolean inFirstIteration = true;

   private boolean hasTimeDependentAccess = false;

    private int iterationDepartureTime;

    private int earliestBoardTime;


    public RangeRaptorWorker(
            WorkerState<T> state,
            RoutingStrategy<T> transitWorker,
            RaptorTransitDataProvider<T> transitData,
            SlackProvider slackProvider,
            Collection<RaptorTransfer> accessPaths,
            RoundProvider roundProvider,
            TransitCalculator<T> calculator,
            LifeCycleEventPublisher lifeCyclePublisher,
            WorkerPerformanceTimers timers,
            boolean enableGuaranteedTransfers
    ) {
        this.transitWorker = transitWorker;
        this.state = state;
        this.transitData = transitData;
        this.slackProvider = slackProvider;
        this.calculator = calculator;
        this.timers = timers;
        this.accessArrivedByWalking = groupByRound(accessPaths, Predicate.not(RaptorTransfer::stopReachedOnBoard));
        this.accessArrivedOnBoard = groupByRound(accessPaths, RaptorTransfer::stopReachedOnBoard);
        this.minNumberOfRounds = calculateMaxNumberOfRides(accessPaths);
        this.enableGuaranteedTransfers = enableGuaranteedTransfers;

        // We do a cast here to avoid exposing the round tracker  and the life cycle publisher to
        // "everyone" by providing access to it in the context.
        this.roundTracker = (RoundTracker) roundProvider;
        this.lifeCycle = lifeCyclePublisher;
    }

    /**
     * For each iteration (minute), calculate the minimum travel time to each transit stop in seconds.
     * <p/>
     * Run the scheduled search, round 0 is the street search
     * <p/>
     * We are using the Range-RAPTOR extension described in Delling, Daniel, Thomas Pajor, and Renato Werneck.
     * “Round-Based Public Transit Routing,” January 1, 2012. http://research.microsoft.com/pubs/156567/raptor_alenex.pdf.
     *
     * @return a unique set of paths
     */
    @Override
    final public Collection<Path<T>> route() {
        timerRoute().time(() -> {
            transitData.setup();

            // The main outer loop iterates backward over all minutes in the departure times window.
            // Ergo, we re-use the arrival times found in searches that have already occurred that
            // depart later, because the arrival time given departure at time t is upper-bounded by
            // the arrival time given departure at minute t + 1.
            final IntIterator it = calculator.rangeRaptorMinutes();
            while (it.hasNext()) {
                // Run the raptor search for this particular iteration departure time
                iterationDepartureTime = it.next();
                lifeCycle.setupIteration(iterationDepartureTime);
                runRaptorForMinute();
                inFirstIteration = false;
            }
        });
        return state.extractPaths();
    }

    /**
     * Perform one minute of a RAPTOR search.
     */
    private void runRaptorForMinute() {
        addAccessPaths(accessArrivedByWalking.get(0));

        while (hasMoreRounds()) {
            lifeCycle.prepareForNextRound(roundTracker.nextRound());

            // NB since we have transfer limiting not bothering to cut off search when there are no
            // more transfers as that will be rare and complicates the code
            findAllTransitForRound();

            addAccessPaths(accessArrivedOnBoard.get(round()));

            transfersForRound();

            lifeCycle.roundComplete(state.isDestinationReachedInCurrentRound());

            addAccessPaths(accessArrivedByWalking.get(round()));
        }

        // This state is repeatedly modified as the outer loop progresses over departure minutes.
        // We have to be careful here, the next iteration will modify the state, so we need to make
        // protective copies of any information we want to retain.
        lifeCycle.iterationComplete();
    }

    /**
     * Check if the RangeRaptor should continue with a new round.
     */
    private boolean hasMoreRounds() {
        if(round() < minNumberOfRounds) { return true; }
        return state.isNewRoundAvailable() && roundTracker.hasMoreRounds();
    }

    /**
     * Perform a scheduled search
     */
    private void findAllTransitForRound() {
        timerByMinuteScheduleSearch().time(() -> {
            IntIterator stops = state.stopsTouchedPreviousRound();
            Iterator<? extends RaptorRoute<T>> routeIterator = transitData.routeIterator(stops);

            BitSet stopBitSet = state.stopsTouchedPreviousRoundAsBitSet();
            while (routeIterator.hasNext()) {
                var route = routeIterator.next();
                var pattern = route.pattern();
                var tripSearch = createTripSearch(route.timetable());
                var txService = enableGuaranteedTransfers
                        ? calculator.guaranteedTransfers(route) : null;

<<<<<<< HEAD
                transitWorker.prepareForTransitWith(pattern, tripSearch);
                IntIterator stop = calculator.patternStopIterator(pattern.numberOfStopsInPattern());
                boolean foundStopTouchedInPreviousRound = false;
                while (stop.hasNext()) {
                  int next = stop.next();
                  if(!stopBitSet.get(pattern.stopIndex(next)) && !foundStopTouchedInPreviousRound) {
                    continue;
                  }
                  foundStopTouchedInPreviousRound = true;
                  if (transitData.isStopHardBanned(pattern.stopIndex(next))) {
                    break;
                  }
                  transitWorker.routeTransitAtStop(next);
=======
                slackProvider.setCurrentPattern(pattern);
                transitWorker.prepareForTransitWith(pattern);

                IntIterator stop = calculator.patternStopIterator(pattern.numberOfStopsInPattern());

                while (stop.hasNext()) {
                    int stopPos = stop.next();
                    int stopIndex = pattern.stopIndex(stopPos);

                    // attempt to alight if we're on board, this is done above the board search
                    // so that we don't alight on first stop boarded
                    if (pattern.alightingPossibleAt(stopPos)) {
                        transitWorker.alight(
                                stopIndex,
                                stopPos,
                                (T trip) -> stopArrivalTime(trip, stopPos)
                        );
                    }

                    if(pattern.boardingPossibleAt(stopPos)) {
                        // MC Raptor have many, while RR have one boarding
                        transitWorker.forEachBoarding(stopIndex, (int prevArrivalTime) -> {
                            RaptorTripScheduleBoardOrAlightEvent<T> result = null;

                            if(enableGuaranteedTransfers) {
                                // Board using guaranteed transfers
                                result = findGuaranteedTransfer(
                                        route.timetable(),
                                        txService, stopIndex, stopPos
                                );
                            }

                            // Find the best trip and board [no guaranteed transfer exist]
                            if(result == null) {
                                this.earliestBoardTime = earliestBoardTime(prevArrivalTime);
                                // check if we can back up to an earlier trip due to this stop
                                // being reached earlier
                                result = tripSearch.search(
                                        earliestBoardTime,
                                        stopPos,
                                        transitWorker.onTripIndex()
                                );
                            }

                            if (result != null) {
                                transitWorker.board(stopIndex, earliestBoardTime, result);
                            }
                        });
                    }
>>>>>>> dc82979f
                }
            }
            lifeCycle.transitsForRoundComplete();
        });
    }

    @Nullable
    private RaptorTripScheduleBoardOrAlightEvent<T> findGuaranteedTransfer(
            RaptorTimeTable<T> timetable,
            RaptorGuaranteedTransferProvider<T> txService,
            int targetStopIndex,
            int targetStopPos
    ) {
        if(!txService.transferExist(targetStopPos)) { return null; }

        // Get the previous transit stop arrival (transfer source)
        TransitArrival<T> sourceStopArrival = transitWorker.previousTransit(targetStopIndex);
        if(sourceStopArrival == null) { return null; }

        earliestBoardTime = calculator.minusDuration(sourceStopArrival.arrivalTime(), slackProvider.alightSlack());

        return txService.find(timetable, sourceStopArrival.trip(), sourceStopArrival.stop(), earliestBoardTime);
    }

    private void transfersForRound() {
        timerByMinuteTransfers().time(() -> {
            IntIterator it = state.stopsTouchedByTransitCurrentRound();

            while (it.hasNext()) {
                final int fromStop = it.next();
                if (transitData.isStopHardBanned(fromStop)) {
                  break;
                }
                // no need to consider loop transfers, since we don't mark patterns here any more
                // loop transfers are already included by virtue of those stops having been reached
                state.transferToStops(fromStop, transitData.getTransfers(fromStop), transitData.getHardBannedStops());
            }

            lifeCycle.transfersForRoundComplete();
        });
    }

    /**
     * Create a trip search using {@link TripScheduleBoardSearch}.
     * <p/>
     * This is protected to allow reverse search to override and create a alight search instead.
     */
    private TripScheduleSearch<T> createTripSearch(RaptorTimeTable<T> timeTable) {
        if (!inFirstIteration && roundTracker.isFirstRound() && !hasTimeDependentAccess) {
            // For the first round of every iteration(except the first) we restrict the first
            // departure to happen within the time-window of the iteration. Another way to put this,
            // is to say that we allow for the access path to be time-shifted to a later departure,
            // but not past the previous iteration departure time. This save a bit of processing,
            // but most importantly allow us to use the departure-time as a pareto criteria in
            // time-table view. This is not valid for the first iteration, because we could jump on
            // a bus, take it one stop and walk back and then wait to board a later trip - this kind
            // of results would be rejected by earlier iterations, for all iterations except the
            // first.
            return calculator.createExactTripSearch(timeTable);
        }

        // Default: create a standard trip search
        return calculator.createTripSearch(timeTable);
    }

    /**
     * Set the departure time in the scheduled search to the given departure time,
     * and prepare for the scheduled search at the next-earlier minute.
     */
    private void addAccessPaths(Collection<RaptorTransfer> accessPaths) {
        if(accessPaths == null) { return; }

        for (RaptorTransfer it : accessPaths) {
            // Earliest possible departure time from the origin, or latest possible arrival
            // time at the destination if searching backwards.
            int timeDependentDepartureTime = calculator.departureTime(it, iterationDepartureTime);

            // This access is not available after the iteration departure time
            if (timeDependentDepartureTime == -1) { continue; }

            // If the time differs from the iterationDepartureTime, than the access has time
            // restrictions. If the difference between _any_ access between iterations is not a
            // uniform iterationStep, than the exactTripSearch optimisation may not be used.
            if (timeDependentDepartureTime != iterationDepartureTime) {
                hasTimeDependentAccess = true;
            }

            transitWorker.setAccessToStop(it, iterationDepartureTime, timeDependentDepartureTime);
        }
    }

    private int round() {
        return roundTracker.round();
    }

    private int stopArrivalTime(final T trip, final int stopPositionInPattern) {
        // Trip alightTime + alight-slack(forward-search) or board-slack(reverse-search)
        return calculator.stopArrivalTime(
                trip,
                stopPositionInPattern,
                slackProvider.alightSlack()
        );
    }

    /**
     * Add board-slack(forward-search) or alight-slack(reverse-search)
     */
    private int earliestBoardTime(int prevArrivalTime) {
        return calculator.plusDuration(prevArrivalTime,  slackProvider.boardSlack());
    }

    /**
     * Filter the given input keeping all elements satisfying the include predicate and return
     * a unmodifiable list.
     */
    private  static <T extends RaptorTransfer> Map<Integer, List<T>> groupByRound(
        Collection<T> input, Predicate<T> include
    ) {
        return input.stream()
            .filter(include)
            .collect(groupingBy(RaptorTransfer::numberOfRides));
    }

    private int calculateMaxNumberOfRides(Collection<RaptorTransfer> accessPaths) {
        return accessPaths.stream().mapToInt(RaptorTransfer::numberOfRides).max().orElse(0);
    }

    // Track time spent, measure performance
    // TODO TGR - Replace by performance tests
    private AvgTimer timerRoute() { return timers.timerRoute(); }
    private AvgTimer timerByMinuteScheduleSearch() { return timers.timerByMinuteScheduleSearch(); }
    private AvgTimer timerByMinuteTransfers() { return timers.timerByMinuteTransfers(); }
}<|MERGE_RESOLUTION|>--- conflicted
+++ resolved
@@ -2,13 +2,13 @@
 
 import static java.util.stream.Collectors.groupingBy;
 
-import java.util.*;
+import java.util.BitSet;
+import java.util.Collection;
+import java.util.Iterator;
+import java.util.List;
+import java.util.Map;
 import java.util.function.Predicate;
-<<<<<<< HEAD
-
-=======
 import javax.annotation.Nullable;
->>>>>>> dc82979f
 import org.opentripplanner.transit.raptor.api.path.Path;
 import org.opentripplanner.transit.raptor.api.transit.IntIterator;
 import org.opentripplanner.transit.raptor.api.transit.RaptorGuaranteedTransferProvider;
@@ -219,29 +219,23 @@
                 var txService = enableGuaranteedTransfers
                         ? calculator.guaranteedTransfers(route) : null;
 
-<<<<<<< HEAD
-                transitWorker.prepareForTransitWith(pattern, tripSearch);
-                IntIterator stop = calculator.patternStopIterator(pattern.numberOfStopsInPattern());
-                boolean foundStopTouchedInPreviousRound = false;
-                while (stop.hasNext()) {
-                  int next = stop.next();
-                  if(!stopBitSet.get(pattern.stopIndex(next)) && !foundStopTouchedInPreviousRound) {
-                    continue;
-                  }
-                  foundStopTouchedInPreviousRound = true;
-                  if (transitData.isStopHardBanned(pattern.stopIndex(next))) {
-                    break;
-                  }
-                  transitWorker.routeTransitAtStop(next);
-=======
                 slackProvider.setCurrentPattern(pattern);
                 transitWorker.prepareForTransitWith(pattern);
 
                 IntIterator stop = calculator.patternStopIterator(pattern.numberOfStopsInPattern());
 
+                boolean foundStopTouchedInPreviousRound = false;
                 while (stop.hasNext()) {
                     int stopPos = stop.next();
                     int stopIndex = pattern.stopIndex(stopPos);
+
+                    if(!stopBitSet.get(stopIndex) && !foundStopTouchedInPreviousRound) {
+                        continue;
+                    }
+                    foundStopTouchedInPreviousRound = true;
+                    if (transitData.isStopHardBanned(stopIndex)) {
+                        break;
+                    }
 
                     // attempt to alight if we're on board, this is done above the board search
                     // so that we don't alight on first stop boarded
@@ -283,7 +277,6 @@
                             }
                         });
                     }
->>>>>>> dc82979f
                 }
             }
             lifeCycle.transitsForRoundComplete();
