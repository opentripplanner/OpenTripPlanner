--- conflicted
+++ resolved
@@ -1,9 +1,9 @@
 package org.opentripplanner.api.resource;
 
-<<<<<<< HEAD
-import com.vividsolutions.jts.geom.Coordinate;
-import com.vividsolutions.jts.geom.Geometry;
-import com.vividsolutions.jts.geom.LineString;
+import org.locationtech.jts.geom.Coordinate;
+import org.locationtech.jts.geom.Geometry;
+import org.locationtech.jts.geom.LineString;
+import org.opentripplanner.api.model.BoardAlightType;
 import org.opentripplanner.api.model.Itinerary;
 import org.opentripplanner.api.model.Leg;
 import org.opentripplanner.api.model.Place;
@@ -12,12 +12,6 @@
 import org.opentripplanner.api.model.TripPlan;
 import org.opentripplanner.api.model.VertexType;
 import org.opentripplanner.api.model.WalkStep;
-=======
-import org.locationtech.jts.geom.Coordinate;
-import org.locationtech.jts.geom.Geometry;
-import org.locationtech.jts.geom.LineString;
-import org.opentripplanner.api.model.*;
->>>>>>> ca79a24c
 import org.opentripplanner.common.geometry.DirectionUtils;
 import org.opentripplanner.common.geometry.GeometryUtils;
 import org.opentripplanner.common.geometry.PackedCoordinateSequence;
@@ -29,7 +23,6 @@
 import org.opentripplanner.profile.BikeRentalStationInfo;
 import org.opentripplanner.routing.alertpatch.Alert;
 import org.opentripplanner.routing.alertpatch.AlertPatch;
-<<<<<<< HEAD
 import org.opentripplanner.routing.core.RoutingContext;
 import org.opentripplanner.routing.core.RoutingRequest;
 import org.opentripplanner.routing.core.ServiceDay;
@@ -51,12 +44,8 @@
 import org.opentripplanner.routing.edgetype.StreetEdge;
 import org.opentripplanner.routing.edgetype.TripPattern;
 import org.opentripplanner.routing.error.TransportationNetworkCompanyAvailabilityException;
-=======
-import org.opentripplanner.routing.core.*;
-import org.opentripplanner.routing.edgetype.*;
 import org.opentripplanner.routing.edgetype.flex.PartialPatternHop;
 import org.opentripplanner.routing.edgetype.flex.TemporaryDirectPatternHop;
->>>>>>> ca79a24c
 import org.opentripplanner.routing.error.TrivialPathException;
 import org.opentripplanner.routing.graph.Edge;
 import org.opentripplanner.routing.graph.Graph;
@@ -479,7 +468,7 @@
             // This avoids unnecessary/redundant API requests to TNC providers.
             Place from = leg.from;
             if (request.transportationNetworkCompanyEtaAtOrigin > -1 &&
-                    (i == 0 || (i == 1 && itinerary.legs.get(0).mode.equals("WALK")))) {
+                (i == 0 || (i == 1 && itinerary.legs.get(0).mode.equals("WALK")))) {
                 from = new Place(request.from.lng, request.from.lat, request.from.name);
                 tncLegsAreFromOrigin.add(true);
             } else {
@@ -705,18 +694,18 @@
             if (state.getBackMode() == null) continue;
 
             switch (state.getBackMode()) {
-                default:
-                    itinerary.transitTime += state.getTimeDeltaSeconds();
-                    break;
-
-                case LEG_SWITCH:
-                    itinerary.waitingTime += state.getTimeDeltaSeconds();
-                    break;
-
-                case WALK:
-                case BICYCLE:
-                case CAR:
-                    itinerary.walkTime += state.getTimeDeltaSeconds();
+            default:
+                itinerary.transitTime += state.getTimeDeltaSeconds();
+                break;
+
+            case LEG_SWITCH:
+                itinerary.waitingTime += state.getTimeDeltaSeconds();
+                break;
+
+            case WALK:
+            case BICYCLE:
+            case CAR:
+                itinerary.walkTime += state.getTimeDeltaSeconds();
             }
         }
     }
@@ -875,9 +864,9 @@
         Vertex lastVertex = states[states.length - 1].getVertex();
 
         Stop firstStop = firstVertex instanceof TransitVertex ?
-                ((TransitVertex) firstVertex).getStop(): null;
+            ((TransitVertex) firstVertex).getStop(): null;
         Stop lastStop = lastVertex instanceof TransitVertex ?
-                ((TransitVertex) lastVertex).getStop(): null;
+            ((TransitVertex) lastVertex).getStop(): null;
         TripTimes tripTimes = states[states.length - 1].getTripTimes();
 
         leg.from = makePlace(states[0], firstVertex, edges[0], firstStop, tripTimes, requestedLocale);
@@ -934,7 +923,7 @@
             name = ((StreetVertex) vertex).getIntersectionName(requestedLocale).toString(requestedLocale);
         }
         Place place = new Place(vertex.getX(), vertex.getY(), name,
-                makeCalendar(state), makeCalendar(state));
+            makeCalendar(state), makeCalendar(state));
 
         if (endOfLeg) edge = state.getBackEdge();
 
@@ -1008,9 +997,9 @@
 
     /**
      * Converts a list of street edges to a list of turn-by-turn directions.
-     * 
+     *
      * @param previous a non-transit leg that immediately precedes this one (bike-walking, say), or null
-     * 
+     *
      * @return
      */
     public static List<WalkStep> generateWalkSteps(Graph graph, State[] states, WalkStep previous, Locale requestedLocale) {
@@ -1112,9 +1101,9 @@
                 // new step, set distance to length of first edge
                 distance = edge.getDistance();
             } else if (((step.streetName != null && !step.streetNameNoParens().equals(streetNameNoParens))
-                    && (!step.bogusName || !edge.hasBogusName())) ||
-                    edge.isRoundabout() != (roundaboutExit > 0) || // went on to or off of a roundabout
-                    isLink(edge) && !isLink(backState.getBackEdge())) {
+                && (!step.bogusName || !edge.hasBogusName())) ||
+                edge.isRoundabout() != (roundaboutExit > 0) || // went on to or off of a roundabout
+                isLink(edge) && !isLink(backState.getBackEdge())) {
                 // Street name has changed, or we've gone on to or off of a roundabout.
                 if (roundaboutExit > 0) {
                     // if we were just on a roundabout,
@@ -1147,7 +1136,7 @@
                 /* street name has not changed */
                 double thisAngle = DirectionUtils.getFirstAngle(geom);
                 RelativeDirection direction = WalkStep.getRelativeDirection(lastAngle, thisAngle,
-                        edge.isRoundabout());
+                    edge.isRoundabout());
                 boolean optionsBefore = backState.multipleOptionsBefore();
                 if (edge.isRoundabout()) {
                     // we are on a roundabout, and have already traversed at least one edge of it.
@@ -1177,7 +1166,7 @@
                                 continue;
                             }
                             double altAngle = DirectionUtils.getFirstAngle(alternative
-                                    .getGeometry());
+                                .getGeometry());
                             double altAngleDiff = getAbsoluteAngleDiff(altAngle, lastAngle);
                             if (angleDiff > Math.PI / 4 || altAngleDiff - angleDiff < Math.PI / 16) {
                                 shouldGenerateContinue = true;
@@ -1191,7 +1180,7 @@
                         Vertex backVertex = twoStatesBack.getVertex();
                         for (Edge alternative : backVertex.getOutgoingStreetEdges()) {
                             List<Edge> alternatives = alternative.getToVertex()
-                                    .getOutgoingStreetEdges();
+                                .getOutgoingStreetEdges();
                             if (alternatives.size() == 0) {
                                 continue; // this is not an alternative
                             }
@@ -1202,7 +1191,7 @@
                                 continue;
                             }
                             double altAngle = DirectionUtils.getFirstAngle(alternative
-                                    .getGeometry());
+                                .getGeometry());
                             double altAngleDiff = getAbsoluteAngleDiff(altAngle, lastAngle);
                             if (angleDiff > Math.PI / 4 || altAngleDiff - angleDiff < Math.PI / 16) {
                                 shouldGenerateContinue = true;
@@ -1243,30 +1232,30 @@
                     WalkStep lastStep = steps.get(last);
 
                     if (twoBack.distance < MAX_ZAG_DISTANCE
-                            && lastStep.streetNameNoParens().equals(threeBack.streetNameNoParens())) {
-                        
-                        if (((lastStep.relativeDirection == RelativeDirection.RIGHT || 
-                                lastStep.relativeDirection == RelativeDirection.HARD_RIGHT) &&
-                                (twoBack.relativeDirection == RelativeDirection.RIGHT ||
+                        && lastStep.streetNameNoParens().equals(threeBack.streetNameNoParens())) {
+
+                        if (((lastStep.relativeDirection == RelativeDirection.RIGHT ||
+                            lastStep.relativeDirection == RelativeDirection.HARD_RIGHT) &&
+                            (twoBack.relativeDirection == RelativeDirection.RIGHT ||
                                 twoBack.relativeDirection == RelativeDirection.HARD_RIGHT)) ||
-                                ((lastStep.relativeDirection == RelativeDirection.LEFT || 
+                            ((lastStep.relativeDirection == RelativeDirection.LEFT ||
                                 lastStep.relativeDirection == RelativeDirection.HARD_LEFT) &&
                                 (twoBack.relativeDirection == RelativeDirection.LEFT ||
-                                twoBack.relativeDirection == RelativeDirection.HARD_LEFT))) {
+                                    twoBack.relativeDirection == RelativeDirection.HARD_LEFT))) {
                             // in this case, we have two left turns or two right turns in quick 
                             // succession; this is probably a U-turn.
-                            
+
                             steps.remove(last - 1);
-                            
+
                             lastStep.distance += twoBack.distance;
-                            
+
                             // A U-turn to the left, typical in the US. 
-                            if (lastStep.relativeDirection == RelativeDirection.LEFT || 
-                                    lastStep.relativeDirection == RelativeDirection.HARD_LEFT)
+                            if (lastStep.relativeDirection == RelativeDirection.LEFT ||
+                                lastStep.relativeDirection == RelativeDirection.HARD_LEFT)
                                 lastStep.relativeDirection = RelativeDirection.UTURN_LEFT;
                             else
                                 lastStep.relativeDirection = RelativeDirection.UTURN_RIGHT;
-                            
+
                             // in this case, we're definitely staying on the same street 
                             // (since it's zag removal, the street names are the same)
                             lastStep.stayOn = true;
@@ -1295,7 +1284,7 @@
             } else {
                 if (!createdNewStep && step.elevation != null) {
                     List<P2<Double>> s = encodeElevationProfile(edge, distance,
-                            backState.getOptions().geoidElevation ? -graph.ellipsoidToGeoidDifference : 0);
+                        backState.getOptions().geoidElevation ? -graph.ellipsoidToGeoidDifference : 0);
                     if (step.elevation != null && step.elevation.size() > 0) {
                         step.elevation.addAll(s);
                     } else {
@@ -1316,12 +1305,12 @@
 
         // add bike rental information if applicable
         if(onBikeRentalState != null && !steps.isEmpty()) {
-            steps.get(steps.size()-1).bikeRentalOnStation = 
-                    new BikeRentalStationInfo((BikeRentalStationVertex) onBikeRentalState.getBackEdge().getToVertex());
+            steps.get(steps.size()-1).bikeRentalOnStation =
+                new BikeRentalStationInfo((BikeRentalStationVertex) onBikeRentalState.getBackEdge().getToVertex());
         }
         if(offBikeRentalState != null && !steps.isEmpty()) {
-            steps.get(0).bikeRentalOffStation = 
-                    new BikeRentalStationInfo((BikeRentalStationVertex) offBikeRentalState.getBackEdge().getFromVertex());
+            steps.get(0).bikeRentalOffStation =
+                new BikeRentalStationInfo((BikeRentalStationVertex) offBikeRentalState.getBackEdge().getFromVertex());
         }
 
         return steps;
@@ -1351,7 +1340,7 @@
         step.lon = en.getFromVertex().getX();
         step.lat = en.getFromVertex().getY();
         step.elevation = encodeElevationProfile(s.getBackEdge(), 0,
-                s.getOptions().geoidElevation ? -graph.ellipsoidToGeoidDifference : 0);
+            s.getOptions().geoidElevation ? -graph.ellipsoidToGeoidDifference : 0);
         step.bogusName = en.hasBogusName();
         step.addAlerts(graph.streetNotesService.getNotes(s), wantedLocale);
         step.angle = DirectionUtils.getFirstAngle(s.getBackEdge().getGeometry());
