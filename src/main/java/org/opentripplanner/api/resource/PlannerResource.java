--- conflicted
+++ resolved
@@ -86,11 +86,7 @@
             response.debugOutput = res.getDebugAggregator().finishedRendering();
         }
         catch (Exception e) {
-<<<<<<< HEAD
-            LOG.warn("System error", e);
-=======
             LOG.error("System error", e);
->>>>>>> c2302f5c
             PlannerError error = new PlannerError();
             error.setMsg(Message.SYSTEM_ERROR);
             response.setError(error);
