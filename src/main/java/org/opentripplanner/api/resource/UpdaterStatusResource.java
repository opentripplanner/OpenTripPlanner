package org.opentripplanner.api.resource;

import org.opentripplanner.standalone.server.OTPServer;
import org.opentripplanner.standalone.server.Router;
import org.opentripplanner.updater.GraphUpdater;
import org.opentripplanner.updater.GraphUpdaterManager;
import org.slf4j.Logger;
import org.slf4j.LoggerFactory;

import javax.ws.rs.*;
import javax.ws.rs.core.*;
import javax.ws.rs.core.Context;
import javax.ws.rs.core.Response;

/**
 * Report the status of the graph updaters via a web service.
 */
@Path("/routers/{ignoreRouterId}/updaters")
@Produces(MediaType.APPLICATION_JSON)
public class UpdaterStatusResource {

    private static final Logger LOG = LoggerFactory.getLogger(UpdaterStatusResource.class);

    /** Choose short or long form of results. */
    @QueryParam("detail") private boolean detail = false;

    /**
     * @deprecated The support for multiple routers are removed from OTP2.
     * See https://github.com/opentripplanner/OpenTripPlanner/issues/2760
     */
    @Deprecated @PathParam("ignoreRouterId")
    private String ignoreRouterId;
    Router router;

<<<<<<< HEAD
    public UpdaterStatusResource (@Context OTPServer otpServer, @PathParam("routerId") String routerId) {
=======
    public UpdaterStatusResource (@Context OTPServer otpServer) {
>>>>>>> 5de2b3e0
        router = otpServer.getRouter();
    }

    /** Return a list of all agencies in the graph. */
    @GET
    public Response getUpdaters () {
        GraphUpdaterManager updaterManager = router.graph.updaterManager;
        if (updaterManager == null) {
            return Response.status(Response.Status.NOT_FOUND).entity("No updaters running.").build();
        }
        return Response.status(Response.Status.OK).entity(updaterManager.getUpdaterDescriptions()).build();
    }

    /** Return status for a specific updater. */
    @GET
    @Path("/{updaterId}")
    public Response getUpdaters (@PathParam("updaterId") int updaterId) {
        GraphUpdaterManager updaterManager = router.graph.updaterManager;
        if (updaterManager == null) {
            return Response.status(Response.Status.NOT_FOUND).entity("No updaters running.").build();
        }
        GraphUpdater updater = updaterManager.getUpdater(updaterId);
        if (updater == null) {
            return Response.status(Response.Status.NOT_FOUND).entity("No updater with that ID.").build();
        }
        return Response.status(Response.Status.OK).entity(updater.getClass()).build();
    }

}<|MERGE_RESOLUTION|>--- conflicted
+++ resolved
@@ -32,11 +32,7 @@
     private String ignoreRouterId;
     Router router;
 
-<<<<<<< HEAD
-    public UpdaterStatusResource (@Context OTPServer otpServer, @PathParam("routerId") String routerId) {
-=======
     public UpdaterStatusResource (@Context OTPServer otpServer) {
->>>>>>> 5de2b3e0
         router = otpServer.getRouter();
     }
 
