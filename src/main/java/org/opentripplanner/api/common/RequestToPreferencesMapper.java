--- conflicted
+++ resolved
@@ -86,13 +86,6 @@
       setIfNotNull(req.alightSlack, tr::withDefaultAlightSlackSec);
       setIfNotNull(req.otherThanPreferredRoutesPenalty, tr::setOtherThanPreferredRoutesPenalty);
       setIfNotNull(req.ignoreRealtimeUpdates, tr::setIgnoreRealtimeUpdates);
-<<<<<<< HEAD
-      setIfNotNull(
-        req.relaxTransitSearchGeneralizedCostAtDestination,
-        value -> tr.withRaptor(it -> it.withRelaxGeneralizedCostAtDestination(value))
-      );
-      setIfNotNull(req.extraSearchCoachReluctance, tr::setExtraSearchCoachReluctance);
-=======
 
       if (req.relaxTransitPriorityGroup != null) {
         tr.withTransitGroupPriorityGeneralizedCostSlack(
@@ -104,7 +97,6 @@
           v -> tr.withRaptor(r -> r.withRelaxGeneralizedCostAtDestination(v))
         );
       }
->>>>>>> b0be55fd
     });
 
     return new BoardAndAlightSlack(
