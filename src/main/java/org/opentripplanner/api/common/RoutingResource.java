package org.opentripplanner.api.common;

import java.util.*;

import javax.ws.rs.PathParam;
import javax.ws.rs.QueryParam;
import javax.ws.rs.core.Context;
import javax.xml.datatype.DatatypeConfigurationException;
import javax.xml.datatype.DatatypeConstants;
import javax.xml.datatype.DatatypeFactory;
import javax.xml.datatype.XMLGregorianCalendar;

import org.opentripplanner.model.FeedScopedId;
import org.opentripplanner.api.parameter.QualifiedModeSet;
import org.opentripplanner.routing.core.OptimizeType;
import org.opentripplanner.routing.core.RoutingRequest;
import org.opentripplanner.routing.core.TraverseMode;
import org.opentripplanner.routing.request.BannedStopSet;
import org.opentripplanner.standalone.OTPServer;
import org.opentripplanner.standalone.Router;
import org.opentripplanner.gtfs.GtfsLibrary;
import org.slf4j.Logger;
import org.slf4j.LoggerFactory;

import org.opentripplanner.util.ResourceBundleSingleton;
/**
 * This class defines all the JAX-RS query parameters for a path search as fields, allowing them to 
 * be inherited by other REST resource classes (the trip planner and the Analyst WMS or tile 
 * resource). They will be properly included in API docs generated by Enunciate. This implies that
 * the concrete REST resource subclasses will be request-scoped rather than singleton-scoped.
 *
 * All defaults should be specified in the RoutingRequest, NOT as annotations on the query parameters.
 * JSON router configuration can then overwrite those built-in defaults, and only the fields of the resulting prototype
 * routing request for which query parameters are found are overwritten here. This establishes a priority chain:
 * RoutingRequest field initializers, then JSON router config, then query parameters.
 *
 * @author abyrd
 */
public abstract class RoutingResource { 

    private static final Logger LOG = LoggerFactory.getLogger(RoutingResource.class);

    /**
     * The routerId selects between several graphs on the same server. The routerId is pulled from
     * the path, not the query parameters. However, the class RoutingResource is not annotated with
     * a path because we don't want it to be instantiated as an endpoint. Instead, the {routerId}
     * path parameter should be included in the path annotations of all its subclasses.
     */
    @PathParam("routerId") 
    public String routerId;

    /** The start location -- either latitude, longitude pair in degrees or a Vertex
     *  label. For example, <code>40.714476,-74.005966</code> or
     *  <code>mtanyctsubway_A27_S</code>.  */
    @QueryParam("fromPlace")
    protected String fromPlace;

    /** The end location (see fromPlace for format). */
    @QueryParam("toPlace")
    protected String toPlace;

    /** An ordered list of intermediate locations to be visited (see the fromPlace for format). Parameter can be specified multiple times. */
    @QueryParam("intermediatePlaces")
    protected List<String> intermediatePlaces;

    /** The date that the trip should depart (or arrive, for requests where arriveBy is true). */
    @QueryParam("date")
    protected String date;
    
    /** The time that the trip should depart (or arrive, for requests where arriveBy is true). */
    @QueryParam("time")
    protected String time;
    
    /** Whether the trip should depart or arrive at the specified date and time. */
    @QueryParam("arriveBy")
    protected Boolean arriveBy;
    
    /** Whether the trip must be wheelchair accessible. */
    @QueryParam("wheelchair")
    protected Boolean wheelchair;

    /** The maximum distance (in meters) the user is willing to walk. Defaults to unlimited. */
    @QueryParam("maxWalkDistance")
    protected Double maxWalkDistance;

    /**
     * The maximum time (in seconds) of pre-transit travel when using drive-to-transit (park and
     * ride or kiss and ride). Defaults to unlimited.
     */
    @QueryParam("maxPreTransitTime")
    protected Integer maxPreTransitTime;

    /**
     * A multiplier for how bad walking is, compared to being in transit for equal lengths of time.
     * Defaults to 2. Empirically, values between 10 and 20 seem to correspond well to the concept
     * of not wanting to walk too much without asking for totally ridiculous itineraries, but this
     * observation should in no way be taken as scientific or definitive. Your mileage may vary.
     */
    @QueryParam("walkReluctance")
    protected Double walkReluctance;

    /** How much more reluctant is the user to walk on streets with car traffic allowed **/
    @QueryParam("walkOnStreetReluctance")
    protected Double walkOnStreetReluctance;

    /**
     * How much worse is waiting for a transit vehicle than being on a transit vehicle, as a
     * multiplier. The default value treats wait and on-vehicle time as the same.
     *
     * It may be tempting to set this higher than walkReluctance (as studies often find this kind of
     * preferences among riders) but the planner will take this literally and walk down a transit
     * line to avoid waiting at a stop. This used to be set less than 1 (0.95) which would make
     * waiting offboard preferable to waiting onboard in an interlined trip. That is also
     * undesirable.
     *
     * If we only tried the shortest possible transfer at each stop to neighboring stop patterns,
     * this problem could disappear.
     */
    @QueryParam("waitReluctance")
    protected Double waitReluctance;

    /** How much less bad is waiting at the beginning of the trip (replaces waitReluctance) */
    @QueryParam("waitAtBeginningFactor")
    protected Double waitAtBeginningFactor;

    /** The user's walking speed in meters/second. Defaults to approximately 3 MPH. */
    @QueryParam("walkSpeed")
    protected Double walkSpeed;

    /** The user's biking speed in meters/second. Defaults to approximately 11 MPH, or 9.5 for bikeshare. */
    @QueryParam("bikeSpeed")
    protected Double bikeSpeed;

    /** The time it takes the user to fetch their bike and park it again in seconds.
     *  Defaults to 0. */
    @QueryParam("bikeSwitchTime")
    protected Integer bikeSwitchTime;

    /** The cost of the user fetching their bike and parking it again.
     *  Defaults to 0. */
    @QueryParam("bikeSwitchCost")
    protected Integer bikeSwitchCost;

    /** For bike triangle routing, how much safety matters (range 0-1). */
    @QueryParam("triangleSafetyFactor")
    protected Double triangleSafetyFactor;
    
    /** For bike triangle routing, how much slope matters (range 0-1). */
    @QueryParam("triangleSlopeFactor")
    protected Double triangleSlopeFactor;
    
    /** For bike triangle routing, how much time matters (range 0-1). */            
    @QueryParam("triangleTimeFactor")
    protected Double triangleTimeFactor;

    /** The set of characteristics that the user wants to optimize for. @See OptimizeType */
    @QueryParam("optimize")
    protected OptimizeType optimize;
    
    /** The set of modes that a user is willing to use, with qualifiers stating whether vehicles should be parked, rented, etc. */
    @QueryParam("mode")
    protected QualifiedModeSet modes;

    /** The weight of TRAM traverse mode. Values over 1 add cost to tram travel and values under 1 decrease cost */
    @QueryParam("tramWeight")
    protected Double tramWeight;

    /** The weight of SUBWAY traverse mode. Values over 1 add cost to subway travel and values under 1 decrease cost */
    @QueryParam("subwayWeight")
    protected Double subwayWeight;

    /** The weight of RAIL traverse mode. Values over 1 add cost to rail travel and values under 1 decrease cost */
    @QueryParam("railWeight")
    protected Double railWeight;

    /** The weight of BUS traverse mode. Values over 1 add cost to bus travel and values under 1 decrease cost */
    @QueryParam("busWeight")
    protected Double busWeight;

    /** The weight of FERRY traverse mode. Values over 1 add cost to ferry travel and values under 1 decrease cost */
    @QueryParam("ferryWeight")
    protected Double ferryWeight;

    /** The weight of CABLE_CAR traverse mode. Values over 1 add cost to cable car travel and values under 1 decrease cost */
    @QueryParam("cableCarWeight")
    protected Double cableCarWeight;

    /** The weight of GONDOLA traverse mode. Values over 1 add cost to gondola travel and values under 1 decrease cost */
    @QueryParam("gondolaWeight")
    protected Double gondolaWeight;

    /** The weight of FUNICULAR traverse mode. Values over 1 add cost to funicular travel and values under 1 decrease cost */
    @QueryParam("funicularWeight")
    protected Double funicularWeight;

    /** The weight of AIRPLANE traverse mode. Values over 1 add cost to airplane travel and values under 1 decrease cost */
    @QueryParam("airplaneWeight")
    protected Double airplaneWeight;

    /** The minimum time, in seconds, between successive trips on different vehicles.
     *  This is designed to allow for imperfect schedule adherence.  This is a minimum;
     *  transfers over longer distances might use a longer time. */
    @QueryParam("minTransferTime")
    protected Integer minTransferTime;

    /** The maximum number of possible itineraries to return. */
    @QueryParam("numItineraries")
    protected Integer numItineraries;

    /**
     * The list of preferred routes. The format is agency_[routename][_routeid], so TriMet_100 (100 is route short name)
     * or Trimet__42 (two underscores, 42 is the route internal ID).
     */
    @QueryParam("preferredRoutes")
    protected String preferredRoutes;

    /** Penalty added for using every route that is not preferred if user set any route as preferred, i.e. number of seconds that we are willing
     * to wait for preferred route. */
    @QueryParam("otherThanPreferredRoutesPenalty")
    protected Integer otherThanPreferredRoutesPenalty;
    
    /** The comma-separated list of preferred agencies. */
    @QueryParam("preferredAgencies")
    protected String preferredAgencies;
    
    /**
     * The list of unpreferred routes. The format is agency_[routename][_routeid], so TriMet_100 (100 is route short name) or Trimet__42 (two
     * underscores, 42 is the route internal ID).
     */
    @QueryParam("unpreferredRoutes")
    protected String unpreferredRoutes;
    
    /** The comma-separated list of unpreferred agencies. */
    @QueryParam("unpreferredAgencies")
    protected String unpreferredAgencies;

    /** Whether intermediate stops -- those that the itinerary passes in a vehicle, but 
     *  does not board or alight at -- should be returned in the response.  For example,
     *  on a Q train trip from Prospect Park to DeKalb Avenue, whether 7th Avenue and
     *  Atlantic Avenue should be included. */
    @QueryParam("showIntermediateStops")
    protected Boolean showIntermediateStops;

    /**
     * Prevents unnecessary transfers by adding a cost for boarding a vehicle. This is the cost that
     * is used when boarding while walking.
     */
    @QueryParam("walkBoardCost")
    protected Integer walkBoardCost;
    
    /**
     * Prevents unnecessary transfers by adding a cost for boarding a vehicle. This is the cost that
     * is used when boarding while cycling. This is usually higher that walkBoardCost.
     */
    @QueryParam("bikeBoardCost")
    protected Integer bikeBoardCost;
    
    /**
     * The comma-separated list of banned routes. The format is agency_[routename][_routeid], so TriMet_100 (100 is route short name) or Trimet__42
     * (two underscores, 42 is the route internal ID).
     */
    @QueryParam("bannedRoutes")
    protected String bannedRoutes;

    /**
     * Functions the same as bannnedRoutes, except only the listed routes are allowed.
     */
    @QueryParam("whiteListedRoutes")
    protected String whiteListedRoutes;
    
    /** The comma-separated list of banned agencies. */
    @QueryParam("bannedAgencies")
    protected String bannedAgencies;

    /**
     * Functions the same as banned agencies, except only the listed agencies are allowed.
     */
    @QueryParam("whiteListedAgencies")
    protected String whiteListedAgencies;
    
    /** The comma-separated list of banned trips.  The format is agency_trip[:stop*], so:
     * TriMet_24601 or TriMet_24601:0:1:2:17:18:19
     */
    @QueryParam("bannedTrips")
    protected String bannedTrips;

    /** A comma-separated list of banned stops. A stop is banned by ignoring its 
     * pre-board and pre-alight edges. This means the stop will be reachable via the
     * street network. Also, it is still possible to travel through the stop. Just
     * boarding and alighting is prohibited.
     * The format is agencyId_stopId, so: TriMet_2107
     */
    @QueryParam("bannedStops")
    protected String bannedStops;
    
    /** A comma-separated list of banned stops. A stop is banned by ignoring its 
     * pre-board and pre-alight edges. This means the stop will be reachable via the
     * street network. It is not possible to travel through the stop.
     * For example, this parameter can be used when a train station is destroyed, such
     * that no trains can drive through the station anymore.
     * The format is agencyId_stopId, so: TriMet_2107
     */
    @QueryParam("bannedStopsHard")
    protected String bannedStopsHard;
    
    /**
     * An additional penalty added to boardings after the first.  The value is in OTP's
     * internal weight units, which are roughly equivalent to seconds.  Set this to a high
     * value to discourage transfers.  Of course, transfers that save significant
     * time or walking will still be taken.
     */
    @QueryParam("transferPenalty")
    protected Integer transferPenalty;
    
    /**
     * An additional penalty added to boardings after the first when the transfer is not
     * preferred. Preferred transfers also include timed transfers. The value is in OTP's
     * internal weight units, which are roughly equivalent to seconds. Set this to a high
     * value to discourage transfers that are not preferred. Of course, transfers that save
     * significant time or walking will still be taken.
     * When no preferred or timed transfer is defined, this value is ignored.
     */
    @QueryParam("nonpreferredTransferPenalty")
    protected Integer nonpreferredTransferPenalty;
    
    /** The maximum number of transfers (that is, one plus the maximum number of boardings)
     *  that a trip will be allowed.  Larger values will slow performance, but could give
     *  better routes.  This is limited on the server side by the MAX_TRANSFERS value in
     *  org.opentripplanner.api.ws.Planner. */
    @QueryParam("maxTransfers")
    protected Integer maxTransfers;

    /** If true, goal direction is turned off and a full path tree is built (specify only once) */
    @QueryParam("batch")
    protected Boolean batch;

    /** A transit stop required to be the first stop in the search (AgencyId:StopId) */
    @QueryParam("startTransitStopId")
    protected String startTransitStopId;

    /** A transit trip acting as a starting "state" for depart-onboard routing (AgencyId:TripId) */
    @QueryParam("startTransitTripId")
    protected String startTransitTripId;

    /**
     * When subtracting initial wait time, do not subtract more than this value, to prevent overly
     * optimistic trips. Reasoning is that it is reasonable to delay a trip start 15 minutes to 
     * make a better trip, but that it is not reasonable to delay a trip start 15 hours; if that
     * is to be done, the time needs to be included in the trip time. This number depends on the
     * transit system; for transit systems where trips are planned around the vehicles, this number
     * can be much higher. For instance, it's perfectly reasonable to delay one's trip 12 hours if
     * one is taking a cross-country Amtrak train from Emeryville to Chicago. Has no effect in
     * stock OTP, only in Analyst.
     *
     * A value of 0 means that initial wait time will not be subtracted out (will be clamped to 0).
     * A value of -1 (the default) means that clamping is disabled, so any amount of initial wait 
     * time will be subtracted out.
     */
    @QueryParam("clampInitialWait")
    protected Long clampInitialWait;

    /**
     * If true, this trip will be reverse-optimized on the fly. Otherwise, reverse-optimization
     * will occur once a trip has been chosen (in Analyst, it will not be done at all).
     */
    @QueryParam("reverseOptimizeOnTheFly")
    protected Boolean reverseOptimizeOnTheFly;
        
    @QueryParam("boardSlack")
    private Integer boardSlack;
    
    @QueryParam("alightSlack")
    private Integer alightSlack;

    @QueryParam("locale")
    private String locale;

    /**
     * If true, realtime updates are ignored during this search.
     */
    @QueryParam("ignoreRealtimeUpdates")
    protected Boolean ignoreRealtimeUpdates;

    /**
     * If true, the remaining weight heuristic is disabled. Currently only implemented for the long
     * distance path service.
     */
    @QueryParam("disableRemainingWeightHeuristic")
    protected Boolean disableRemainingWeightHeuristic;

    @QueryParam("maxHours")
    private Double maxHours;

    @QueryParam("useRequestedDateTimeInMaxHours")
    private Boolean useRequestedDateTimeInMaxHours;

    @QueryParam("disableAlertFiltering")
    private Boolean disableAlertFiltering;

    /**
     * If true, the Graph's ellipsoidToGeoidDifference is applied to all elevations returned by this query.
     */
    @QueryParam("geoidElevation")
    private Boolean geoidElevation;
    
    /** 
     * @see {@link org.opentripplanner.routing.core.RoutingRequest#carParkCarLegWeight} 
     */
    @QueryParam("carParkCarLegWeight")
    private Double carParkCarLegWeight;

    @QueryParam("itineraryFiltering")
    private Double itineraryFiltering;

    @QueryParam("heuristicStepsPerMainStep")
    private Integer heuristicStepsPerMainStep;

    /* 
     * somewhat ugly bug fix: the graphService is only needed here for fetching per-graph time zones. 
     * this should ideally be done when setting the routing context, but at present departure/
     * arrival time is stored in the request as an epoch time with the TZ already resolved, and other
     * code depends on this behavior. (AMB)
     * Alternatively, we could eliminate the separate RoutingRequest objects and just resolve
     * vertices and timezones here right away, but just ignore them in semantic equality checks.
     */
    @Context
    protected OTPServer otpServer;

    /**
     * Range/sanity check the query parameter fields and build a Request object from them.
     *
     * @throws ParameterException when there is a problem interpreting a query parameter
     */
    protected RoutingRequest buildRequest() throws ParameterException {
        Router router = otpServer.getRouter(routerId);
        RoutingRequest request = router.defaultRoutingRequest.clone();
        request.routerId = routerId;
        // The routing request should already contain defaults, which are set when it is initialized or in the JSON
        // router configuration and cloned. We check whether each parameter was supplied before overwriting the default.
        if (fromPlace != null)
            request.setFromString(fromPlace);

        if (toPlace != null)
            request.setToString(toPlace);

        request.parseTime(router.graph.getTimeZone(), this.date, this.time);

        if (wheelchair != null)
            request.setWheelchairAccessible(wheelchair);

        if (numItineraries != null)
            request.setNumItineraries(numItineraries);

        if (maxWalkDistance != null) {
            request.setMaxWalkDistance(maxWalkDistance);
            request.maxTransferWalkDistance = maxWalkDistance;
        }

        if (maxPreTransitTime != null)
            request.setMaxPreTransitTime(maxPreTransitTime);

        if(carParkCarLegWeight != null) {
            request.setCarParkCarLegWeight(carParkCarLegWeight);
        }

        if(itineraryFiltering != null) {
            request.setItineraryFiltering(itineraryFiltering);
        }

        if (walkReluctance != null)
            request.setWalkReluctance(walkReluctance);

        if (waitReluctance != null)
            request.setWaitReluctance(waitReluctance);

        if (walkOnStreetReluctance != null)
            request.setWalkOnStreetReluctance(walkOnStreetReluctance);

        if (waitAtBeginningFactor != null)
            request.setWaitAtBeginningFactor(waitAtBeginningFactor);

        if (walkSpeed != null)
            request.walkSpeed = walkSpeed;

        if (bikeSpeed != null)
            request.bikeSpeed = bikeSpeed;

        if (bikeSwitchTime != null)
            request.bikeSwitchTime = bikeSwitchTime;

        if (bikeSwitchCost != null)
            request.bikeSwitchCost = bikeSwitchCost;

        if (optimize != null) {
            // Optimize types are basically combined presets of routing parameters, except for triangle
            request.setOptimize(optimize);
            if (optimize == OptimizeType.TRIANGLE) {
                RoutingRequest.assertTriangleParameters(triangleSafetyFactor, triangleTimeFactor, triangleSlopeFactor);
                request.setTriangleSafetyFactor(this.triangleSafetyFactor);
                request.setTriangleSlopeFactor(this.triangleSlopeFactor);
                request.setTriangleTimeFactor(this.triangleTimeFactor);
            }
        }

        if (arriveBy != null)
            request.setArriveBy(arriveBy);

        if (showIntermediateStops != null)
            request.showIntermediateStops = showIntermediateStops;

        if (intermediatePlaces != null)
            request.setIntermediatePlacesFromStrings(intermediatePlaces);

        if (preferredRoutes != null)
            request.setPreferredRoutes(preferredRoutes);

        if (otherThanPreferredRoutesPenalty != null)
            request.setOtherThanPreferredRoutesPenalty(otherThanPreferredRoutesPenalty);

        if (preferredAgencies != null)
            request.setPreferredAgencies(preferredAgencies);

        if (unpreferredRoutes != null)
            request.setUnpreferredRoutes(unpreferredRoutes);

        if (unpreferredAgencies != null)
            request.setUnpreferredAgencies(unpreferredAgencies);

        if (walkBoardCost != null)
            request.setWalkBoardCost(walkBoardCost);

        if (bikeBoardCost != null)
            request.setBikeBoardCost(bikeBoardCost);

        if (bannedRoutes != null)
            request.setBannedRoutes(bannedRoutes);

        if (whiteListedRoutes != null)
            request.setWhiteListedRoutes(whiteListedRoutes);

        if (bannedAgencies != null)
            request.setBannedAgencies(bannedAgencies);

        if (whiteListedAgencies != null)
            request.setWhiteListedAgencies(whiteListedAgencies);

        HashMap<FeedScopedId, BannedStopSet> bannedTripMap = makeBannedTripMap(bannedTrips);
      
        if (bannedTripMap != null)
            request.bannedTrips = bannedTripMap;

        if (bannedStops != null)
            request.setBannedStops(bannedStops);

        if (bannedStopsHard != null)
            request.setBannedStopsHard(bannedStopsHard);
        
        // The "Least transfers" optimization is accomplished via an increased transfer penalty.
        // See comment on RoutingRequest.transferPentalty.
        if (transferPenalty != null) request.transferPenalty = transferPenalty;
        if (optimize == OptimizeType.TRANSFERS) {
            optimize = OptimizeType.QUICK;
            request.transferPenalty += 1800;
        }

        if (batch != null)
            request.batch = batch;

        if (optimize != null)
            request.setOptimize(optimize);

        /* Temporary code to get bike/car parking and renting working. */
        if (modes != null) {
            modes.applyToRoutingRequest(request);
            request.setModes(request.modes);
        }

        if (tramWeight != null) {
            request.setModeWeight(TraverseMode.TRAM, tramWeight);
        }

        if (subwayWeight != null) {
            request.setModeWeight(TraverseMode.SUBWAY, subwayWeight);
        }

        if (railWeight != null) {
            request.setModeWeight(TraverseMode.RAIL, railWeight);
        }

        if (busWeight != null) {
            request.setModeWeight(TraverseMode.BUS, busWeight);
        }

        if (ferryWeight != null) {
            request.setModeWeight(TraverseMode.FERRY, ferryWeight);
        }

        if (cableCarWeight != null) {
            request.setModeWeight(TraverseMode.CABLE_CAR, cableCarWeight);
        }

        if (gondolaWeight != null) {
            request.setModeWeight(TraverseMode.GONDOLA, gondolaWeight);
        }

        if (funicularWeight != null) {
            request.setModeWeight(TraverseMode.FUNICULAR, funicularWeight);
        }

        if (airplaneWeight != null) {
            request.setModeWeight(TraverseMode.AIRPLANE, airplaneWeight);
        }

        if (request.allowBikeRental && bikeSpeed == null) {
            //slower bike speed for bike sharing, based on empirical evidence from DC.
            request.bikeSpeed = 4.3;
        }

        if (boardSlack != null)
            request.boardSlack = boardSlack;

        if (alightSlack != null)
            request.alightSlack = alightSlack;

        if (minTransferTime != null)
            request.transferSlack = minTransferTime; // TODO rename field in routingrequest

        if (nonpreferredTransferPenalty != null)
            request.nonpreferredTransferPenalty = nonpreferredTransferPenalty;

        request.assertSlack();

        if (maxTransfers != null)
            request.maxTransfers = maxTransfers;

        final long NOW_THRESHOLD_MILLIS = 15 * 60 * 60 * 1000;
        boolean tripPlannedForNow = Math.abs(request.getDateTime().getTime() - new Date().getTime()) < NOW_THRESHOLD_MILLIS;
        request.useBikeRentalAvailabilityInformation = (tripPlannedForNow); // TODO the same thing for GTFS-RT

        if (startTransitStopId != null && !startTransitStopId.isEmpty())
<<<<<<< HEAD
            request.startingTransitStopId = FeedScopedId.convertFromString(startTransitStopId);

        if (startTransitTripId != null && !startTransitTripId.isEmpty())
            request.startingTransitTripId = FeedScopedId.convertFromString(startTransitTripId);
=======
            request.startingTransitStopId = GtfsLibrary.convertIdFromString(startTransitStopId);

        if (startTransitTripId != null && !startTransitTripId.isEmpty())
            request.startingTransitTripId = GtfsLibrary.convertIdFromString(startTransitTripId);
>>>>>>> 5e96cca2

        if (clampInitialWait != null)
            request.clampInitialWait = clampInitialWait;

        if (reverseOptimizeOnTheFly != null)
            request.reverseOptimizeOnTheFly = reverseOptimizeOnTheFly;

        if (ignoreRealtimeUpdates != null)
            request.ignoreRealtimeUpdates = ignoreRealtimeUpdates;

        if (disableRemainingWeightHeuristic != null)
            request.disableRemainingWeightHeuristic = disableRemainingWeightHeuristic;

        if (maxHours != null)
            request.maxHours = maxHours;

        if (useRequestedDateTimeInMaxHours != null)
            request.useRequestedDateTimeInMaxHours = useRequestedDateTimeInMaxHours;

        if (disableAlertFiltering != null)
            request.disableAlertFiltering = disableAlertFiltering;

        if (geoidElevation != null)
            request.geoidElevation = geoidElevation;

        if (heuristicStepsPerMainStep != null)
            request.heuristicStepsPerMainStep = heuristicStepsPerMainStep;

        //getLocale function returns defaultLocale if locale is null
        request.locale = ResourceBundleSingleton.INSTANCE.getLocale(locale);
        return request;
    }

    /**
     * Take a string in the format agency:id or agency:id:1:2:3:4.
     * TODO Improve Javadoc. What does this even mean? Why are there so many colons and numbers?
     * Convert to a Map from trip --> set of int.
     */
<<<<<<< HEAD
    private HashMap<FeedScopedId, BannedStopSet> makeBannedTripMap(String banned) {
=======
    public static HashMap<AgencyAndId, BannedStopSet> makeBannedTripMap(String banned) {
>>>>>>> 5e96cca2
        if (banned == null) {
            return null;
        }
        
        HashMap<FeedScopedId, BannedStopSet> bannedTripMap = new HashMap<FeedScopedId, BannedStopSet>();
        String[] tripStrings = banned.split(",");
        for (String tripString : tripStrings) {
            // TODO this apparently allows banning stops within a trip with integers. Why?
            String[] parts = tripString.split(":");
            if (parts.length < 2) continue; // throw exception?
            String agencyIdString = parts[0];
            String tripIdString = parts[1];
            FeedScopedId tripId = new FeedScopedId(agencyIdString, tripIdString);
            BannedStopSet bannedStops;
            if (parts.length == 2) {
                bannedStops = BannedStopSet.ALL;
            } else {
                bannedStops = new BannedStopSet();
                for (int i = 2; i < parts.length; ++i) {
                    bannedStops.add(Integer.parseInt(parts[i]));
                }
            }
            bannedTripMap.put(tripId, bannedStops);
        }
        return bannedTripMap;
    }

}<|MERGE_RESOLUTION|>--- conflicted
+++ resolved
@@ -267,7 +267,7 @@
      */
     @QueryParam("whiteListedRoutes")
     protected String whiteListedRoutes;
-    
+
     /** The comma-separated list of banned agencies. */
     @QueryParam("bannedAgencies")
     protected String bannedAgencies;
@@ -277,7 +277,7 @@
      */
     @QueryParam("whiteListedAgencies")
     protected String whiteListedAgencies;
-    
+
     /** The comma-separated list of banned trips.  The format is agency_trip[:stop*], so:
      * TriMet_24601 or TriMet_24601:0:1:2:17:18:19
      */
@@ -402,9 +402,9 @@
      */
     @QueryParam("geoidElevation")
     private Boolean geoidElevation;
-    
-    /** 
-     * @see {@link org.opentripplanner.routing.core.RoutingRequest#carParkCarLegWeight} 
+
+    /**
+     * @see {@link org.opentripplanner.routing.core.RoutingRequest#carParkCarLegWeight}
      */
     @QueryParam("carParkCarLegWeight")
     private Double carParkCarLegWeight;
@@ -415,7 +415,7 @@
     @QueryParam("heuristicStepsPerMainStep")
     private Integer heuristicStepsPerMainStep;
 
-    /* 
+    /*
      * somewhat ugly bug fix: the graphService is only needed here for fetching per-graph time zones. 
      * this should ideally be done when setting the routing context, but at present departure/
      * arrival time is stored in the request as an epoch time with the TZ already resolved, and other
@@ -545,7 +545,7 @@
             request.setWhiteListedAgencies(whiteListedAgencies);
 
         HashMap<FeedScopedId, BannedStopSet> bannedTripMap = makeBannedTripMap(bannedTrips);
-      
+
         if (bannedTripMap != null)
             request.bannedTrips = bannedTripMap;
 
@@ -638,17 +638,10 @@
         request.useBikeRentalAvailabilityInformation = (tripPlannedForNow); // TODO the same thing for GTFS-RT
 
         if (startTransitStopId != null && !startTransitStopId.isEmpty())
-<<<<<<< HEAD
             request.startingTransitStopId = FeedScopedId.convertFromString(startTransitStopId);
 
         if (startTransitTripId != null && !startTransitTripId.isEmpty())
             request.startingTransitTripId = FeedScopedId.convertFromString(startTransitTripId);
-=======
-            request.startingTransitStopId = GtfsLibrary.convertIdFromString(startTransitStopId);
-
-        if (startTransitTripId != null && !startTransitTripId.isEmpty())
-            request.startingTransitTripId = GtfsLibrary.convertIdFromString(startTransitTripId);
->>>>>>> 5e96cca2
 
         if (clampInitialWait != null)
             request.clampInitialWait = clampInitialWait;
@@ -687,11 +680,7 @@
      * TODO Improve Javadoc. What does this even mean? Why are there so many colons and numbers?
      * Convert to a Map from trip --> set of int.
      */
-<<<<<<< HEAD
-    private HashMap<FeedScopedId, BannedStopSet> makeBannedTripMap(String banned) {
-=======
-    public static HashMap<AgencyAndId, BannedStopSet> makeBannedTripMap(String banned) {
->>>>>>> 5e96cca2
+    public static HashMap<FeedScopedId, BannedStopSet> makeBannedTripMap(String banned) {
         if (banned == null) {
             return null;
         }
