--- conflicted
+++ resolved
@@ -100,12 +100,8 @@
     }
   }
 
-<<<<<<< HEAD
   private State[] traverseUnPark(State s0, int parkingCost, int parkingTime, TraverseMode mode) {
-=======
-  private State traverseUnPark(State s0, int parkingCost, int parkingTime, TraverseMode mode) {
     final StreetSearchRequest request = s0.getRequest();
->>>>>>> 0643e3d8
     if (
       !vehicleParking.hasSpacesAvailable(
         mode,
@@ -120,14 +116,10 @@
     s0e.incrementWeight(parkingCost);
     s0e.incrementTimeInSeconds(parkingTime);
     s0e.setVehicleParked(false, mode);
-<<<<<<< HEAD
-    return State.ofNullable(s0e.makeState());
-=======
 
     addUnpreferredTagCost(request.parking(), s0e);
 
-    return s0e.makeState();
->>>>>>> 0643e3d8
+    return State.ofNullable(s0e.makeState());
   }
 
   private State[] traversePark(State s0) {
@@ -167,14 +159,10 @@
     s0e.incrementWeight(parkingCost);
     s0e.incrementTimeInSeconds(parkingTime);
     s0e.setVehicleParked(true, TraverseMode.WALK);
-<<<<<<< HEAD
-    return State.ofNullable(s0e.makeState());
-=======
 
     addUnpreferredTagCost(s0.getRequest().parking(), s0e);
 
-    return s0e.makeState();
->>>>>>> 0643e3d8
+    return State.ofNullable(s0e.makeState());
   }
 
   private void addUnpreferredTagCost(VehicleParkingRequest req, StateEditor s0e) {
