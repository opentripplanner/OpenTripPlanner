--- conflicted
+++ resolved
@@ -100,15 +100,6 @@
   }
 
   @Override
-<<<<<<< HEAD
-  public String toString() {
-    return ToStringBuilder.of(this.getClass()).addObj("from", fromv).addObj("to", tov).toString();
-  }
-
-  @Override
-=======
-  @Nonnull
->>>>>>> 233674ce
   public State[] traverse(State s0) {
     RoutingPreferences preferences = s0.getPreferences();
 
