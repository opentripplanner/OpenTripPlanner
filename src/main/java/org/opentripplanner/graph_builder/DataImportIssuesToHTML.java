package org.opentripplanner.graph_builder;

import com.google.common.collect.ArrayListMultimap;
import com.google.common.collect.HashMultiset;
import com.google.common.collect.Lists;
import com.google.common.collect.Multimap;
import com.google.common.collect.Multiset;
import org.opentripplanner.graph_builder.services.GraphBuilderModule;
import org.opentripplanner.routing.graph.Graph;
import org.opentripplanner.datastore.CompositeDataSource;
import org.opentripplanner.datastore.DataSource;
import org.slf4j.Logger;
import org.slf4j.LoggerFactory;

import java.io.IOException;
import java.io.PrintWriter;
import java.nio.charset.StandardCharsets;
import java.util.ArrayList;
import java.util.Collection;
import java.util.HashMap;
import java.util.List;
import java.util.Map;

/**
 * This class generates a nice HTML graph import data issue report.
 * 
 * They are created with the help of getHTMLMessage function in {@link DataImportIssue} derived classes.
 * @author mabu
 */
public class DataImportIssuesToHTML implements GraphBuilderModule {

    private static Logger LOG = LoggerFactory.getLogger(DataImportIssuesToHTML.class);

    //Path to output folder
    private CompositeDataSource reportDirectory;

    //If there are more then this number of issues the report are split into multiple files
    //This is because browsers aren't made for giant HTML files which can be made with 500k lines
    private int maxNumberOfIssuesPerFile;


    //This counts all occurrences of HTML issue type
    //If one issue type is split into two files it has two entries in this Multiset
    //IT is used to show numbers in HTML files name and links
    private final Multiset<String> issueTypeOccurrences = HashMultiset.create();

    //List of writers which are used for actual writing issues to HTML
    private final List<HTMLWriter> writers = new ArrayList<>();

    //Key is classname, value is issue message
    //Multimap because there are multiple issues for each classname
    private Multimap<String, String> issues = ArrayListMultimap.create();
  
    DataImportIssuesToHTML(CompositeDataSource reportDirectory, int maxNumberOfIssuesPerFile) {
        this.reportDirectory = reportDirectory;
        this.maxNumberOfIssuesPerFile = maxNumberOfIssuesPerFile;
    }

    @Override
    public void checkInputs() { }

    @Override
    public void buildGraph(
            Graph graph,
            HashMap<Class<?>, Object> extra,
            DataImportIssueStore issueStore
    ) {
        try {
            // Delete all files in the report directory if it exist
            if (!deleteReportDirectoryAndContent()) { return; }

            //Groups issues in multimap according to issue type
            for (DataImportIssue it : issueStore.getIssues()) {
                //writer.println("<p>" + it.getHTMLMessage() + "</p>");
                // writer.println("<small>" + it.getClass().getSimpleName()+"</small>");
                addIssue(it);

            }
            LOG.info("Creating data import issue log");


            //Creates list of HTML writers. Each writer has whole class of HTML issues
            //Or multiple HTML writers can have parts of one class of HTML issues if number
            // of issues is larger than maxNumberOfIssuesPerFile.
            for (Map.Entry<String, Collection<String>> entry: issues.asMap().entrySet()) {
                List<String> issueList;
                if (entry.getValue() instanceof List) {
                    issueList = (List<String>) entry.getValue();
                } else {
                    issueList = new ArrayList<>(entry.getValue());
                }
                addIssues(entry.getKey(), issueList);
            }

                //Actual writing to the file is made here since
            // this is the first place where actual number of files is known (because it depends on
            // the issue count)
            for (HTMLWriter writer : writers) {
                writer.writeFile(issueTypeOccurrences, false);
            }

            try {
                HTMLWriter indexFileWriter = new HTMLWriter("index", (Multimap<String, String>)null);
                indexFileWriter.writeFile(issueTypeOccurrences, true);
            } catch (Exception e) {
                LOG.error("Index file coudn't be created:{}", e.getMessage());
            }

            LOG.info("Data import issue logs are in {}", reportDirectory.path());
        }
        finally {
            closeReportDirectory();
        }
    }

    /**
     * Delete report if it exist, and return true if successful. Return {@code false} if the
     * {@code reportDirectory} is {@code null} or the directory can NOT be deleted.
     */
    private boolean deleteReportDirectoryAndContent() {
        if (reportDirectory == null) {
            LOG.error("Saving folder is empty!");
            return false;
        }
<<<<<<< HEAD
        if (reportDirectory.exists()) {
            //Removes all files from report directory
            try {
                reportDirectory.delete();
            } catch (Exception e) {
                LOG.error("Failed to clean HTML report directory: " + reportDirectory.path() + ". HTML report won't be generated!", e);
                return false;
            }
=======

        try {
            HTMLWriter indexFileWriter = new HTMLWriter("index", (Multimap<String, String>)null);
            indexFileWriter.writeFile(issueTypeOccurrences, true);
        } catch (FileNotFoundException e) {
            LOG.error("Index file coudn't be created: {}", e.getMessage(), e);
>>>>>>> 43980d22
        }
        // No need to create directories here, because the 'reportDirectory' is responsible for
        // creating paths (it they don´t exist) when saving files.
        return true;
    }

    /**
     * Creates file with given type of issues
     *
     * If number of issues is larger then 'maxNumberOfIssuesPerFile' multiple files are generated.
     * And named issueClassName1,2,3 etc.
     *
     * @param issueTypeName name of import data issue class and then also filename
     * @param issues list of all import data issue with that class
     */
    private void addIssues(String issueTypeName, List<String> issues) {
        HTMLWriter file_writer;
        if (issues.size() > 1.2 * maxNumberOfIssuesPerFile) {
            LOG.debug("Number of issues is very large. Splitting: {}", issueTypeName);
            List<List<String>> partitions = Lists.partition(issues,
                maxNumberOfIssuesPerFile
            );
            for (List<String> partition: partitions) {
                issueTypeOccurrences.add(issueTypeName);
                int labelCount = issueTypeOccurrences.count(issueTypeName);
                file_writer =new HTMLWriter(issueTypeName + labelCount, partition);
                writers.add(file_writer);
            }
<<<<<<< HEAD
=======
        } catch (FileNotFoundException ex) {
            LOG.error("Output folder not found: {}", outPath, ex);
        }
    }

    @Override
    public void checkInputs() {
>>>>>>> 43980d22

        } else {
            issueTypeOccurrences.add(issueTypeName);
            int labelCount = issueTypeOccurrences.count(issueTypeName);
            file_writer = new HTMLWriter(issueTypeName + labelCount, issues);
            writers.add(file_writer);
        }
    }

    /**
     * Groups issues according to issue type, using the classname as type name.
     *
     * All issues are saved together in multimap where key is issue classname
     * and values are list of issue with that class
     */
    private void addIssue(DataImportIssue issue) {
        String issueTypeName = issue.getClass().getSimpleName();
        issues.put(issueTypeName, issue.getHTMLMessage());

    }

    class HTMLWriter {
        private DataSource target;

        private Multimap<String, String> writerIssues;

        private String issueTypeName;

        HTMLWriter(String key, Collection<String> issues) {
            LOG.debug("Making file: {}", key);
            this.target = reportDirectory.entry(key + ".html");
            this.writerIssues = ArrayListMultimap.create();
            this.writerIssues.putAll(key, issues);
            this.issueTypeName = key;
        }

        HTMLWriter(String filename, Multimap<String, String> curMap) {
            LOG.debug("Making file: {}", filename);
            this.target = reportDirectory.entry(filename + ".html");
            this.writerIssues = curMap;
            this.issueTypeName = filename;
        }

        private void writeFile(Multiset<String> classes, boolean isIndexFile) {
            try(PrintWriter out = new PrintWriter(target.asOutputStream(), true, StandardCharsets.UTF_8)) {

                out.println("<html><head><title>Graph report for OTP Graph</title>");
                out.println("\t<meta charset=\"utf-8\">");
                out.println("<meta name='viewport' content='width=device-width, initial-scale=1'>");
                out.println("<script src='http://code.jquery.com/jquery-1.11.1.js'></script>");
                out.println(
                        "<link rel='stylesheet' href='http://yui.yahooapis.com/pure/0.5.0/pure-min.css'>");
                String css = "\t\t<style>\n"
                        + "\n"
                        + "\t\t\tbutton.pure-button {\n"
                        + "\t\t\t\tmargin:5px;\n"
                        + "\t\t\t}\n"
                        + "\n"
                        + "\t\t\tspan.pure-button {\n"
                        + "\t\t\t\tcursor:default;\n"
                        + "\t\t\t}\n"
                        + "\n"
                        + "\t\t\t.button-graphwide,\n"
                        + "\t\t\t.button-parkandrideunlinked,\n"
                        + "\t\t\t.button-graphconnectivity,\n"
                        + "\t\t\t.button-turnrestrictionbad\t{\n"
                        + "\t\t\t\tcolor:white;\n"
                        + "\t\t\t\ttext-shadow: 0 1px 1px rgba(0, 0, 0, 0.2);\n"
                        + "\t\t\t}\n"
                        + "\n"
                        + "\t\t\t.button-graphwide {\n"
                        + "\t\t\t\tbackground: rgb(28, 184, 65); /* this is a green */\n"
                        + "\t\t\t}\n"
                        + "\n"
                        + "\t\t\t.button-parkandrideunlinked {\n"
                        + "\t\t\t\tbackground: rgb(202, 60, 60); /* this is a maroon */\n"
                        + "\t\t\t}\n"
                        + "\n"
                        + "\t\t\t.button-graphconnectivity{\n"
                        + "\t\t\t\tbackground: rgb(223, 117, 20); /* this is an orange */\n"
                        + "\t\t\t}\n"
                        + "\n"
                        + "\t\t\t.button-turnrestrictionbad {\n"
                        + "\t\t\t\tbackground: rgb(66, 184, 221); /* this is a light blue */\n"
                        + "\t\t\t}\n"
                        + "\n"
                        + "\t\t</style>\n"
                        + "";
                out.println(css);
                out.println("</head><body>");
                out.println(String.format("<h1>OpenTripPlanner data import issue log for %s</h1>",
                        issueTypeName
                ));
                out.println("<h2>Graph report for <em>graph.obj</em></h2>");
                out.println("<p>");
                //adds links to the other HTML files
                for (Multiset.Entry<String> htmlIssueType : classes.entrySet()) {
                    String label_name = htmlIssueType.getElement();
                    String label;
                    int currentCount = 1;
                    //it needs to add link to every file even if they are split
                    while (currentCount <= htmlIssueType.getCount()) {
                        label = label_name + currentCount;
                        if (label.equals(issueTypeName)) {
                            out.printf(
                                    "<button class='pure-button pure-button-disabled button-%s'>%s</button>%n",
                                    label_name.toLowerCase(),
                                    label
                            );
                        }
                        else {
                            out.printf(
                                    "<a class='pure-button button-%s' href=\"%s.html\">%s</a>%n",
                                    label_name.toLowerCase(),
                                    label,
                                    label
                            );
                        }
                        currentCount++;
                    }
                }
                out.println("</p>");
                if (!isIndexFile) {
                    out.println("<ul id=\"log\">");
                    writeIssues(out);
                    out.println("</ul>");
                }

                out.println("</body></html>");
            }
        }

        /**
         * Writes issues as LI html elements
         */
        private void writeIssues(PrintWriter out) {
            String FMT = "<li>%s</li>";
            for (Map.Entry<String, String> it: writerIssues.entries()) {
                out.printf(FMT, it.getValue());
            }
        }
    }


    private void closeReportDirectory() {
        try{
            reportDirectory.close();
        }
        catch (IOException e) {
            LOG.warn(
                    "Failed to close report directory: {}, details: {}. ",
                    reportDirectory.path(), e.getLocalizedMessage(), e
            );
        }
    }
}<|MERGE_RESOLUTION|>--- conflicted
+++ resolved
@@ -122,7 +122,6 @@
             LOG.error("Saving folder is empty!");
             return false;
         }
-<<<<<<< HEAD
         if (reportDirectory.exists()) {
             //Removes all files from report directory
             try {
@@ -131,14 +130,6 @@
                 LOG.error("Failed to clean HTML report directory: " + reportDirectory.path() + ". HTML report won't be generated!", e);
                 return false;
             }
-=======
-
-        try {
-            HTMLWriter indexFileWriter = new HTMLWriter("index", (Multimap<String, String>)null);
-            indexFileWriter.writeFile(issueTypeOccurrences, true);
-        } catch (FileNotFoundException e) {
-            LOG.error("Index file coudn't be created: {}", e.getMessage(), e);
->>>>>>> 43980d22
         }
         // No need to create directories here, because the 'reportDirectory' is responsible for
         // creating paths (it they don´t exist) when saving files.
@@ -167,17 +158,6 @@
                 file_writer =new HTMLWriter(issueTypeName + labelCount, partition);
                 writers.add(file_writer);
             }
-<<<<<<< HEAD
-=======
-        } catch (FileNotFoundException ex) {
-            LOG.error("Output folder not found: {}", outPath, ex);
-        }
-    }
-
-    @Override
-    public void checkInputs() {
->>>>>>> 43980d22
-
         } else {
             issueTypeOccurrences.add(issueTypeName);
             int labelCount = issueTypeOccurrences.count(issueTypeName);
