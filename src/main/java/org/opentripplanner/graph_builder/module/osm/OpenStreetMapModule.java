--- conflicted
+++ resolved
@@ -3,20 +3,13 @@
 import com.fasterxml.jackson.databind.JsonNode;
 import com.fasterxml.jackson.databind.ObjectMapper;
 import com.google.common.collect.Iterables;
-<<<<<<< HEAD
-import com.vividsolutions.jts.geom.Coordinate;
-import com.vividsolutions.jts.geom.Envelope;
-import com.vividsolutions.jts.geom.Geometry;
-import com.vividsolutions.jts.geom.LineString;
-import com.vividsolutions.jts.geom.prep.PreparedGeometry;
-import com.vividsolutions.jts.geom.prep.PreparedGeometryFactory;
-import org.opentripplanner.analyst.UnsupportedGeometryException;
-=======
 import org.locationtech.jts.geom.Coordinate;
 import org.locationtech.jts.geom.Envelope;
 import org.locationtech.jts.geom.Geometry;
 import org.locationtech.jts.geom.LineString;
->>>>>>> ca79a24c
+import org.locationtech.jts.geom.prep.PreparedGeometry;
+import org.locationtech.jts.geom.prep.PreparedGeometryFactory;
+import org.opentripplanner.analyst.UnsupportedGeometryException;
 import org.opentripplanner.common.TurnRestriction;
 import org.opentripplanner.common.geometry.GeometryUtils;
 import org.opentripplanner.common.geometry.SphericalDistanceLibrary;
@@ -314,7 +307,7 @@
             }
 
             for (Area area : Iterables.concat(osmdb.getWalkableAreas(),
-                    osmdb.getParkAndRideAreas(), osmdb.getBikeParkingAreas()))
+                osmdb.getParkAndRideAreas(), osmdb.getBikeParkingAreas()))
                 setWayName(area.parent);
 
             // figure out which nodes that are actually intersections
@@ -357,7 +350,7 @@
             LOG.info("Processing bike rental nodes...");
             int n = 0;
             BikeRentalStationService bikeRentalService = graph.getService(
-                    BikeRentalStationService.class, true);
+                BikeRentalStationService.class, true);
             graph.putService(BikeRentalStationService.class, bikeRentalService);
             for (OSMNode node : osmdb.getBikeRentalNodes()) {
                 n++;
@@ -371,7 +364,7 @@
                         capacity = node.getCapacity();
                     } catch (NumberFormatException e) {
                         LOG.warn("Capacity for osm node " + node.getId() + " (" + creativeName
-                                + ") is not a number: " + node.getTag("capacity"));
+                            + ") is not a number: " + node.getTag("capacity"));
                     }
                 }
                 String networks = node.getTag("network");
@@ -383,7 +376,7 @@
                     networkSet.addAll(Arrays.asList(operators.split(";")));
                 if (networkSet.isEmpty()) {
                     LOG.warn("Bike rental station at osm node " + node.getId() + " ("
-                            + creativeName + ") with no network; including as compatible-with-all.");
+                        + creativeName + ") with no network; including as compatible-with-all.");
                     networkSet = null; // Special "catch-all" value
                 }
                 BikeRentalStation station = new BikeRentalStation();
@@ -412,7 +405,7 @@
             LOG.info("Processing bike P+R nodes...");
             int n = 0;
             BikeRentalStationService bikeRentalService = graph.getService(
-                    BikeRentalStationService.class, true);
+                BikeRentalStationService.class, true);
             for (OSMNode node : osmdb.getBikeParkingNodes()) {
                 n++;
                 I18NString creativeName = wayPropertySet.getCreativeNameForWay(node);
@@ -460,7 +453,7 @@
          */
         private void buildBikeParkAndRideForArea(Area area) {
             BikeRentalStationService bikeRentalService = graph.getService(
-                    BikeRentalStationService.class, true);
+                BikeRentalStationService.class, true);
             Envelope envelope = new Envelope();
             long osmId = area.parent.getId();
             I18NString creativeName = wayPropertySet.getCreativeNameForWay(area.parent);
@@ -489,7 +482,7 @@
             }
             List<AreaGroup> areaGroups = groupAreas(osmdb.getWalkableAreas());
             WalkableAreaBuilder walkableAreaBuilder = new WalkableAreaBuilder(graph, osmdb,
-                    wayPropertySet, edgeFactory, this);
+                wayPropertySet, edgeFactory, this);
             if (skipVisibility) {
                 for (AreaGroup group : areaGroups) {
                     walkableAreaBuilder.buildWithoutVisibility(group);
@@ -501,8 +494,8 @@
 
                 if(platformEntriesLinking){
                     List<Area> platforms = osmdb.getWalkableAreas().stream().
-                            filter(area -> "platform".equals(area.parent.getTag("public_transport"))).
-                            collect(Collectors.toList());
+                        filter(area -> "platform".equals(area.parent.getTag("public_transport"))).
+                        collect(Collectors.toList());
                     List<AreaGroup> platformGroups = groupAreas(platforms);
                     for (AreaGroup group : platformGroups) {
                         walkableAreaBuilder.buildWithoutVisibility(group);
@@ -550,7 +543,7 @@
                         envelope.expandToInclude(new Coordinate(node.lon, node.lat));
                         OsmVertex accessVertex = getVertexForOsmNode(node, area.parent);
                         if (accessVertex.getIncoming().isEmpty()
-                                || accessVertex.getOutgoing().isEmpty())
+                            || accessVertex.getOutgoing().isEmpty())
                             continue;
                         accessVertexes.add(accessVertex);
                     }
@@ -558,9 +551,9 @@
             }
             // Check P+R accessibility by walking and driving.
             TraversalRequirements walkReq = new TraversalRequirements(new RoutingRequest(
-                    TraverseMode.WALK));
+                TraverseMode.WALK));
             TraversalRequirements driveReq = new TraversalRequirements(new RoutingRequest(
-                    TraverseMode.CAR));
+                TraverseMode.CAR));
             boolean walkAccessibleIn = false;
             boolean carAccessibleIn = false;
             boolean walkAccessibleOut = false;
@@ -598,8 +591,8 @@
             }
             // Place the P+R at the center of the envelope
             ParkAndRideVertex parkAndRideVertex = new ParkAndRideVertex(graph, "P+R" + osmId,
-                    "P+R_" + osmId, (envelope.getMinX() + envelope.getMaxX()) / 2,
-                    (envelope.getMinY() + envelope.getMaxY()) / 2, creativeName);
+                "P+R_" + osmId, (envelope.getMinX() + envelope.getMaxX()) / 2,
+                (envelope.getMinY() + envelope.getMaxY()) / 2, creativeName);
             new ParkAndRideEdge(parkAndRideVertex);
             for (OsmVertex accessVertex : accessVertexes) {
                 new ParkAndRideLinkEdge(parkAndRideVertex, accessVertex);
@@ -635,7 +628,7 @@
                 setWayName(way);
 
                 StreetTraversalPermission permissions = OSMFilter.getPermissionsForWay(way,
-                        wayData.getPermission(), graph, banDiscouragedWalking, banDiscouragedBiking);
+                    wayData.getPermission(), graph, banDiscouragedWalking, banDiscouragedBiking);
                 if (!OSMFilter.isWayRoutable(way) || permissions.allowsNothing())
                     continue;
 
@@ -661,7 +654,7 @@
                         }
                     }
                     if (nodeId != last
-                            && (node.lat != lastLat || node.lon != lastLon || levelsDiffer))
+                        && (node.lat != lastLat || node.lon != lastLon || levelsDiffer))
                         nodes.add(nodeId);
                     last = nodeId;
                     lastLon = node.lon;
@@ -711,14 +704,14 @@
                     }
 
                     if (intersectionNodes.containsKey(endNode) || i == nodes.size() - 2
-                            || nodes.subList(0, i).contains(nodes.get(i))
-                            || osmEndNode.hasTag("ele")
-                            || osmEndNode.isStop()
-                            || osmEndNode.isBollard()) {
+                        || nodes.subList(0, i).contains(nodes.get(i))
+                        || osmEndNode.hasTag("ele")
+                        || osmEndNode.isStop()
+                        || osmEndNode.isBollard()) {
                         segmentCoordinates.add(getCoordinate(osmEndNode));
 
                         geometry = GeometryUtils.getGeometryFactory().createLineString(
-                                segmentCoordinates.toArray(new Coordinate[0]));
+                            segmentCoordinates.toArray(new Coordinate[0]));
                         segmentCoordinates.clear();
                     } else {
                         segmentCoordinates.add(getCoordinate(osmEndNode));
@@ -750,7 +743,7 @@
                         }
                     }
                     P2<StreetEdge> streets = getEdgesForStreet(startEndpoint, endEndpoint,
-                            way, i, osmStartNode.getId(), osmEndNode.getId(), permissions, geometry);
+                        way, i, osmStartNode.getId(), osmEndNode.getId(), permissions, geometry);
 
                     StreetEdge street = streets.first;
                     StreetEdge backStreet = streets.second;
@@ -802,7 +795,7 @@
 
         // TODO Set this to private once WalkableAreaBuilder is gone
         protected void applyWayProperties(StreetEdge street, StreetEdge backStreet,
-                                        WayProperties wayData, OSMWithTags way) {
+            WayProperties wayData, OSMWithTags way) {
 
             Set<T2<Alert, NoteMatcher>> notes = wayPropertySet.getNoteForWay(way);
             float walkSafetyFactor = walkLTSGenerator.computeScore(way);
@@ -877,11 +870,11 @@
                 /*
                  * first, build FreeEdges to disconnect from the graph, GenericVertices to serve as attachment points, and ElevatorBoard and
                  * ElevatorAlight edges to connect future ElevatorHop edges to. After this iteration, graph will look like (side view): +==+~~X
-                 * 
+                 *
                  * +==+~~X
-                 * 
+                 *
                  * +==+~~X
-                 * 
+                 *
                  * + GenericVertex, X EndpointVertex, ~~ FreeEdge, == ElevatorBoardEdge/ElevatorAlightEdge Another loop will fill in the
                  * ElevatorHopEdges.
                  */
@@ -896,15 +889,15 @@
                     String levelName = level.longName;
 
                     ElevatorOffboardVertex offboardVertex = new ElevatorOffboardVertex(graph,
-                            sourceVertexLabel + "_offboard", sourceVertex.getX(),
-                            sourceVertex.getY(), levelName);
+                        sourceVertexLabel + "_offboard", sourceVertex.getX(),
+                        sourceVertex.getY(), levelName);
 
                     new FreeEdge(sourceVertex, offboardVertex);
                     new FreeEdge(offboardVertex, sourceVertex);
 
                     ElevatorOnboardVertex onboardVertex = new ElevatorOnboardVertex(graph,
-                            sourceVertexLabel + "_onboard", sourceVertex.getX(),
-                            sourceVertex.getY(), levelName);
+                        sourceVertexLabel + "_onboard", sourceVertex.getX(),
+                        sourceVertex.getY(), levelName);
 
                     new ElevatorBoardEdge(offboardVertex, onboardVertex);
                     new ElevatorAlightEdge(onboardVertex, offboardVertex, level.longName);
@@ -1023,7 +1016,7 @@
         }
 
         private void applyEdgesToTurnRestrictions(OSMWay way, long startNode, long endNode,
-                                                  StreetEdge street, StreetEdge backStreet) {
+            StreetEdge street, StreetEdge backStreet) {
             /* Check if there are turn restrictions starting on this segment */
             Collection<TurnRestrictionTag> restrictionTags = osmdb.getFromWayTurnRestrictions(way.getId());
 
@@ -1086,7 +1079,7 @@
          */
         private void applyBikeSafetyFactor(Graph graph) {
             LOG.info(graph.addBuilderAnnotation(new Graphwide(
-                    "Multiplying all bike safety values by " + (1 / bestBikeSafety))));
+                "Multiplying all bike safety values by " + (1 / bestBikeSafety))));
             HashSet<Edge> seenEdges = new HashSet<Edge>();
             HashSet<AreaEdgeList> seenAreas = new HashSet<AreaEdgeList>();
             for (Vertex vertex : graph.getVertices()) {
@@ -1098,7 +1091,7 @@
                         seenAreas.add(areaEdgeList);
                         for (NamedArea area : areaEdgeList.getAreas()) {
                             area.setBicycleSafetyMultiplier(area.getBicycleSafetyMultiplier()
-                                    / bestBikeSafety);
+                                / bestBikeSafety);
                         }
                     }
                     if (!(e instanceof StreetEdge)) {
@@ -1160,8 +1153,8 @@
          * @param startEndpoint
          */
         private P2<StreetEdge> getEdgesForStreet(OsmVertex startEndpoint,
-                                                      OsmVertex endEndpoint, OSMWay way, int index, long startNode, long endNode,
-                                                      StreetTraversalPermission permissions, LineString geometry) {
+            OsmVertex endEndpoint, OSMWay way, int index, long startNode, long endNode,
+            StreetTraversalPermission permissions, LineString geometry) {
             // No point in returning edges that can't be traversed by anyone.
             if (permissions.allowsNothing()) {
                 return new P2<StreetEdge>(null, null);
@@ -1172,17 +1165,17 @@
             double length = this.getGeometryLengthMeters(geometry);
 
             P2<StreetTraversalPermission> permissionPair = OSMFilter.getPermissions(permissions,
-                    way);
+                way);
             StreetTraversalPermission permissionsFront = permissionPair.first;
             StreetTraversalPermission permissionsBack = permissionPair.second;
 
             if (permissionsFront.allowsAnything()) {
                 street = getEdgeForStreet(startEndpoint, endEndpoint, way, index, startNode, endNode, length,
-                        permissionsFront, geometry, false);
+                    permissionsFront, geometry, false);
             }
             if (permissionsBack.allowsAnything()) {
                 backStreet = getEdgeForStreet(endEndpoint, startEndpoint, way, index, endNode, startNode, length,
-                        permissionsBack, backGeometry, true);
+                    permissionsBack, backGeometry, true);
             }
             if (street != null && backStreet != null) {
                 backStreet.shareData(street);
@@ -1200,8 +1193,8 @@
         }
 
         private StreetEdge getEdgeForStreet(OsmVertex startEndpoint, OsmVertex endEndpoint,
-                                                 OSMWay way, int index, long startNode, long endNode, double length,
-                                                 StreetTraversalPermission permissions, LineString geometry, boolean back) {
+            OSMWay way, int index, long startNode, long endNode, double length,
+            StreetTraversalPermission permissions, LineString geometry, boolean back) {
 
             String label = "way " + way.getId() + " from " + index;
             label = unique(label);
@@ -1216,7 +1209,7 @@
             float carSpeed = wayPropertySet.getCarSpeedForWay(way, back);
 
             StreetEdge street = edgeFactory.createEdge(startEndpoint, endEndpoint, geometry, name, length,
-                    permissions, back);
+                permissions, back);
             street.setCarSpeed(carSpeed);
             street.setTNCStopSuitability(wayPropertySet.isSuitableForTNCStop(way));
             street.setFloatingCarDropoffSuitability(wayPropertySet.isSuitableForStreetParking(way));
@@ -1226,12 +1219,12 @@
             if ("crossing".equals(highway) && !way.isTag("bicycle", "designated")) {
                 cls = StreetEdge.CLASS_CROSSING;
             } else if ("footway".equals(highway) && way.isTag("footway", "crossing")
-                    && !way.isTag("bicycle", "designated")) {
+                && !way.isTag("bicycle", "designated")) {
                 cls = StreetEdge.CLASS_CROSSING;
             } else if ("residential".equals(highway) || "tertiary".equals(highway)
-                    || "secondary".equals(highway) || "secondary_link".equals(highway)
-                    || "primary".equals(highway) || "primary_link".equals(highway)
-                    || "trunk".equals(highway) || "trunk_link".equals(highway)) {
+                || "secondary".equals(highway) || "secondary_link".equals(highway)
+                || "primary".equals(highway) || "primary_link".equals(highway)
+                || "trunk".equals(highway) || "trunk_link".equals(highway)) {
                 cls = StreetEdge.CLASS_STREET;
             } else {
                 cls = StreetEdge.CLASS_OTHERPATH;
@@ -1247,7 +1240,7 @@
 
             /* TODO: This should probably generalized somehow? */
             if (!ignoreWheelchairAccessibility
-                    && (way.isTagFalse("wheelchair") || (steps && !way.isTagTrue("wheelchair")))) {
+                && (way.isTagFalse("wheelchair") || (steps && !way.isTagTrue("wheelchair")))) {
                 street.setWheelchairAccessible(false);
             }
 
@@ -1303,7 +1296,7 @@
                 Coordinate coordinate = getCoordinate(node);
                 String label = this.getLevelNodeLabel(node, level);
                 OsmVertex vertex = new OsmVertex(graph, label, coordinate.x,
-                         coordinate.y, node.getId(), new NonLocalizedString(label));
+                    coordinate.y, node.getId(), new NonLocalizedString(label));
                 vertices.put(level, vertex);
                 // multilevel nodes should also undergo turn-conversion
                 endpoints.add(vertex);
