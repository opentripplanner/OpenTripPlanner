package org.opentripplanner.graph_builder.module.osm;

import com.google.common.collect.Iterables;
import gnu.trove.iterator.TLongIterator;
import java.util.ArrayList;
import java.util.Collection;
import java.util.HashMap;
import java.util.List;
import java.util.Map;
import org.locationtech.jts.geom.Coordinate;
import org.locationtech.jts.geom.Geometry;
import org.locationtech.jts.geom.LineString;
import org.opentripplanner.framework.geometry.GeometryUtils;
import org.opentripplanner.framework.geometry.SphericalDistanceLibrary;
import org.opentripplanner.framework.i18n.I18NString;
import org.opentripplanner.framework.logging.ProgressTracker;
import org.opentripplanner.graph_builder.issue.api.DataImportIssueStore;
import org.opentripplanner.graph_builder.issues.StreetCarSpeedZero;
import org.opentripplanner.graph_builder.model.GraphBuilderModule;
import org.opentripplanner.graph_builder.module.osm.parameters.OsmProcessingParameters;
import org.opentripplanner.openstreetmap.OsmProvider;
import org.opentripplanner.openstreetmap.model.OSMLevel;
import org.opentripplanner.openstreetmap.model.OSMNode;
import org.opentripplanner.openstreetmap.model.OSMWay;
import org.opentripplanner.openstreetmap.model.OSMWithTags;
import org.opentripplanner.openstreetmap.wayproperty.WayProperties;
import org.opentripplanner.routing.graph.Graph;
import org.opentripplanner.routing.util.ElevationUtils;
import org.opentripplanner.routing.vehicle_parking.VehicleParking;
import org.opentripplanner.street.model.StreetTraversalPermission;
import org.opentripplanner.street.model.edge.OsmEdge;
import org.opentripplanner.street.model.edge.StairsEdge;
import org.opentripplanner.street.model.edge.StreetEdge;
import org.opentripplanner.street.model.vertex.IntersectionVertex;
import org.opentripplanner.street.model.vertex.Vertex;
import org.slf4j.Logger;
import org.slf4j.LoggerFactory;

/**
 * Builds a street graph from OpenStreetMap data.
 */
public class OsmModule implements GraphBuilderModule {

  private static final Logger LOG = LoggerFactory.getLogger(OsmModule.class);

  private final Map<Vertex, Double> elevationData = new HashMap<>();

  /**
   * Providers of OSM data.
   */
  private final List<OsmProvider> providers;
  private final Graph graph;
  private final DataImportIssueStore issueStore;
  private final OsmProcessingParameters params;
  private final SafetyValueNormalizer normalizer;
  private final VertexGenerator vertexGenerator;
  private final OsmDatabase osmdb;

  OsmModule(
    Collection<OsmProvider> providers,
    Graph graph,
    DataImportIssueStore issueStore,
    OsmProcessingParameters params
  ) {
    this.providers = List.copyOf(providers);
    this.graph = graph;
    this.issueStore = issueStore;
    this.params = params;
    this.osmdb = new OsmDatabase(issueStore, params.boardingAreaRefTags());
    this.vertexGenerator = new VertexGenerator(osmdb, graph, params.boardingAreaRefTags());
    this.normalizer = new SafetyValueNormalizer(graph, issueStore);
  }

  public static OsmModuleBuilder of(Collection<OsmProvider> providers, Graph graph) {
    return new OsmModuleBuilder(providers, graph);
  }

  public static OsmModuleBuilder of(OsmProvider provider, Graph graph) {
    return of(List.of(provider), graph);
  }

  @Override
  public void buildGraph() {
    for (OsmProvider provider : providers) {
      LOG.info("Gathering OSM from provider: {}", provider);
      LOG.info(
        "Using OSM way configuration from {}.",
        provider.getOsmTagMapper().getClass().getSimpleName()
      );
      provider.readOSM(osmdb);
    }
    osmdb.postLoad();

    LOG.info("Building street graph from OSM");
    build();
    graph.hasStreets = true;
  }

  @Override
  public void checkInputs() {
    for (OsmProvider provider : providers) {
      provider.checkInputs();
    }
  }

  public Map<Vertex, Double> elevationDataOutput() {
    return elevationData;
  }

  private record StreetEdgePair(OsmEdge main, OsmEdge back) {}

  private void build() {
    var parkingProcessor = new ParkingProcessor(
      graph,
      issueStore,
      vertexGenerator::getVertexForOsmNode
    );

    var parkingLots = new ArrayList<VehicleParking>();

    if (params.staticParkAndRide()) {
      var carParkingNodes = parkingProcessor.buildParkAndRideNodes(
        osmdb.getCarParkingNodes(),
        true
      );
      parkingLots.addAll(carParkingNodes);
    }
    if (params.staticBikeParkAndRide()) {
      var bikeParkingNodes = parkingProcessor.buildParkAndRideNodes(
        osmdb.getBikeParkingNodes(),
        false
      );
      parkingLots.addAll(bikeParkingNodes);
    }

    for (Area area : Iterables.concat(
      osmdb.getWalkableAreas(),
      osmdb.getParkAndRideAreas(),
      osmdb.getBikeParkingAreas()
    )) setWayName(area.parent);

    // figure out which nodes that are actually intersections
    vertexGenerator.initIntersectionNodes();

    buildBasicGraph();
    buildWalkableAreas(!params.areaVisibility());

    if (params.staticParkAndRide()) {
      List<AreaGroup> areaGroups = groupAreas(osmdb.getParkAndRideAreas());
      var carParkingAreas = parkingProcessor.buildParkAndRideAreas(areaGroups);
      parkingLots.addAll(carParkingAreas);
      LOG.info("Created {} car P+R areas.", carParkingAreas.size());
    }
    if (params.staticBikeParkAndRide()) {
      List<AreaGroup> areaGroups = groupAreas(osmdb.getBikeParkingAreas());
      var bikeParkingAreas = parkingProcessor.buildBikeParkAndRideAreas(areaGroups);
      parkingLots.addAll(bikeParkingAreas);
      LOG.info("Created {} bike P+R areas", bikeParkingAreas.size());
    }

    if (!parkingLots.isEmpty()) {
      graph.getVehicleParkingService().updateVehicleParking(parkingLots, List.of());
    }

    var elevatorProcessor = new ElevatorProcessor(issueStore, osmdb, vertexGenerator);
    elevatorProcessor.buildElevatorEdges(graph);

    TurnRestrictionUnifier.unifyTurnRestrictions(osmdb, issueStore);

    params.edgeNamer().postprocess();

    normalizer.applySafetyFactors();
  }

  /**
   * Returns the length of the geometry in meters.
   */
  private static double getGeometryLengthMeters(Geometry geometry) {
    Coordinate[] coordinates = geometry.getCoordinates();
    double d = 0;
    for (int i = 1; i < coordinates.length; ++i) {
      d += SphericalDistanceLibrary.distance(coordinates[i - 1], coordinates[i]);
    }
    return d;
  }

  private List<AreaGroup> groupAreas(Collection<Area> areas) {
    Map<Area, OSMLevel> areasLevels = new HashMap<>(areas.size());
    for (Area area : areas) {
      areasLevels.put(area, osmdb.getLevelForWay(area.parent));
    }
    return AreaGroup.groupAreas(areasLevels);
  }

  private void buildWalkableAreas(boolean skipVisibility) {
    if (skipVisibility) {
      LOG.info(
        "Skipping visibility graph construction for walkable areas and using just area rings for edges."
      );
    } else {
      LOG.info("Building visibility graphs for walkable areas.");
    }
    List<AreaGroup> areaGroups = groupAreas(osmdb.getWalkableAreas());
    WalkableAreaBuilder walkableAreaBuilder = new WalkableAreaBuilder(
      graph,
      osmdb,
      vertexGenerator,
      params.edgeNamer(),
      normalizer,
      issueStore,
      params.maxAreaNodes(),
      params.platformEntriesLinking(),
      params.boardingAreaRefTags()
    );
    if (skipVisibility) {
      for (AreaGroup group : areaGroups) {
        walkableAreaBuilder.buildWithoutVisibility(group);
      }
    } else {
      ProgressTracker progress = ProgressTracker.track(
        "Build visibility graph for areas",
        50,
        areaGroups.size()
      );
      for (AreaGroup group : areaGroups) {
        walkableAreaBuilder.buildWithVisibility(group);
        //Keep lambda! A method-ref would log incorrect class and line number
        //noinspection Convert2MethodRef
        progress.step(m -> LOG.info(m));
      }
      LOG.info(progress.completeMessage());
    }

    if (skipVisibility) {
      LOG.info("Done building rings for walkable areas.");
    } else {
      LOG.info("Done building visibility graphs for walkable areas.");
    }
  }

  private void buildBasicGraph() {
    /* build the street segment graph from OSM ways */
    long wayCount = osmdb.getWays().size();
    ProgressTracker progress = ProgressTracker.track("Build street graph", 5_000, wayCount);
    LOG.info(progress.startMessage());
    var escalatorProcessor = new EscalatorProcessor(vertexGenerator.intersectionNodes());

    WAY:for (OSMWay way : osmdb.getWays()) {
      WayProperties wayData = way.getOsmProvider().getWayPropertySet().getDataForWay(way);
      setWayName(way);
      StreetTraversalPermission permissions = OsmFilter.getPermissionsForWay(
        way,
        wayData.getPermission(),
        params.banDiscouragedWalking(),
        params.banDiscouragedBiking(),
        issueStore
      );
      if (!OsmFilter.isWayRoutable(way) || permissions.allowsNothing()) {
        continue;
      }

      // handle duplicate nodes in OSM ways
      // this is a workaround for crappy OSM data quality
      ArrayList<Long> nodes = new ArrayList<>(way.getNodeRefs().size());
      long last = -1;
      double lastLat = -1, lastLon = -1;
      String lastLevel = null;
      for (TLongIterator iter = way.getNodeRefs().iterator(); iter.hasNext();) {
        long nodeId = iter.next();
        OSMNode node = osmdb.getNode(nodeId);
        if (node == null) continue WAY;
        boolean levelsDiffer = false;
        String level = node.getTag("level");
        if (lastLevel == null) {
          if (level != null) {
            levelsDiffer = true;
          }
        } else {
          if (!lastLevel.equals(level)) {
            levelsDiffer = true;
          }
        }
        if (
          nodeId != last && (node.lat != lastLat || node.lon != lastLon || levelsDiffer)
        ) nodes.add(nodeId);
        last = nodeId;
        lastLon = node.lon;
        lastLat = node.lat;
        lastLevel = level;
      }

      IntersectionVertex startEndpoint = null;
      IntersectionVertex endEndpoint = null;

      ArrayList<Coordinate> segmentCoordinates = new ArrayList<>();

      /*
       * Traverse through all the nodes of this edge. For nodes which are not shared with any other edge, do not create endpoints -- just
       * accumulate them for geometry and ele tags. For nodes which are shared, create endpoints and StreetVertex instances. One exception:
       * if the next vertex also appears earlier in the way, we need to split the way, because otherwise we have a way that loops from a
       * vertex to itself, which could cause issues with splitting.
       */
      Long startNode = null;
      // where the current edge should start
      OSMNode osmStartNode = null;

      for (int i = 0; i < nodes.size() - 1; i++) {
        OSMNode segmentStartOSMNode = osmdb.getNode(nodes.get(i));

        if (segmentStartOSMNode == null) {
          continue;
        }

        Long endNode = nodes.get(i + 1);

        if (osmStartNode == null) {
          startNode = nodes.get(i);
          osmStartNode = segmentStartOSMNode;
        }
        // where the current edge might end
        OSMNode osmEndNode = osmdb.getNode(endNode);

        LineString geometry;

        /*
         * We split segments at intersections, self-intersections, nodes with ele tags, and transit stops;
         * the only processing we do on other nodes is to accumulate their geometry
         */
        if (segmentCoordinates.size() == 0) {
          segmentCoordinates.add(osmStartNode.getCoordinate());
        }

        if (
          vertexGenerator.intersectionNodes().containsKey(endNode) ||
          i == nodes.size() - 2 ||
          nodes.subList(0, i).contains(nodes.get(i)) ||
          osmEndNode.hasTag("ele") ||
          osmEndNode.isBoardingLocation() ||
          osmEndNode.isBarrier()
        ) {
          segmentCoordinates.add(osmEndNode.getCoordinate());

          geometry =
            GeometryUtils
              .getGeometryFactory()
              .createLineString(segmentCoordinates.toArray(new Coordinate[0]));
          segmentCoordinates.clear();
        } else {
          segmentCoordinates.add(osmEndNode.getCoordinate());
          continue;
        }

        /* generate endpoints */
        if (startEndpoint == null) { // first iteration on this way
          // make or get a shared vertex for flat intersections,
          // one vertex per level for multilevel nodes like elevators
          startEndpoint = vertexGenerator.getVertexForOsmNode(osmStartNode, way);
          String ele = segmentStartOSMNode.getTag("ele");
          if (ele != null) {
            Double elevation = ElevationUtils.parseEleTag(ele);
            if (elevation != null) {
              elevationData.put(startEndpoint, elevation);
            }
          }
        } else { // subsequent iterations
          startEndpoint = endEndpoint;
        }

        endEndpoint = vertexGenerator.getVertexForOsmNode(osmEndNode, way);
        String ele = osmEndNode.getTag("ele");
        if (ele != null) {
          Double elevation = ElevationUtils.parseEleTag(ele);
          if (elevation != null) {
            elevationData.put(endEndpoint, elevation);
          }
        }
<<<<<<< HEAD
        StreetEdgePair streets = getEdgesForStreet(
          startEndpoint,
          endEndpoint,
          way,
          i,
          permissions,
          geometry
        );

        var street = streets.main;
        var backStreet = streets.back;
        normalizer.applyWayProperties(street, backStreet, wayData, way);

        applyEdgesToTurnRestrictions(way, startNode, endNode, street, backStreet);
        startNode = endNode;
        osmStartNode = osmdb.getNode(startNode);
=======
        if (way.isEscalator()) {
          var length = getGeometryLengthMeters(geometry);
          escalatorProcessor.buildEscalatorEdge(way, length);
        } else {
          StreetEdgePair streets = getEdgesForStreet(
            startEndpoint,
            endEndpoint,
            way,
            i,
            permissions,
            geometry
          );

          StreetEdge street = streets.main;
          StreetEdge backStreet = streets.back;
          normalizer.applyWayProperties(street, backStreet, wayData, way);

          applyEdgesToTurnRestrictions(way, startNode, endNode, street, backStreet);
          startNode = endNode;
          osmStartNode = osmdb.getNode(startNode);
        }
>>>>>>> fe22cb41
      }

      //Keep lambda! A method-ref would log incorrect class and line number
      //noinspection Convert2MethodRef
      progress.step(m -> LOG.info(m));
    } // END loop over OSM ways

    LOG.info(progress.completeMessage());
  }

  private void setWayName(OSMWithTags way) {
    if (!way.hasTag("name")) {
      I18NString creativeName = way.getOsmProvider().getWayPropertySet().getCreativeNameForWay(way);
      if (creativeName != null) {
        way.setCreativeName(creativeName);
      }
    }
  }

  private void applyEdgesToTurnRestrictions(
    OSMWay way,
    long startNode,
    long endNode,
    OsmEdge street,
    OsmEdge backStreet
  ) {
    /* Check if there are turn restrictions starting on this segment */
    Collection<TurnRestrictionTag> restrictionTags = osmdb.getFromWayTurnRestrictions(way.getId());

    if (restrictionTags != null) {
      for (TurnRestrictionTag tag : restrictionTags) {
        if (tag.via == startNode) {
          tag.possibleFrom.add(backStreet);
        } else if (tag.via == endNode) {
          tag.possibleFrom.add(street);
        }
      }
    }

    restrictionTags = osmdb.getToWayTurnRestrictions(way.getId());
    if (restrictionTags != null) {
      for (TurnRestrictionTag tag : restrictionTags) {
        if (tag.via == startNode) {
          tag.possibleTo.add(street);
        } else if (tag.via == endNode) {
          tag.possibleTo.add(backStreet);
        }
      }
    }
  }

  /**
   * Handle oneway streets, cycleways, and other per-mode and universal access controls. See
   * http://wiki.openstreetmap.org/wiki/Bicycle for various scenarios, along with
   * http://wiki.openstreetmap.org/wiki/OSM_tags_for_routing#Oneway.
   */
  private StreetEdgePair getEdgesForStreet(
    IntersectionVertex startEndpoint,
    IntersectionVertex endEndpoint,
    OSMWay way,
    int index,
    StreetTraversalPermission permissions,
    LineString geometry
  ) {
    // No point in returning edges that can't be traversed by anyone.
    if (permissions.allowsNothing()) {
      return new StreetEdgePair(null, null);
    }

    LineString backGeometry = geometry.reverse();
    OsmEdge street = null, backStreet = null;
    double length = getGeometryLengthMeters(geometry);

    var permissionPair = OsmFilter.getPermissions(permissions, way);
    var permissionsFront = permissionPair.main();
    var permissionsBack = permissionPair.back();

    if (permissionsFront.allowsAnything()) {
      street =
        getEdgeForStreet(
          startEndpoint,
          endEndpoint,
          way,
          index,
          length,
          permissionsFront,
          geometry,
          false
        );
    }
    if (permissionsBack.allowsAnything()) {
      backStreet =
        getEdgeForStreet(
          endEndpoint,
          startEndpoint,
          way,
          index,
          length,
          permissionsBack,
          backGeometry,
          true
        );
    }
    if (street != null && backStreet != null) {
      backStreet.shareData(street);
    }

    return new StreetEdgePair(street, backStreet);
  }

  private OsmEdge getEdgeForStreet(
    IntersectionVertex from,
    IntersectionVertex to,
    OSMWay way,
    int index,
    double length,
    StreetTraversalPermission permissions,
    LineString geometry,
    boolean back
  ) {
    String label = "way " + way.getId() + " from " + index;
    label = label.intern();

    I18NString name = params.edgeNamer().getNameForWay(way, label);
<<<<<<< HEAD
    if (way.isSteps()) {
      return new StairsEdge(from, to, geometry, name, length);
    } else {
      float carSpeed = way.getOsmProvider().getOsmTagMapper().getCarSpeedForWay(way, back);
=======
    float carSpeed = way.getOsmProvider().getOsmTagMapper().getCarSpeedForWay(way, back);

    StreetEdge street = StreetEdge.createStreetEdge(
      startEndpoint,
      endEndpoint,
      geometry,
      name,
      length,
      permissions,
      back
    );
    street.setCarSpeed(carSpeed);
    street.setLink(OsmFilter.isLink(way));
>>>>>>> fe22cb41

      StreetEdge street = new StreetEdge(from, to, geometry, name, length, permissions, back);
      street.setCarSpeed(carSpeed);
      street.setLink(OsmFilter.isLink(way));

      if (!way.hasTag("name") && !way.hasTag("ref")) {
        street.setHasBogusName(true);
      }

      street.setRoundabout(way.isRoundabout());
      street.setWheelchairAccessible(way.isWheelchairAccessible());

      street.setSlopeOverride(way.getOsmProvider().getWayPropertySet().getSlopeOverride(way));

      // < 0.04: account for
      if (carSpeed < 0.04) {
        issueStore.add(new StreetCarSpeedZero(way));
      }

      params.edgeNamer().recordEdge(way, street);

      return street;
    }
  }
}<|MERGE_RESOLUTION|>--- conflicted
+++ resolved
@@ -374,24 +374,6 @@
             elevationData.put(endEndpoint, elevation);
           }
         }
-<<<<<<< HEAD
-        StreetEdgePair streets = getEdgesForStreet(
-          startEndpoint,
-          endEndpoint,
-          way,
-          i,
-          permissions,
-          geometry
-        );
-
-        var street = streets.main;
-        var backStreet = streets.back;
-        normalizer.applyWayProperties(street, backStreet, wayData, way);
-
-        applyEdgesToTurnRestrictions(way, startNode, endNode, street, backStreet);
-        startNode = endNode;
-        osmStartNode = osmdb.getNode(startNode);
-=======
         if (way.isEscalator()) {
           var length = getGeometryLengthMeters(geometry);
           escalatorProcessor.buildEscalatorEdge(way, length);
@@ -405,15 +387,14 @@
             geometry
           );
 
-          StreetEdge street = streets.main;
-          StreetEdge backStreet = streets.back;
+        var street = streets.main;
+        var backStreet = streets.back;
           normalizer.applyWayProperties(street, backStreet, wayData, way);
 
           applyEdgesToTurnRestrictions(way, startNode, endNode, street, backStreet);
           startNode = endNode;
           osmStartNode = osmdb.getNode(startNode);
         }
->>>>>>> fe22cb41
       }
 
       //Keep lambda! A method-ref would log incorrect class and line number
@@ -538,28 +519,12 @@
     label = label.intern();
 
     I18NString name = params.edgeNamer().getNameForWay(way, label);
-<<<<<<< HEAD
     if (way.isSteps()) {
       return new StairsEdge(from, to, geometry, name, length);
     } else {
       float carSpeed = way.getOsmProvider().getOsmTagMapper().getCarSpeedForWay(way, back);
-=======
-    float carSpeed = way.getOsmProvider().getOsmTagMapper().getCarSpeedForWay(way, back);
-
-    StreetEdge street = StreetEdge.createStreetEdge(
-      startEndpoint,
-      endEndpoint,
-      geometry,
-      name,
-      length,
-      permissions,
-      back
-    );
-    street.setCarSpeed(carSpeed);
-    street.setLink(OsmFilter.isLink(way));
->>>>>>> fe22cb41
-
-      StreetEdge street = new StreetEdge(from, to, geometry, name, length, permissions, back);
+
+      StreetEdge street = StreetEdge.createStreetEdge(from, to, geometry, name, length, permissions, back);
       street.setCarSpeed(carSpeed);
       street.setLink(OsmFilter.isLink(way));
 
