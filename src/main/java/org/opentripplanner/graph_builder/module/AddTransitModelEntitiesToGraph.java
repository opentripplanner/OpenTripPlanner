--- conflicted
+++ resolved
@@ -178,10 +178,6 @@
             if (boardingArea.getParentStop() != null) {
                 var platformVertex = stationElementNodes.get(boardingArea.getParentStop());
                 boolean wheelchair = boardingArea.getWheelchairBoarding() == WheelChairBoarding.POSSIBLE;
-<<<<<<< HEAD
-=======
-                var name = new NonLocalizedString(boardingArea.getName());
->>>>>>> c74bc311
 
                 PathwayEdge.lowCost(
                         boardingAreaVertex,
