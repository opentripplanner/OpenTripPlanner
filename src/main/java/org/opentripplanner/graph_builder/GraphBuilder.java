--- conflicted
+++ resolved
@@ -298,11 +298,8 @@
                     builderParams.readCachedElevations,
                     builderParams.writeCachedElevations,
                     builderParams.includeEllipsoidToGeoidDifference,
-<<<<<<< HEAD
-                    builderParams.multiThreadElevationCalculations
-=======
+                    builderParams.multiThreadElevationCalculations,
                     builderParams.elevationUnitMultiplier
->>>>>>> 679ccdb4
                 )
             );
         }
