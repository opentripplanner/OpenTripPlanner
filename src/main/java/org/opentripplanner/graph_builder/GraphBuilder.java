--- conflicted
+++ resolved
@@ -236,12 +236,8 @@
                 OpenStreetMapProvider osmProvider = new AnyFileBasedOpenStreetMapProviderImpl(osmFile);
                 osmProviders.add(osmProvider);
             }
-<<<<<<< HEAD
-            OpenStreetMapModule osmBuilder = new OpenStreetMapModule(osmProviders);
-            osmBuilder.indexEdgeOsmIds = builderParams.indexEdgeOsmIds;
-=======
             OpenStreetMapModule osmModule = new OpenStreetMapModule(osmProviders);
->>>>>>> 718252e9
+            osmModule.indexEdgeOsmIds = builderParams.indexEdgeOsmIds;
             DefaultStreetEdgeFactory streetEdgeFactory = new DefaultStreetEdgeFactory();
             streetEdgeFactory.useElevationData = builderParams.fetchElevationUS || (demFile != null);
             osmModule.edgeFactory = streetEdgeFactory;
