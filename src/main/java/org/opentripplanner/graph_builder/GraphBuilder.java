/* This program is free software: you can redistribute it and/or
 modify it under the terms of the GNU Lesser General Public License
 as published by the Free Software Foundation, either version 3 of
 the License, or (at your option) any later version.

 This program is distributed in the hope that it will be useful,
 but WITHOUT ANY WARRANTY; without even the implied warranty of
 MERCHANTABILITY or FITNESS FOR A PARTICULAR PURPOSE.  See the
 GNU General Public License for more details.

 You should have received a copy of the GNU General Public License
 along with this program.  If not, see <http://www.gnu.org/licenses/>. */

package org.opentripplanner.graph_builder;

import com.fasterxml.jackson.databind.JsonNode;
import com.google.common.collect.Lists;
import org.opentripplanner.graph_builder.model.GtfsBundle;
import org.opentripplanner.graph_builder.module.DirectTransferGenerator;
import org.opentripplanner.graph_builder.module.EmbedConfig;
import org.opentripplanner.graph_builder.module.GtfsModule;
import org.opentripplanner.graph_builder.module.PruneFloatingIslands;
import org.opentripplanner.graph_builder.module.StreetLinkerModule;
import org.opentripplanner.graph_builder.module.TransitToTaggedStopsModule;
import org.opentripplanner.graph_builder.module.map.BusRouteStreetMatcher;
import org.opentripplanner.graph_builder.module.ned.DegreeGridNEDTileSource;
import org.opentripplanner.graph_builder.module.ned.ElevationModule;
import org.opentripplanner.graph_builder.module.ned.GeotiffGridCoverageFactoryImpl;
import org.opentripplanner.graph_builder.module.ned.NEDGridCoverageFactoryImpl;
import org.opentripplanner.graph_builder.module.osm.DefaultWayPropertySetSource;
import org.opentripplanner.graph_builder.module.osm.OpenStreetMapModule;
import org.opentripplanner.graph_builder.services.DefaultStreetEdgeFactory;
import org.opentripplanner.graph_builder.services.GraphBuilderModule;
import org.opentripplanner.graph_builder.services.ned.ElevationGridCoverageFactory;
import org.opentripplanner.openstreetmap.impl.AnyFileBasedOpenStreetMapProviderImpl;
import org.opentripplanner.openstreetmap.services.OpenStreetMapProvider;
import org.opentripplanner.reflect.ReflectionLibrary;
import org.opentripplanner.routing.core.RoutingRequest;
import org.opentripplanner.routing.graph.Graph;
import org.opentripplanner.routing.graph.Graph.LoadLevel;
import org.opentripplanner.standalone.CommandLineParameters;
import org.opentripplanner.standalone.GraphBuilderParameters;
import org.opentripplanner.standalone.OTPMain;
import org.opentripplanner.standalone.Router;
import org.opentripplanner.standalone.S3BucketConfig;
import org.slf4j.Logger;
import org.slf4j.LoggerFactory;

import java.io.File;
import java.io.IOException;
import java.util.ArrayList;
import java.util.HashMap;
import java.util.List;
import java.util.zip.ZipEntry;
import java.util.zip.ZipFile;

/**
 * This makes a Graph out of various inputs like GTFS and OSM.
 * It is modular: GraphBuilderModules are placed in a list and run in sequence.
 */
public class GraphBuilder implements Runnable {
    
    private static Logger LOG = LoggerFactory.getLogger(GraphBuilder.class);

    public static final String BUILDER_CONFIG_FILENAME = "build-config.json";

    public static final String GRAPH_FILENAME = "Graph.obj";

    public static final String BASE_GRAPH_FILENAME = "baseGraph.obj";

    private List<GraphBuilderModule> _graphBuilderModules = new ArrayList<GraphBuilderModule>();

<<<<<<< HEAD
    private File graphFile;

    private File baseGraphFile;
=======
    private final File graphFile;
>>>>>>> 410aa18f
    
    private boolean _alwaysRebuild = true;

    private List<RoutingRequest> _modeList;
    
    private Graph graph = new Graph();

    /** Should the graph be serialized to disk after being created or not? */
    public boolean serializeGraph = true;

    public GraphBuilder(File path, GraphBuilderParameters builderParams) {
        graphFile = new File(path, "Graph.obj");
        graph.stopClusterMode = builderParams.stopClusterMode;
    }

    public void addModule(GraphBuilderModule loader) {
        _graphBuilderModules.add(loader);
    }

    public void setGraphBuilders(List<GraphBuilderModule> graphLoaders) {
        _graphBuilderModules = graphLoaders;
    }

    public void setAlwaysRebuild(boolean alwaysRebuild) {
        _alwaysRebuild = alwaysRebuild;
    }
    
    public void setBaseGraph(File file) {
        baseGraphFile = file;
    }

    public void loadBaseGraph() {
        try {
            graph = Graph.load(baseGraphFile, LoadLevel.FULL);
        } catch (Exception e) {
            throw new RuntimeException("error loading base graph");
        }
    }

    public boolean isBaseGraphSet() {
        return baseGraphFile != null;
    }

    public void addMode(RoutingRequest mo) {
        _modeList.add(mo);
    }

    public void setModes(List<RoutingRequest> modeList) {
        _modeList = modeList;
    }
    
<<<<<<< HEAD
    public void setPath (String path) {
        graphFile = new File(path.concat("/Graph.obj"));
    }
    
    public void setPath (File path, String filename) {
        graphFile = new File(path, filename);
    }

=======
>>>>>>> 410aa18f
    public Graph getGraph() {
        return this.graph;
    }

    public void run() {
        /* Record how long it takes to build the graph, purely for informational purposes. */
        long startTime = System.currentTimeMillis();

        if (serializeGraph) {
        	
            if (graphFile == null) {
                throw new RuntimeException("graphBuilderTask has no attribute graphFile.");
            }

            if( graphFile.exists() && ! _alwaysRebuild) {
                LOG.info("graph already exists and alwaysRebuild=false => skipping graph build");
                return;
            }
        	
            try {
                if (!graphFile.getParentFile().exists()) {
                    if (!graphFile.getParentFile().mkdirs()) {
                        LOG.error("Failed to create directories for graph bundle at " + graphFile);
                    }
                }
                graphFile.createNewFile();
            } catch (IOException e) {
                throw new RuntimeException("Cannot create or overwrite graph at path " + graphFile);
            }
        }

        // Check all graph builder inputs, and fail fast to avoid waiting until the build process advances.
        for (GraphBuilderModule builder : _graphBuilderModules) {
            builder.checkInputs();
        }
        
        HashMap<Class<?>, Object> extra = new HashMap<Class<?>, Object>();
        for (GraphBuilderModule load : _graphBuilderModules)
            load.buildGraph(graph, extra);

        graph.summarizeBuilderAnnotations();
        if (serializeGraph) {
            try {
                LOG.info("Saving graph as " + graphFile.getName());
                graph.save(graphFile);
            } catch (Exception ex) {
                throw new IllegalStateException(ex);
            }
        } else {
            LOG.info("Not saving graph to disk, as requested.");
        }

        long endTime = System.currentTimeMillis();
        LOG.info(String.format("Graph building took %.1f minutes.", (endTime - startTime) / 1000 / 60.0));
    }


    /**
     * Factory method to create and configure a GraphBuilder with all the appropriate modules to build a graph from
     * the files in the given directory, accounting for any configuration files located there.
     *
     * TODO parameterize with the router ID and call repeatedly to make multiple builders
     * note of all command line options this is only using  params.inMemory params.preFlight and params.build directory
     */
    public static GraphBuilder forDirectory(CommandLineParameters params, File dir) {
        LOG.info("Wiring up and configuring graph builder task.");
        List<File> gtfsFiles = Lists.newArrayList();
        List<File> osmFiles =  Lists.newArrayList();
        JsonNode builderConfig = null;
        JsonNode routerConfig = null;
        File demFile = null;
        LOG.info("Searching for graph builder input files in {}", dir);
        if ( ! dir.isDirectory() && dir.canRead()) {
            LOG.error("'{}' is not a readable directory.", dir);
            return null;
        }
<<<<<<< HEAD
        graphBuilder.setPath(dir, params.graphName);
=======
>>>>>>> 410aa18f
        // Find and parse config files first to reveal syntax errors early without waiting for graph build.
        builderConfig = OTPMain.loadJson(new File(dir, BUILDER_CONFIG_FILENAME));
        GraphBuilderParameters builderParams = new GraphBuilderParameters(builderConfig);

        GraphBuilder graphBuilder = new GraphBuilder(dir, builderParams);

        // Load the router config JSON to fail fast, but we will only apply it later when a router starts up
        routerConfig = OTPMain.loadJson(new File(dir, Router.ROUTER_CONFIG_FILENAME));
        LOG.info(ReflectionLibrary.dumpFields(builderParams));

        for (File file : dir.listFiles()) {
            switch (InputFileType.forFile(file)) {
                case BASEGRAPH:
                    LOG.info("Found base graph file {}", file);
                    graphBuilder.setBaseGraph(file);
                    break;
                case GTFS:
                    LOG.info("Found GTFS file {}", file);
                    gtfsFiles.add(file);
                    break;
                case OSM:
                    LOG.info("Found OSM file {}", file);
                    osmFiles.add(file);
                    break;
                case DEM:
                    if (!builderParams.fetchElevationUS && demFile == null) {
                        LOG.info("Found DEM file {}", file);
                        demFile = file;
                    } else {
                        LOG.info("Skipping DEM file {}", file);
                    }
                    break;
                case OTHER:
                    LOG.warn("Skipping unrecognized file '{}'", file);
            }
        }
        boolean hasOSM  = builderParams.streets && !osmFiles.isEmpty();
        boolean hasGTFS = builderParams.transit && !gtfsFiles.isEmpty();
        if ( ! ( hasOSM || hasGTFS )) {
            LOG.error("Found no input files from which to build a graph in {}", dir);
            return null;
        }

        if ( hasOSM ) {
            List<OpenStreetMapProvider> osmProviders = Lists.newArrayList();
            for (File osmFile : osmFiles) {
                OpenStreetMapProvider osmProvider = new AnyFileBasedOpenStreetMapProviderImpl(osmFile);
                osmProviders.add(osmProvider);
            }
            OpenStreetMapModule osmModule = new OpenStreetMapModule(osmProviders);
            DefaultStreetEdgeFactory streetEdgeFactory = new DefaultStreetEdgeFactory();
            streetEdgeFactory.useElevationData = builderParams.fetchElevationUS || (demFile != null);
            osmModule.edgeFactory = streetEdgeFactory;
            osmModule.customNamer = builderParams.customNamer;
            osmModule.setDefaultWayPropertySetSource(builderParams.wayPropertySet);
            osmModule.skipVisibility = !builderParams.areaVisibility;
            osmModule.platformEntriesLinking = builderParams.platformEntriesLinking;
            osmModule.staticBikeRental = builderParams.staticBikeRental;
            osmModule.staticBikeParkAndRide = builderParams.staticBikeParkAndRide;
            osmModule.staticParkAndRide = builderParams.staticParkAndRide;
            osmModule.banDiscouragedWalking = builderParams.banDiscouragedWalking;
            osmModule.banDiscouragedBiking = builderParams.banDiscouragedBiking;
            graphBuilder.addModule(osmModule);
            PruneFloatingIslands pruneFloatingIslands = new PruneFloatingIslands();
            pruneFloatingIslands.setPruningThresholdIslandWithoutStops(builderParams.pruningThresholdIslandWithoutStops);
            pruneFloatingIslands.setPruningThresholdIslandWithStops(builderParams.pruningThresholdIslandWithStops);
            graphBuilder.addModule(pruneFloatingIslands);
        }
        // Load elevation data and apply it to the streets.
        // We want to do run this module after loading the OSM street network but before finding transfers.
        if (builderParams.elevationBucket != null) {
            // Download the elevation tiles from an Amazon S3 bucket
            S3BucketConfig bucketConfig = builderParams.elevationBucket;
            File cacheDirectory = new File(params.cacheDirectory, "ned");
            DegreeGridNEDTileSource awsTileSource = new DegreeGridNEDTileSource();
            awsTileSource = new DegreeGridNEDTileSource();
            awsTileSource.awsAccessKey = bucketConfig.accessKey;
            awsTileSource.awsSecretKey = bucketConfig.secretKey;
            awsTileSource.awsBucketName = bucketConfig.bucketName;
            NEDGridCoverageFactoryImpl gcf = new NEDGridCoverageFactoryImpl(cacheDirectory);
            gcf.tileSource = awsTileSource;
            GraphBuilderModule elevationBuilder = new ElevationModule(gcf);
            graphBuilder.addModule(elevationBuilder);
        } else if (builderParams.fetchElevationUS) {
            // Download the elevation tiles from the official web service
            File cacheDirectory = new File(params.cacheDirectory, "ned");
            ElevationGridCoverageFactory gcf = new NEDGridCoverageFactoryImpl(cacheDirectory);
            GraphBuilderModule elevationBuilder = new ElevationModule(gcf);
            graphBuilder.addModule(elevationBuilder);
        } else if (demFile != null) {
            // Load the elevation from a file in the graph inputs directory
            ElevationGridCoverageFactory gcf = new GeotiffGridCoverageFactoryImpl(demFile);
            GraphBuilderModule elevationBuilder = new ElevationModule(gcf);
            graphBuilder.addModule(elevationBuilder);
        }

        if (!params.skipLinking) {
            if (hasGTFS) {
                List<GtfsBundle> gtfsBundles = Lists.newArrayList();
                for (File gtfsFile : gtfsFiles) {
                    GtfsBundle gtfsBundle = new GtfsBundle(gtfsFile);
                    gtfsBundle.setTransfersTxtDefinesStationPaths(builderParams.useTransfersTxt);
                    if (builderParams.parentStopLinking) {
                        gtfsBundle.linkStopsToParentStations = true;
                    }
                    gtfsBundle.parentStationTransfers = builderParams.stationTransfers;
                    gtfsBundle.subwayAccessTime = (int) (builderParams.subwayAccessTime * 60);
                    gtfsBundle.maxInterlineDistance = builderParams.maxInterlineDistance;
                    gtfsBundles.add(gtfsBundle);
                }
                GtfsModule gtfsModule = new GtfsModule(gtfsBundles);
                gtfsModule.setFareServiceFactory(builderParams.fareServiceFactory);
                graphBuilder.addModule(gtfsModule);
                if (hasOSM) {
                    if (builderParams.matchBusRoutesToStreets) {
                        graphBuilder.addModule(new BusRouteStreetMatcher());
                    }
                    graphBuilder.addModule(new TransitToTaggedStopsModule());
                }
            }
            // This module is outside the hasGTFS conditional block because it also links things like bike rental
            // which need to be handled even when there's no transit.
            graphBuilder.addModule(new StreetLinkerModule());

            if (hasGTFS) {
                // The stops can be linked to each other once they are already linked to the street network.
                if (!builderParams.useTransfersTxt) {
                    // This module will use streets or straight line distance depending on whether OSM data is found in the graph.
                    graphBuilder.addModule(new DirectTransferGenerator(builderParams.maxTransferDistance));
                }
            }
            graphBuilder.addModule(new EmbedConfig(builderConfig, routerConfig));
            if (builderParams.htmlAnnotations) {
                graphBuilder.addModule(new AnnotationsToHTML(params.build, builderParams.maxHtmlAnnotationsPerFile));
            }
        }
        graphBuilder.serializeGraph = ( ! params.inMemory ) || params.preFlight;
        return graphBuilder;
    }

    /**
     * Represents the different types of files that might be present in a router / graph build directory.
     * We want to detect even those that are not graph builder inputs so we can effectively warn when unrecognized file
     * types are present. This helps point out when config files have been misnamed (builder-config vs. build-config).
     */
    private static enum InputFileType {
        GTFS, OSM, DEM, CONFIG, BASEGRAPH, OTHER;
        public static InputFileType forFile(File file) {
            String name = file.getName();
            if (name.endsWith(".zip")) {
                try {
                    ZipFile zip = new ZipFile(file);
                    ZipEntry stopTimesEntry = zip.getEntry("stop_times.txt");
                    zip.close();
                    if (stopTimesEntry != null) return GTFS;
                } catch (Exception e) { /* fall through */ }
            }
            if (name.endsWith(".pbf")) return OSM;
            if (name.endsWith(".osm")) return OSM;
            if (name.endsWith(".osm.xml")) return OSM;
            if (name.endsWith(".tif") || name.endsWith(".tiff")) return DEM; // Digital elevation model (elevation raster)
            if (name.endsWith(".obj")) return BASEGRAPH;
            if (name.equals(GraphBuilder.BUILDER_CONFIG_FILENAME) || name.equals(Router.ROUTER_CONFIG_FILENAME)) {
                return CONFIG;
            }
            return OTHER;
        }
    }

}
<|MERGE_RESOLUTION|>--- conflicted
+++ resolved
@@ -70,18 +70,14 @@
 
     private List<GraphBuilderModule> _graphBuilderModules = new ArrayList<GraphBuilderModule>();
 
-<<<<<<< HEAD
     private File graphFile;
 
     private File baseGraphFile;
-=======
-    private final File graphFile;
->>>>>>> 410aa18f
     
     private boolean _alwaysRebuild = true;
 
     private List<RoutingRequest> _modeList;
-    
+
     private Graph graph = new Graph();
 
     /** Should the graph be serialized to disk after being created or not? */
@@ -127,18 +123,7 @@
     public void setModes(List<RoutingRequest> modeList) {
         _modeList = modeList;
     }
-    
-<<<<<<< HEAD
-    public void setPath (String path) {
-        graphFile = new File(path.concat("/Graph.obj"));
-    }
-    
-    public void setPath (File path, String filename) {
-        graphFile = new File(path, filename);
-    }
-
-=======
->>>>>>> 410aa18f
+
     public Graph getGraph() {
         return this.graph;
     }
@@ -215,10 +200,6 @@
             LOG.error("'{}' is not a readable directory.", dir);
             return null;
         }
-<<<<<<< HEAD
-        graphBuilder.setPath(dir, params.graphName);
-=======
->>>>>>> 410aa18f
         // Find and parse config files first to reveal syntax errors early without waiting for graph build.
         builderConfig = OTPMain.loadJson(new File(dir, BUILDER_CONFIG_FILENAME));
         GraphBuilderParameters builderParams = new GraphBuilderParameters(builderConfig);
@@ -261,7 +242,6 @@
             LOG.error("Found no input files from which to build a graph in {}", dir);
             return null;
         }
-
         if ( hasOSM ) {
             List<OpenStreetMapProvider> osmProviders = Lists.newArrayList();
             for (File osmFile : osmFiles) {
