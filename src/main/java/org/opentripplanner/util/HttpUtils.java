/* This program is free software: you can redistribute it and/or
 modify it under the terms of the GNU Lesser General Public License
 as published by the Free Software Foundation, either version 3 of
 the License, or (at your option) any later version.

 This program is distributed in the hope that it will be useful,
 but WITHOUT ANY WARRANTY; without even the implied warranty of
 MERCHANTABILITY or FITNESS FOR A PARTICULAR PURPOSE.  See the
 GNU General Public License for more details.

 You should have received a copy of the GNU General Public License
 along with this program.  If not, see <http://www.gnu.org/licenses/>. */

package org.opentripplanner.util;

import java.io.FileNotFoundException;
import java.io.IOException;
import java.io.InputStream;
<<<<<<< HEAD
import java.net.URL;
=======
import java.util.concurrent.TimeUnit;
>>>>>>> eb059bcd

import org.apache.http.HttpEntity;
import org.apache.http.HttpResponse;
import org.apache.http.StatusLine;
import org.apache.http.client.ClientProtocolException;
import org.apache.http.client.HttpClient;
import org.apache.http.client.methods.HttpGet;
import org.apache.http.client.methods.HttpHead;
import org.apache.http.config.SocketConfig;
import org.apache.http.impl.client.HttpClientBuilder;

public class HttpUtils {
    
<<<<<<< HEAD
    private static final int TIMEOUT_CONNECTION = 30000;
    private static final int TIMEOUT_SOCKET = 30000;
=======
    private static final long TIMEOUT_CONNECTION = 5000;
    private static final int TIMEOUT_SOCKET = 5000;
>>>>>>> eb059bcd

    public static InputStream getData(String url) throws IOException {
        return getData(url, null, null);
    }

    public static InputStream getData(String url, String requestHeaderName, String requestHeaderValue) throws ClientProtocolException, IOException {
        URL url2 = new URL(url);
        String proto = url2.getProtocol();
        if (proto.equals("http") || proto.equals("https")) {
            HttpGet httpget = new HttpGet(url);
            if (requestHeaderValue != null) {
                httpget.addHeader(requestHeaderName, requestHeaderValue);
            }
            HttpClient httpclient = getClient();
            HttpResponse response = httpclient.execute(httpget);
            if(response.getStatusLine().getStatusCode() != 200)
                return null;

            HttpEntity entity = response.getEntity();
            if (entity == null) {
                return null;
            }
            return entity.getContent();
        } else {
            // Local file probably, try standard java
            return url2.openStream();
        }
    }

    public static void testUrl(String url) throws IOException {
        HttpHead head = new HttpHead(url);
        HttpClient httpclient = getClient();
        HttpResponse response = httpclient.execute(head);

        StatusLine status = response.getStatusLine();
        if (status.getStatusCode() == 404) {
            throw new FileNotFoundException();
        }

        if (status.getStatusCode() != 200) {
            throw new RuntimeException("Could not get URL: " + status.getStatusCode() + ": "
                    + status.getReasonPhrase());
        }
    }
    
    private static HttpClient getClient() {
        HttpClient httpClient = HttpClientBuilder.create()
                .setDefaultSocketConfig(SocketConfig.custom().setSoTimeout(TIMEOUT_SOCKET).build())
                .setConnectionTimeToLive(TIMEOUT_CONNECTION, TimeUnit.MILLISECONDS)
                .build();

        return httpClient;
    }
}<|MERGE_RESOLUTION|>--- conflicted
+++ resolved
@@ -16,11 +16,7 @@
 import java.io.FileNotFoundException;
 import java.io.IOException;
 import java.io.InputStream;
-<<<<<<< HEAD
-import java.net.URL;
-=======
 import java.util.concurrent.TimeUnit;
->>>>>>> eb059bcd
 
 import org.apache.http.HttpEntity;
 import org.apache.http.HttpResponse;
@@ -34,40 +30,28 @@
 
 public class HttpUtils {
     
-<<<<<<< HEAD
-    private static final int TIMEOUT_CONNECTION = 30000;
-    private static final int TIMEOUT_SOCKET = 30000;
-=======
     private static final long TIMEOUT_CONNECTION = 5000;
     private static final int TIMEOUT_SOCKET = 5000;
->>>>>>> eb059bcd
 
     public static InputStream getData(String url) throws IOException {
         return getData(url, null, null);
     }
 
     public static InputStream getData(String url, String requestHeaderName, String requestHeaderValue) throws ClientProtocolException, IOException {
-        URL url2 = new URL(url);
-        String proto = url2.getProtocol();
-        if (proto.equals("http") || proto.equals("https")) {
-            HttpGet httpget = new HttpGet(url);
-            if (requestHeaderValue != null) {
-                httpget.addHeader(requestHeaderName, requestHeaderValue);
-            }
-            HttpClient httpclient = getClient();
-            HttpResponse response = httpclient.execute(httpget);
-            if(response.getStatusLine().getStatusCode() != 200)
-                return null;
+        HttpGet httpget = new HttpGet(url);
+        if (requestHeaderValue != null) {
+            httpget.addHeader(requestHeaderName, requestHeaderValue);
+        }
+        HttpClient httpclient = getClient();
+        HttpResponse response = httpclient.execute(httpget);
+        if(response.getStatusLine().getStatusCode() != 200)
+            return null;
 
-            HttpEntity entity = response.getEntity();
-            if (entity == null) {
-                return null;
-            }
-            return entity.getContent();
-        } else {
-            // Local file probably, try standard java
-            return url2.openStream();
+        HttpEntity entity = response.getEntity();
+        if (entity == null) {
+            return null;
         }
+        return entity.getContent();
     }
 
     public static void testUrl(String url) throws IOException {
