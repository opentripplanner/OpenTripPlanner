--- conflicted
+++ resolved
@@ -1,12 +1,7 @@
 package org.opentripplanner.util;
 
-<<<<<<< HEAD
-import com.google.gson.Gson;
-import com.google.gson.JsonSyntaxException;
-=======
 import com.fasterxml.jackson.core.type.TypeReference;
 import com.fasterxml.jackson.databind.ObjectMapper;
->>>>>>> 2dd77f56
 import org.apache.http.HttpEntity;
 import org.apache.http.HttpResponse;
 import org.apache.http.StatusLine;
@@ -23,11 +18,6 @@
 import java.io.FileNotFoundException;
 import java.io.IOException;
 import java.io.InputStream;
-<<<<<<< HEAD
-import java.io.UnsupportedEncodingException;
-import java.lang.reflect.Type;
-=======
->>>>>>> 2dd77f56
 import java.util.concurrent.TimeUnit;
 
 public class HttpUtils {
@@ -57,11 +47,7 @@
         return entity.getContent();
     }
 
-<<<<<<< HEAD
-    public static <T> T postData(String url, String data, Type type) {
-=======
     public static <T> T postData(String url, String data, TypeReference<T> type) {
->>>>>>> 2dd77f56
         try {
             HttpPost request = new HttpPost(url);
             request.setEntity(new StringEntity(data, ContentType.APPLICATION_JSON));
@@ -70,15 +56,7 @@
             request.addHeader("accept", "application/json");
             HttpResponse response = client.execute(request);
             String json = EntityUtils.toString(response.getEntity(), "UTF-8");
-<<<<<<< HEAD
-            return GSON.fromJson(json, type);
-        } catch (UnsupportedEncodingException e) {
-            e.printStackTrace();
-        } catch (ClientProtocolException e) {
-            e.printStackTrace();
-=======
             return objectMapper.readValue(json, type);
->>>>>>> 2dd77f56
         } catch (IOException e) {
             e.printStackTrace();
         }
