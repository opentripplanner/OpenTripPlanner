package org.opentripplanner.index.model;

import java.util.List;

import org.onebusaway.gtfs.model.AgencyAndId;
import org.onebusaway.gtfs.model.Stop;
import org.onebusaway.gtfs.model.Trip;
import org.opentripplanner.routing.core.ServiceDay;
import org.opentripplanner.routing.edgetype.Timetable;
import org.opentripplanner.routing.trippattern.RealTimeState;
import org.opentripplanner.routing.trippattern.TripTimes;

import com.beust.jcommander.internal.Lists;

public class TripTimeShort {

    public static final int UNDEFINED = -1;
    public AgencyAndId stopId;
    public int scheduledArrival = UNDEFINED ;
    public int scheduledDeparture = UNDEFINED ;
    public int realtimeArrival = UNDEFINED ;
    public int realtimeDeparture = UNDEFINED ;
    public int arrivalDelay = UNDEFINED ;
    public int departureDelay = UNDEFINED ;
    public int stopIndex = UNDEFINED ;
    public boolean timepoint = false;
    public boolean realtime = false;
    public RealTimeState realtimeState = RealTimeState.SCHEDULED ;
    public long serviceDay;
    public AgencyAndId tripId;

    /**
     * This is stop-specific, so the index i is a stop index, not a hop index.
     */
    public TripTimeShort(TripTimes tt, int i, Stop stop) {
        stopId = stop.getId();
        stopIndex          = i;
        scheduledArrival   = tt.getScheduledArrivalTime(i);
        realtimeArrival    = tt.getArrivalTime(i);
        arrivalDelay       = tt.getArrivalDelay(i);
        scheduledDeparture = tt.getScheduledDepartureTime(i);
        realtimeDeparture  = tt.getDepartureTime(i);
        departureDelay     = tt.getDepartureDelay(i);
        timepoint          = tt.isTimepoint(i);
        realtime           = !tt.isScheduled();
<<<<<<< HEAD
        tripId             = tt.trip.getId();
=======
        realtimeState      = tt.getRealTimeState();
>>>>>>> 58c6be0e
    }

    public TripTimeShort(TripTimes tt, int i, Stop stop, ServiceDay sd) {
        this(tt, i, stop);
        serviceDay = sd.time(0);
    }

    /**
     * must pass in both table and trip, because tripTimes do not have stops.
     */
    public static List<TripTimeShort> fromTripTimes (Timetable table, Trip trip) {
        TripTimes times = table.getTripTimes(table.getTripIndex(trip.getId()));        
        List<TripTimeShort> out = Lists.newArrayList();
        // one per stop, not one per hop, thus the <= operator
        for (int i = 0; i < times.getNumStops(); ++i) {
            out.add(new TripTimeShort(times, i, table.pattern.getStop(i)));
        }
        return out;
    }
    
}<|MERGE_RESOLUTION|>--- conflicted
+++ resolved
@@ -43,11 +43,8 @@
         departureDelay     = tt.getDepartureDelay(i);
         timepoint          = tt.isTimepoint(i);
         realtime           = !tt.isScheduled();
-<<<<<<< HEAD
         tripId             = tt.trip.getId();
-=======
         realtimeState      = tt.getRealTimeState();
->>>>>>> 58c6be0e
     }
 
     public TripTimeShort(TripTimes tt, int i, Stop stop, ServiceDay sd) {
