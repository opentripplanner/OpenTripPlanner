--- conflicted
+++ resolved
@@ -1,33 +1,6 @@
 package org.opentripplanner.index;
 import static java.util.Collections.emptyList;
 
-<<<<<<< HEAD
-import com.google.common.collect.ImmutableMap;
-import com.vividsolutions.jts.geom.Coordinate;
-import com.vividsolutions.jts.geom.Envelope;
-import com.vividsolutions.jts.geom.LineString;
-import graphql.Scalars;
-import graphql.relay.Relay;
-import graphql.relay.SimpleListConnection;
-import graphql.schema.DataFetchingEnvironment;
-import graphql.schema.GraphQLArgument;
-import graphql.schema.GraphQLEnumType;
-import graphql.schema.GraphQLFieldDefinition;
-import graphql.schema.GraphQLInterfaceType;
-import graphql.schema.GraphQLList;
-import graphql.schema.GraphQLNonNull;
-import graphql.schema.GraphQLObjectType;
-import graphql.schema.GraphQLOutputType;
-import graphql.schema.GraphQLSchema;
-import graphql.schema.GraphQLTypeReference;
-import graphql.schema.TypeResolver;
-import org.opentripplanner.model.Agency;
-import org.opentripplanner.model.FeedScopedId;
-import org.opentripplanner.model.Route;
-import org.opentripplanner.model.Stop;
-import org.opentripplanner.model.Trip;
-import org.opentripplanner.model.calendar.ServiceDate;
-=======
 import java.text.ParseException;
 import java.util.ArrayList;
 import java.util.Arrays;
@@ -59,7 +32,6 @@
 import org.opentripplanner.api.parameter.QualifiedMode;
 import org.opentripplanner.api.parameter.QualifiedModeSet;
 import org.opentripplanner.common.model.P2;
->>>>>>> 5e96cca2
 import org.opentripplanner.gtfs.GtfsLibrary;
 import org.opentripplanner.index.model.StopTimesInPattern;
 import org.opentripplanner.index.model.TripTimeShort;
@@ -536,19 +508,10 @@
                 .description("The weight of GONDOLA traverse mode. Values over 1 add cost to gondola travel and values under 1 decrease cost")
                 .type(Scalars.GraphQLFloat)
                 .build())
-<<<<<<< HEAD
-            .field(GraphQLFieldDefinition.newFieldDefinition()
-                .name("parentStation")
-                .type(stopType)
-                .dataFetcher(environment -> index.stopForId.get(new FeedScopedId(
-                    ((Stop) environment.getSource()).getId().getAgencyId(),
-                    ((Stop) environment.getSource()).getParentStation())))
-=======
             .field(GraphQLInputObjectField.newInputObjectField()
                 .name("FUNICULAR")
                 .description("The weight of FUNICULAR traverse mode. Values over 1 add cost to funicular travel and values under 1 decrease cost")
                 .type(Scalars.GraphQLFloat)
->>>>>>> 5e96cca2
                 .build())
             .field(GraphQLInputObjectField.newInputObjectField()
                 .name("AIRPLANE")
@@ -1277,7 +1240,7 @@
 		.description("The station which this stop is part of (or null if this stop is not part of a station)")
                 .type(stopType)
                 .dataFetcher(environment -> ((Stop) environment.getSource()).getParentStation() != null ?
-                    index.stationForId.get(new AgencyAndId(
+                    index.stationForId.get(new FeedScopedId(
                         ((Stop) environment.getSource()).getId().getAgencyId(),
                         ((Stop) environment.getSource()).getParentStation())) : null)
                 .build())
@@ -1388,17 +1351,11 @@
                     .defaultValue(false)
                     .build())
                 .dataFetcher(environment -> {
-<<<<<<< HEAD
                     try {  // TODO: Add our own scalar types for at least serviceDate and FeedId
                         return index.getStopTimesForStop(
                             (Stop) environment.getSource(),
                             ServiceDate.parseString(environment.getArgument("date")),
                             environment.getArgument("omitNonPickups"));
-=======
-                    ServiceDate date;
-                    try {  // TODO: Add our own scalar types for at least serviceDate and AgencyAndId
-                        date = ServiceDate.parseString(environment.getArgument("date"));
->>>>>>> 5e96cca2
                     } catch (ParseException e) {
                         return null;
                     }
