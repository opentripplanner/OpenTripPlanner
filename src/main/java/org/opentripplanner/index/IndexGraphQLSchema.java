package org.opentripplanner.index;
import static java.util.Collections.emptyList;

import java.text.ParseException;
import java.util.ArrayList;
import java.util.Arrays;
import java.util.BitSet;
import java.util.Collection;
import java.util.Collections;
import java.util.Comparator;
import java.util.HashMap;
import java.util.HashSet;
import java.util.List;
import java.util.Map;
import java.util.Objects;
import java.util.Set;
import java.util.function.Function;
import java.util.stream.Collectors;
import java.util.stream.Stream;

import org.onebusaway.gtfs.model.*;
import org.onebusaway.gtfs.model.calendar.ServiceDate;
import org.opentripplanner.api.common.Message;
import org.opentripplanner.api.model.Itinerary;
import org.opentripplanner.api.model.Leg;
import org.opentripplanner.api.model.Place;
import org.opentripplanner.api.model.TripPlan;
import org.opentripplanner.api.model.VertexType;
import org.opentripplanner.api.model.WalkStep;
import org.opentripplanner.api.parameter.QualifiedMode;
import org.opentripplanner.api.parameter.QualifiedModeSet;
import org.opentripplanner.common.model.P2;
import org.opentripplanner.gtfs.GtfsLibrary;
import org.opentripplanner.index.model.StopTimesInPattern;
import org.opentripplanner.index.model.TripTimeShort;
import org.opentripplanner.model.StopPattern;
import org.opentripplanner.profile.StopCluster;
import org.opentripplanner.routing.alertpatch.Alert;
import org.opentripplanner.routing.alertpatch.AlertPatch;
import org.opentripplanner.routing.bike_park.BikePark;
import org.opentripplanner.routing.bike_rental.BikeRentalStation;
import org.opentripplanner.routing.bike_rental.BikeRentalStationService;
import org.opentripplanner.routing.car_park.CarPark;
import org.opentripplanner.routing.car_park.CarParkService;
import org.opentripplanner.routing.core.Fare;
import org.opentripplanner.routing.core.FareComponent;
import org.opentripplanner.routing.core.Money;
import org.opentripplanner.routing.core.OptimizeType;
import org.opentripplanner.routing.core.ServiceDay;
import org.opentripplanner.routing.core.TicketType;
import org.opentripplanner.routing.core.TraverseMode;
import org.opentripplanner.routing.edgetype.SimpleTransfer;
import org.opentripplanner.routing.edgetype.Timetable;
import org.opentripplanner.routing.edgetype.TimetableSnapshot;
import org.opentripplanner.routing.edgetype.TripPattern;
import org.opentripplanner.routing.error.VertexNotFoundException;
import org.opentripplanner.routing.graph.GraphIndex;
import org.opentripplanner.routing.graph.GraphIndex.PlaceAndDistance;
import org.opentripplanner.routing.trippattern.RealTimeState;
import org.opentripplanner.routing.trippattern.TripTimes;
import org.opentripplanner.routing.vertextype.TransitVertex;
import org.opentripplanner.updater.GtfsRealtimeFuzzyTripMatcher;
import org.opentripplanner.updater.stoptime.TimetableSnapshotSource;
import org.opentripplanner.util.PolylineEncoder;
import org.opentripplanner.util.ResourceBundleSingleton;
import org.opentripplanner.util.TranslatedString;
import org.opentripplanner.util.model.EncodedPolylineBean;

import com.google.common.collect.ImmutableMap;
import com.vividsolutions.jts.geom.Coordinate;
import com.vividsolutions.jts.geom.Envelope;
import com.vividsolutions.jts.geom.LineString;

import graphql.Scalars;
import graphql.relay.Relay;
import graphql.relay.SimpleListConnection;
import graphql.schema.DataFetcher;
import graphql.schema.DataFetchingEnvironment;
import graphql.schema.DataFetchingEnvironmentImpl;
import graphql.schema.GraphQLArgument;
import graphql.schema.GraphQLEnumType;
import graphql.schema.GraphQLFieldDefinition;
import graphql.schema.GraphQLInputObjectField;
import graphql.schema.GraphQLInputObjectType;
import graphql.schema.GraphQLInterfaceType;
import graphql.schema.GraphQLList;
import graphql.schema.GraphQLNonNull;
import graphql.schema.GraphQLObjectType;
import graphql.schema.GraphQLOutputType;
import graphql.schema.GraphQLSchema;
import graphql.schema.GraphQLType;
import graphql.schema.GraphQLTypeReference;
import graphql.schema.PropertyDataFetcher;
import graphql.schema.TypeResolver;

public class IndexGraphQLSchema {

    public static String experimental(String message) {
        return String.format("**This API is experimental and might change without further notice**  \n %s", message);
    }

    public static GraphQLEnumType locationTypeEnum = GraphQLEnumType.newEnum()
        .name("LocationType")
        .description("Identifies whether this stop represents a stop or station.")
        .value("STOP", 0, "A location where passengers board or disembark from a transit vehicle.")
        .value("STATION", 1, "A physical structure or area that contains one or more stop.")
        .value("ENTRANCE", 2)
        .build();

    public static GraphQLEnumType wheelchairBoardingEnum = GraphQLEnumType.newEnum()
        .name("WheelchairBoarding")
        .value("NO_INFORMATION", 0, "There is no accessibility information for the stop.")
        .value("POSSIBLE", 1, "At least some vehicles at this stop can be boarded by a rider in a wheelchair.")
        .value("NOT_POSSIBLE", 2, "Wheelchair boarding is not possible at this stop.")
        .build();

    public static GraphQLEnumType bikesAllowedEnum = GraphQLEnumType.newEnum()
        .name("BikesAllowed")
        .value("NO_INFORMATION", 0, "There is no bike information for the trip.")
        .value("ALLOWED", 1, "The vehicle being used on this particular trip can accommodate at least one bicycle.")
        .value("NOT_ALLOWED", 2, "No bicycles are allowed on this trip.")
        .build();

    public static GraphQLEnumType realtimeStateEnum = GraphQLEnumType.newEnum()
        .name("RealtimeState")
        .value("SCHEDULED", RealTimeState.SCHEDULED, "The trip information comes from the GTFS feed, i.e. no real-time update has been applied.")
        .value("UPDATED", RealTimeState.UPDATED, "The trip information has been updated, but the trip pattern stayed the same as the trip pattern of the scheduled trip.")
        .value("CANCELED", RealTimeState.CANCELED, "The trip has been canceled by a real-time update.")
        .value("ADDED", RealTimeState.ADDED, "The trip has been added using a real-time update, i.e. the trip was not present in the GTFS feed.")
        .value("MODIFIED", RealTimeState.MODIFIED, "The trip information has been updated and resulted in a different trip pattern compared to the trip pattern of the scheduled trip.")
        .build();

    public static GraphQLEnumType pickupDropoffTypeEnum = GraphQLEnumType.newEnum()
        .name("PickupDropoffType")
        .value("SCHEDULED", StopPattern.PICKDROP_SCHEDULED, "Regularly scheduled pickup / drop off.")
        .value("NONE", StopPattern.PICKDROP_NONE, "No pickup / drop off available.")
        .value("CALL_AGENCY", StopPattern.PICKDROP_CALL_AGENCY, "Must phone agency to arrange pickup / drop off.")
        .value("COORDINATE_WITH_DRIVER", StopPattern.PICKDROP_COORDINATE_WITH_DRIVER, "Must coordinate with driver to arrange pickup / drop off.")
        .build();

    public static GraphQLEnumType vertexTypeEnum = GraphQLEnumType.newEnum()
        .name("VertexType")
        .value("NORMAL", VertexType.NORMAL, "NORMAL")
        .value("TRANSIT", VertexType.TRANSIT, "TRANSIT")
        .value("BIKEPARK", VertexType.BIKEPARK, "BIKEPARK")
        .value("BIKESHARE", VertexType.BIKESHARE, "BIKESHARE")
        .value("PARKANDRIDE", VertexType.PARKANDRIDE, "PARKANDRIDE")
        .build();

    public static GraphQLEnumType modeEnum = GraphQLEnumType.newEnum()
        .name("Mode")
        .value("AIRPLANE", TraverseMode.AIRPLANE, "AIRPLANE")
        .value("BICYCLE", TraverseMode.BICYCLE, "BICYCLE")
        .value("BUS", TraverseMode.BUS, "BUS")
        .value("CABLE_CAR", TraverseMode.CABLE_CAR, "CABLE_CAR")
        .value("CAR", TraverseMode.CAR, "CAR")
        .value("FERRY", TraverseMode.FERRY, "FERRY")
        .value("FUNICULAR", TraverseMode.FUNICULAR, "FUNICULAR")
        .value("GONDOLA", TraverseMode.GONDOLA, "GONDOLA")
        .value("LEG_SWITCH", TraverseMode.LEG_SWITCH, "Only used internally. No use for API users.")
        .value("RAIL", TraverseMode.RAIL, "RAIL")
        .value("SUBWAY", TraverseMode.SUBWAY, "SUBWAY")
        .value("TRAM", TraverseMode.TRAM, "TRAM")
        .value("TRANSIT", TraverseMode.TRANSIT, "A special transport mode, which includes all public transport.")
        .value("WALK", TraverseMode.WALK, "WALK")
        .build();

    public static GraphQLEnumType qualifierEnum = GraphQLEnumType.newEnum()
        .name("Qualifier")
        .description("Additional qualifier for a transport mode.  \n Note that qualifiers can only be used with certain transport modes.")
        .value("RENT", QualifiedMode.Qualifier.RENT, "The vehicle used for transport can be rented")
        .value("HAVE", QualifiedMode.Qualifier.HAVE, "~~HAVE~~  \n **Currently not used**")
        .value("PARK", QualifiedMode.Qualifier.PARK, "The vehicle used must be left to a parking area before continuing the journey. This qualifier is usable with transport modes `CAR` and `BICYCLE`.  \n Note that the vehicle is only parked if the journey is continued with public transportation (e.g. if only `CAR` and `WALK` transport modes are allowed to be used, the car will not be parked as it is used for the whole journey).")
        .value("KEEP", QualifiedMode.Qualifier.KEEP, "~~KEEP~~  \n **Currently not used**")
        .value("PICKUP", QualifiedMode.Qualifier.PICKUP, "The user can be picked up by someone else riding a vehicle")
        .build();

    public static GraphQLEnumType filterPlaceTypeEnum = GraphQLEnumType.newEnum()
        .name("FilterPlaceType")
        .value("STOP", GraphIndex.PlaceType.STOP, "Stops")
        .value("DEPARTURE_ROW", GraphIndex.PlaceType.DEPARTURE_ROW, "Departure rows")
        .value("BICYCLE_RENT", GraphIndex.PlaceType.BICYCLE_RENT, "Bicycle rent stations")
        .value("BIKE_PARK", GraphIndex.PlaceType.BIKE_PARK, "Bike parks")
        .value("CAR_PARK", GraphIndex.PlaceType.CAR_PARK, "Car parks")
        .build();

    public static GraphQLEnumType optimizeTypeEnum = GraphQLEnumType.newEnum()
        .name("OptimizeType")
        .description("Optimization type for bicycling legs")
        .value("QUICK", OptimizeType.QUICK, "Prefer faster routes")
        .value("SAFE", OptimizeType.SAFE, "Prefer safer routes, i.e. avoid crossing streets and use bike paths when possible")
        .value("FLAT", OptimizeType.FLAT, "Prefer flat terrain")
        .value("GREENWAYS", OptimizeType.GREENWAYS, "GREENWAYS")
        .value("TRIANGLE", OptimizeType.TRIANGLE, "**TRIANGLE** optimization type can be used to set relative preferences of optimization factors. See argument `triangle`.")
        .value("TRANSFERS", OptimizeType.TRANSFERS, "Deprecated, use argument `transferPenalty` to optimize for less transfers.")
        .build();

    private final GtfsRealtimeFuzzyTripMatcher fuzzyTripMatcher;

    public GraphQLOutputType feedType = new GraphQLTypeReference("Feed");

    public GraphQLOutputType agencyType = new GraphQLTypeReference("Agency");

    public GraphQLOutputType ticketType = new GraphQLTypeReference("TicketType");

    public GraphQLOutputType alertType = new GraphQLTypeReference("Alert");

    public GraphQLOutputType serviceTimeRangeType = new GraphQLTypeReference("ServiceTimeRange");

    public GraphQLOutputType bikeRentalStationType = new GraphQLTypeReference("BikeRentalStation");

    public GraphQLOutputType bikeParkType = new GraphQLTypeReference("BikePark");

    public GraphQLOutputType carParkType = new GraphQLTypeReference("CarPark");

    public GraphQLOutputType coordinateType = new GraphQLTypeReference("Coordinates");

    public GraphQLOutputType clusterType = new GraphQLTypeReference("Cluster");

    public GraphQLOutputType patternType = new GraphQLTypeReference("Pattern");

    public GraphQLOutputType routeType = new GraphQLTypeReference("Route");

    public GraphQLOutputType stoptimeType = new GraphQLTypeReference("Stoptime");

    public GraphQLOutputType stopType = new GraphQLTypeReference("Stop");

    public GraphQLOutputType tripType = new GraphQLTypeReference("Trip");

    public GraphQLOutputType stopAtDistanceType = new GraphQLTypeReference("StopAtDistance");

    public GraphQLOutputType stoptimesInPatternType = new GraphQLTypeReference("StoptimesInPattern");

    public GraphQLOutputType translatedStringType = new GraphQLTypeReference("TranslatedString");

    public GraphQLOutputType departureRowType = new GraphQLTypeReference("DepartureRow");

    public GraphQLOutputType placeAtDistanceType = new GraphQLTypeReference("PlaceAtDistance");

    public GraphQLObjectType queryType;

    public GraphQLOutputType planType = new GraphQLTypeReference("Plan");

    public GraphQLSchema indexSchema;

    private Relay relay = new Relay();

    private GraphQLInterfaceType nodeInterface = relay.nodeInterface(new TypeResolver() {
        @Override
        public GraphQLObjectType getType(Object o) {
            if (o instanceof StopCluster) {
                return (GraphQLObjectType) clusterType;
            }
            if (o instanceof GraphIndex.StopAndDistance) {
                return (GraphQLObjectType) stopAtDistanceType;
            }
            if (o instanceof Stop) {
                return (GraphQLObjectType) stopType;
            }
            if (o instanceof Trip) {
                return (GraphQLObjectType) tripType;
            }
            if (o instanceof Route) {
                return (GraphQLObjectType) routeType;
            }
            if (o instanceof TripPattern) {
                return (GraphQLObjectType) patternType;
            }
            if (o instanceof Agency) {
                return (GraphQLObjectType) agencyType;
            }
            if (o instanceof AlertPatch) {
                return (GraphQLObjectType) alertType;
            }
            if (o instanceof BikeRentalStation) {
                return (GraphQLObjectType) bikeRentalStationType;
            }
            if (o instanceof BikePark) {
                return (GraphQLObjectType) bikeParkType;
            }
            if (o instanceof CarPark) {
                return (GraphQLObjectType) carParkType;
            }
            if (o instanceof GraphIndex.DepartureRow) {
                return (GraphQLObjectType) departureRowType;
            }
            if (o instanceof PlaceAndDistance) {
                return (GraphQLObjectType) placeAtDistanceType;
            }
            return null;
        }
    });

    private GraphQLInterfaceType placeInterface = GraphQLInterfaceType.newInterface()
        .name("PlaceInterface")
        .description("Interface for places, i.e. stops, stations, parks")
        .field(GraphQLFieldDefinition.newFieldDefinition()
            .name("id")
            .type(new GraphQLNonNull(Scalars.GraphQLID))
            .build())
        .field(GraphQLFieldDefinition.newFieldDefinition()
            .name("lat")
            .description("Latitude of the place (WGS 84)")
            .type(Scalars.GraphQLFloat)
            .build())
        .field(GraphQLFieldDefinition.newFieldDefinition()
            .name("lon")
            .description("Longitude of the place (WGS 84)")
            .type(Scalars.GraphQLFloat)
            .build())
        .typeResolver(new TypeResolver() {
            @Override
            public GraphQLObjectType getType(Object o) {
                if (o instanceof Stop) {
                    return (GraphQLObjectType) stopType;
                }
                if (o instanceof GraphIndex.DepartureRow) {
                    return (GraphQLObjectType) departureRowType;
                }
                if (o instanceof BikeRentalStation) {
                    return (GraphQLObjectType) bikeRentalStationType;
                }
                if (o instanceof BikePark) {
                    return (GraphQLObjectType) bikeParkType;
                }
                if (o instanceof CarPark) {
                    return (GraphQLObjectType) carParkType;
                }
                return null;
            }
        }).build();


    private final GraphQLObjectType geometryType = GraphQLObjectType.newObject()
            .name("Geometry")
            .field(GraphQLFieldDefinition.newFieldDefinition()
                    .name("length")
                    .description("The number of points in the string")
                    .type(Scalars.GraphQLInt)
                    .dataFetcher(environment -> ((EncodedPolylineBean)environment.getSource()).getLength())
                    .build())
            .field(GraphQLFieldDefinition.newFieldDefinition()
                    .name("points")
                    .description("List of coordinates of in a Google encoded polyline format (see https://developers.google.com/maps/documentation/utilities/polylinealgorithm)")
                    .type(Scalars.GraphQLString)
                    .dataFetcher(environment -> ((EncodedPolylineBean)environment.getSource()).getPoints())
                    .build())
            .build();


    private Agency getAgency(GraphIndex index, String agencyId) {
        //xxx what if there are duplciate agency ids?
        //now we return the first
        for (Map<String, Agency> feedAgencies : index.agenciesForFeedId.values()) {
            if (feedAgencies.get(agencyId) != null) {
                return feedAgencies.get(agencyId);
            }
        }
        return null;
    }

    @SuppressWarnings("unchecked")
    public IndexGraphQLSchema(GraphIndex index) {
        createPlanType(index);

        GraphQLInputObjectType coordinateInputType = GraphQLInputObjectType.newInputObject()
            .name("InputCoordinates")
            .field(GraphQLInputObjectField.newInputObjectField()
                .name("lat")
                .description("Latitude of the place (WGS 84)")
                .type(new GraphQLNonNull(Scalars.GraphQLFloat))
                .build())
            .field(GraphQLInputObjectField.newInputObjectField()
                .name("lon")
                .description("Longitude of the place (WGS 84)")
                .type(new GraphQLNonNull(Scalars.GraphQLFloat))
                .build())
            .field(GraphQLInputObjectField.newInputObjectField()
                .name("address")
                .description("The name of the place. If specified, the place name in results uses this value instead of `\"Origin\"` or `\"Destination\"`")
                .type(Scalars.GraphQLString)
                .build())
            .field(GraphQLInputObjectField.newInputObjectField()
                .name("locationSlack")
                .description("The amount of time, in seconds, to spend at this location before venturing forth.")
                .type(Scalars.GraphQLInt)
                .build())
            .build();

        GraphQLInputObjectType preferredInputType = GraphQLInputObjectType.newInputObject()
            .name("InputPreferred")
            .field(GraphQLInputObjectField.newInputObjectField()
                .name("routes")
                .description("A comma-separated list of ids of the routes preferred by the user.")
                .type(Scalars.GraphQLString)
                .build())
            .field(GraphQLInputObjectField.newInputObjectField()
                .name("agencies")
                .description("A comma-separated list of ids of the agencies preferred by the user.")
                .type(Scalars.GraphQLString)
                .build())
            .field(GraphQLInputObjectField.newInputObjectField()
                .name("otherThanPreferredRoutesPenalty")
                .description("Penalty added for using every route that is not preferred if user set any route as preferred. We return number of seconds that we are willing to wait for preferred route.")
                .type(Scalars.GraphQLInt)
                .build())
            .build();

        GraphQLInputObjectType unpreferredInputType = GraphQLInputObjectType.newInputObject()
            .name("InputUnpreferred")
            .field(GraphQLInputObjectField.newInputObjectField()
                .name("routes")
                .description("A comma-separated list of ids of the routes unpreferred by the user.")
                .type(Scalars.GraphQLString)
                .build())
            .field(GraphQLInputObjectField.newInputObjectField()
                .name("agencies")
                .description("A comma-separated list of ids of the agencies unpreferred by the user.")
                .type(Scalars.GraphQLString)
                .build())
            .build();

        GraphQLInputObjectType bannedInputType = GraphQLInputObjectType.newInputObject()
            .name("InputBanned")
            .field(GraphQLInputObjectField.newInputObjectField()
                .name("routes")
                .description("A comma-separated list of banned route ids")
                .type(Scalars.GraphQLString)
                .build())
            .field(GraphQLInputObjectField.newInputObjectField()
                .name("agencies")
                .description("A comma-separated list of banned agency ids")
                .type(Scalars.GraphQLString)
                .build())
            .field(GraphQLInputObjectField.newInputObjectField()
                .name("trips")
                .description("A comma-separated list of banned trip ids")
                .type(Scalars.GraphQLString)
                .build())
            .field(GraphQLInputObjectField.newInputObjectField()
                .name("stops")
                .description("A comma-separated list of banned stop ids. Note that these stops are only banned for boarding and disembarking vehicles — it is possible to get an itinerary where a vehicle stops at one of these stops")
                .type(Scalars.GraphQLString)
                .build())
            .field(GraphQLInputObjectField.newInputObjectField()
                .name("stopsHard")
                .description("A comma-separated list of banned stop ids. Only itineraries where these stops are not travelled through are returned, e.g. if a bus route stops at one of these stops, that route will not be used in the itinerary, even if the stop is not used for boarding or disembarking the vehicle. ")
                .type(Scalars.GraphQLString)
                .build())
            .build();

        GraphQLInputObjectType triangleInputType = GraphQLInputObjectType.newInputObject()
            .name("InputTriangle")
            .description("Relative importances of optimization factors. Only effective for bicycling legs.  \n Invariant: `timeFactor + slopeFactor + safetyFactor == 1`")
            .field(GraphQLInputObjectField.newInputObjectField()
                .name("safetyFactor")
                .description("Relative importance of safety")
                .type(Scalars.GraphQLFloat)
                .build())
            .field(GraphQLInputObjectField.newInputObjectField()
                .name("slopeFactor")
                .description("Relative importance of flat terrain")
                .type(Scalars.GraphQLFloat)
                .build())
            .field(GraphQLInputObjectField.newInputObjectField()
                .name("timeFactor")
                .description("Relative importance of duration")
                .type(Scalars.GraphQLFloat)
                .build())
            .build();

        GraphQLInputObjectType modeWeightInputType = GraphQLInputObjectType.newInputObject()
            .name("InputModeWeight")
            .field(GraphQLInputObjectField.newInputObjectField()
                .name("TRAM")
                .description("The weight of TRAM traverse mode. Values over 1 add cost to tram travel and values under 1 decrease cost")
                .type(Scalars.GraphQLFloat)
                .build())
            .field(GraphQLInputObjectField.newInputObjectField()
                .name("SUBWAY")
                .description("The weight of SUBWAY traverse mode. Values over 1 add cost to subway travel and values under 1 decrease cost")
                .type(Scalars.GraphQLFloat)
                .build())
            .field(GraphQLInputObjectField.newInputObjectField()
                .name("RAIL")
                .description("The weight of RAIL traverse mode. Values over 1 add cost to rail travel and values under 1 decrease cost")
                .type(Scalars.GraphQLFloat)
                .build())
            .field(GraphQLInputObjectField.newInputObjectField()
                .name("BUS")
                .description("The weight of BUS traverse mode. Values over 1 add cost to bus travel and values under 1 decrease cost")
                .type(Scalars.GraphQLFloat)
                .build())
            .field(GraphQLInputObjectField.newInputObjectField()
                .name("FERRY")
                .description("The weight of FERRY traverse mode. Values over 1 add cost to ferry travel and values under 1 decrease cost")
                .type(Scalars.GraphQLFloat)
                .build())
            .field(GraphQLInputObjectField.newInputObjectField()
                .name("CABLE_CAR")
                .description("The weight of CABLE_CAR traverse mode. Values over 1 add cost to cable car travel and values under 1 decrease cost")
                .type(Scalars.GraphQLFloat)
                .build())
            .field(GraphQLInputObjectField.newInputObjectField()
                .name("GONDOLA")
                .description("The weight of GONDOLA traverse mode. Values over 1 add cost to gondola travel and values under 1 decrease cost")
                .type(Scalars.GraphQLFloat)
                .build())
            .field(GraphQLInputObjectField.newInputObjectField()
                .name("FUNICULAR")
                .description("The weight of FUNICULAR traverse mode. Values over 1 add cost to funicular travel and values under 1 decrease cost")
                .type(Scalars.GraphQLFloat)
                .build())
            .field(GraphQLInputObjectField.newInputObjectField()
                .name("AIRPLANE")
                .description("The weight of AIRPLANE traverse mode. Values over 1 add cost to airplane travel and values under 1 decrease cost")
                .type(Scalars.GraphQLFloat)
                .build())
            .build();

        GraphQLInputObjectType transportModeInputType = GraphQLInputObjectType.newInputObject()
            .name("TransportMode")
            .description("Transportation mode which can be used in the itinerary")
            .field(GraphQLInputObjectField.newInputObjectField()
                .name("mode")
                .type(new GraphQLNonNull(modeEnum))
                .build())
            .field(GraphQLInputObjectField.newInputObjectField()
                .name("qualifier")
                .description("Optional additional qualifier for transport mode, e.g. `RENT`")
                .type(qualifierEnum)
                .build())
            .build();

        GraphQLFieldDefinition planFieldType = GraphQLFieldDefinition.newFieldDefinition()
            .name("plan")
            .description("Plans an itinerary from point A to point B based on the given arguments")
            .type(planType)
            .argument(GraphQLArgument.newArgument()
                .name("date")
                .description("Date of departure or arrival in format YYYY-MM-DD. Default value: current date")
                .type(Scalars.GraphQLString)
		.build())
            .argument(GraphQLArgument.newArgument()
                .name("time")
		.description("Time of departure or arrival in format hh:mm:ss. Default value: current time")
                .type(Scalars.GraphQLString)
                .build())
            .argument(GraphQLArgument.newArgument()
                .name("from")
                .description("The geographical location where the itinerary begins.  \n Use either this argument or `fromPlace`, but not both.")
                .type(coordinateInputType)
                .build())
            .argument(GraphQLArgument.newArgument()
                .name("to")
                .description("The geographical location where the itinerary ends.  \n Use either this argument or `toPlace`, but not both.")
                .type(coordinateInputType)
                .build())
            .argument(GraphQLArgument.newArgument()
                .name("fromPlace")
                .description("The place where the itinerary begins in format `name::place`, where `place` is either a lat,lng pair (e.g. `Pasila::60.199041,24.932928`) or a stop id (e.g. `Pasila::HSL:1000202`).  \n Use either this argument or `from`, but not both.")
                .type(Scalars.GraphQLString)
                .build())
            .argument(GraphQLArgument.newArgument()
                .name("toPlace")
                .description("The place where the itinerary ends in format `name::place`, where `place` is either a lat,lng pair (e.g. `Pasila::60.199041,24.932928`) or a stop id (e.g. `Pasila::HSL:1000202`).  \n Use either this argument or `to`, but not both.")
                .type(Scalars.GraphQLString)
                .build())
            .argument(GraphQLArgument.newArgument()
                .name("wheelchair")
                .description("Whether the itinerary must be wheelchair accessible. Default value: false")
                .type(Scalars.GraphQLBoolean)
                .build())
            .argument(GraphQLArgument.newArgument()
                .name("numItineraries")
                .description("The maximum number of itineraries to return. Default value: 3.")
                .defaultValue(3)
                .type(Scalars.GraphQLInt)
                .build())
            .argument(GraphQLArgument.newArgument()
                .name("maxWalkDistance")
                .description("The maximum distance (in meters) the user is willing to walk per walking section. If the only transport mode allowed is `WALK`, then the value of this argument is ignored.  \n Default: 2000m  \n Maximum value: 15000m  \n **Note:** If this argument has a relatively small value and only some transport modes are allowed (e.g. `WALK` and `RAIL`), it is possible to get an itinerary which has (useless) back and forth public transport legs to avoid walking too long distances.")
                .type(Scalars.GraphQLFloat)
                .build())
            .argument(GraphQLArgument.newArgument()
                .name("maxPreTransitTime")
                .description("The maximum time (in seconds) of pre-transit travel when using drive-to-transit (park and ride or kiss and ride). Default value: 1800.")
                .type(Scalars.GraphQLInt)
                .build())
            .argument(GraphQLArgument.newArgument()
                    .name("carParkCarLegWeight")
                    .description("How expensive it is to drive a car when car&parking, increase this value to make car driving legs shorter. Default value: 1.")
                    .type(Scalars.GraphQLFloat)
                    .build())
            .argument(GraphQLArgument.newArgument()
                    .name("itineraryFiltering")
                    .description("How easily bad itineraries are filtered from results. Value 0 (default) disables filtering. Itineraries are filtered if they are worse than another one in some respect (e.g. more walking) by more than the percentage of filtering level, which is calculated by dividing 100% by the value of this argument (e.g. `itineraryFiltering = 0.5` → 200% worse itineraries are filtered).")
                    .type(Scalars.GraphQLFloat)
                    .build())
            .argument(GraphQLArgument.newArgument()
                .name("walkReluctance")
                .description("A multiplier for how bad walking is, compared to being in transit for equal lengths of time.Empirically, values between 10 and 20 seem to correspond well to the concept of not wanting to walk too much without asking for totally ridiculous itineraries, but this observation should in no way be taken as scientific or definitive. Your mileage may vary. Default value: 2.0 ")
                .type(Scalars.GraphQLFloat)
                .build())
            .argument(GraphQLArgument.newArgument()
                .name("walkOnStreetReluctance")
                .description("How much more reluctant is the user to walk on streets with car traffic allowed. Default value: 1.0")
                .type(Scalars.GraphQLFloat)
                .build())
            .argument(GraphQLArgument.newArgument()
                .name("waitReluctance")
                .description("How much worse is waiting for a transit vehicle than being on a transit vehicle, as a multiplier. The default value treats wait and on-vehicle time as the same. It may be tempting to set this higher than walkReluctance (as studies often find this kind of preferences among riders) but the planner will take this literally and walk down a transit line to avoid waiting at a stop. This used to be set less than 1 (0.95) which would make waiting offboard preferable to waiting onboard in an interlined trip. That is also undesirable. If we only tried the shortest possible transfer at each stop to neighboring stop patterns, this problem could disappear. Default value: 1.0.")
                .type(Scalars.GraphQLFloat)
                .build())
            .argument(GraphQLArgument.newArgument()
                .name("waitAtBeginningFactor")
                .description("How much less bad is waiting at the beginning of the trip (replaces `waitReluctance` on the first boarding). Default value: 0.4")
                .type(Scalars.GraphQLFloat)
                .build())
            .argument(GraphQLArgument.newArgument()
                .name("walkSpeed")
                .description("Max walk speed along streets, in meters per second. Default value: 1.33")
                .type(Scalars.GraphQLFloat)
                .build())
            .argument(GraphQLArgument.newArgument()
                .name("bikeSpeed")
                .description("Max bike speed along streets, in meters per second. Default value: 5.0")
                .type(Scalars.GraphQLFloat)
                .build())
            .argument(GraphQLArgument.newArgument()
                .name("bikeSwitchTime")
                .description("Time to get on and off your own bike, in seconds. Default value: 0")
                .type(Scalars.GraphQLInt)
                .build())
            .argument(GraphQLArgument.newArgument()
                .name("bikeSwitchCost")
                .description("Cost of getting on and off your own bike. Unit: seconds. Default value: 0")
                .type(Scalars.GraphQLInt)
                .build())
            .argument(GraphQLArgument.newArgument()
                .name("optimize")
                .description("Optimization type for bicycling legs, e.g. prefer flat terrain. Default value: `QUICK`")
                .type(optimizeTypeEnum)
                .build())
            .argument(GraphQLArgument.newArgument()
                .name("triangle")
                .description("Triangle optimization parameters for bicycling legs. Only effective when `optimize` is set to **TRIANGLE**.")
                .type(triangleInputType)
                .build())
            .argument(GraphQLArgument.newArgument()
                .name("arriveBy")
                .description("Whether the itinerary should depart at the specified time (false), or arrive to the destination at the specified time (true). Default value: false.")
                .type(Scalars.GraphQLBoolean)
                .build())
            .argument(GraphQLArgument.newArgument()
                .name("intermediatePlaces")
                .description("An ordered list of intermediate locations to be visited.")
                .type(new GraphQLList(coordinateInputType))
                .build())
            .argument(GraphQLArgument.newArgument()
                .name("preferred")
                .description("List of routes and agencies which are given higher preference when planning the itinerary")
                .type(preferredInputType)
                .build())
            .argument(GraphQLArgument.newArgument()
                .name("unpreferred")
                .description("List of routes and agencies which are given lower preference when planning the itinerary")
                .type(unpreferredInputType)
                .build())
            .argument(GraphQLArgument.newArgument()
                .name("walkBoardCost")
                .description("This prevents unnecessary transfers by adding a cost for boarding a vehicle. Unit: seconds. Default value: 600")
                .type(Scalars.GraphQLInt)
                .build())
            .argument(GraphQLArgument.newArgument()
                .name("bikeBoardCost")
                .description("Separate cost for boarding a vehicle with a bicycle, which is more difficult than on foot. Unit: seconds. Default value: 600")
                .type(Scalars.GraphQLInt)
                .build())
            .argument(GraphQLArgument.newArgument()
                .name("banned")
                .description("List of routes, trips, agencies and stops which are not used in the itinerary")
                .type(bannedInputType)
                .build())
            .argument(GraphQLArgument.newArgument()
                .name("transferPenalty")
                .description("An extra penalty added on transfers (i.e. all boardings except the first one). Not to be confused with bikeBoardCost and walkBoardCost, which are the cost of boarding a vehicle with and without a bicycle. The boardCosts are used to model the 'usual' perceived cost of using a transit vehicle, and the transferPenalty is used when a user requests even less transfers. In the latter case, we don't actually optimize for fewest transfers, as this can lead to absurd results. Consider a trip in New York from Grand Army Plaza (the one in Brooklyn) to Kalustyan's at noon. The true lowest transfers route is to wait until midnight, when the 4 train runs local the whole way. The actual fastest route is the 2/3 to the 4/5 at Nevins to the 6 at Union Square, which takes half an hour. Even someone optimizing for fewest transfers doesn't want to wait until midnight. Maybe they would be willing to walk to 7th Ave and take the Q to Union Square, then transfer to the 6. If this takes less than optimize_transfer_penalty seconds, then that's what we'll return. Default value: 0.")
                .type(Scalars.GraphQLInt)
                .build())
            .argument(GraphQLArgument.newArgument()
                .name("batch")
                .description("This argument has no use for itinerary planning and will be removed later.  \n ~~When true, do not use goal direction or stop at the target, build a full SPT. Default value: false.~~")
                .type(Scalars.GraphQLBoolean)
                .build())
            .argument(GraphQLArgument.newArgument()
                .name("modes")
                .description("Deprecated, use `transportModes` instead.  \n ~~The set of TraverseModes that a user is willing to use. Default value: WALK | TRANSIT.~~")
                .type(Scalars.GraphQLString)
                .build())
            .argument(GraphQLArgument.newArgument()
                .name("transportModes")
                .description("List of transportation modes that the user is willing to use. Default: `[\"WALK\",\"TRANSIT\"]`")
                .type(new GraphQLList(transportModeInputType))
                .build())
            .argument(GraphQLArgument.newArgument()
                .name("modeWeight")
                .description("The weight multipliers for transit modes. WALK, BICYCLE, CAR, TRANSIT and LEG_SWITCH are not included.")
                .type(modeWeightInputType)
                .build())
            .argument(GraphQLArgument.newArgument()
                .name("allowBikeRental")
                .description("Is bike rental allowed? Default value: false")
                .type(Scalars.GraphQLBoolean)
                .build())
            .argument(GraphQLArgument.newArgument()
                .name("boardSlack")
                .description("Invariant: `boardSlack + alightSlack <= transferSlack`. Default value: 0")
                .type(Scalars.GraphQLInt)
                .build())
            .argument(GraphQLArgument.newArgument()
                .name("alightSlack")
                .description("Invariant: `boardSlack + alightSlack <= transferSlack`. Default value: 0")
                .type(Scalars.GraphQLInt)
                .build())
            .argument(GraphQLArgument.newArgument()
                .name("minTransferTime")
                .description("A global minimum transfer time (in seconds) that specifies the minimum amount of time that must pass between exiting one transit vehicle and boarding another. This time is in addition to time it might take to walk between transit stops. Default value: 0")
                .type(Scalars.GraphQLInt)
                .build())
            .argument(GraphQLArgument.newArgument()
                .name("nonpreferredTransferPenalty")
                .description("Penalty (in seconds) for using a non-preferred transfer. Default value: 180")
                .type(Scalars.GraphQLInt)
                .build())
            .argument(GraphQLArgument.newArgument()
                .name("maxTransfers")
                .description("Maximum number of transfers. Default value: 2")
                .type(Scalars.GraphQLInt)
                .build())
            .argument(GraphQLArgument.newArgument()
                .name("startTransitStopId")
                .description("This argument has currently no effect on which itineraries are returned. Use argument `fromPlace` to start the itinerary from a specific stop.  \n ~~A transit stop that this trip must start from~~")
                .type(Scalars.GraphQLString)
                .build())
            .argument(GraphQLArgument.newArgument()
                .name("startTransitTripId")
                .description("ID of the trip on which the itinerary starts. This argument can be used to plan itineraries when the user is already onboard a vehicle. When using this argument, arguments `time` and `from` should be set based on a vehicle position message received from the vehicle running the specified trip.  \n **Note:** this argument only takes into account the route and estimated travel time of the trip (and therefore arguments `time` and `from` must be used correctly to get meaningful itineraries).")
                .type(Scalars.GraphQLString)
                .build())
            .argument(GraphQLArgument.newArgument()
                .name("claimInitialWait")
                .description("No effect on itinerary planning, adjust argument `time` instead to get later departures.  \n ~~The maximum wait time in seconds the user is willing to delay trip start. Only effective in Analyst.~~")
                .type(Scalars.GraphQLLong)
                .build())
            .argument(GraphQLArgument.newArgument()
                .name("reverseOptimizeOnTheFly")
                .description("**Consider this argument experimental** – setting this argument to true causes timeouts and unoptimal routes in many cases.  \n When true, reverse optimize (find alternative transportation mode, which still arrives to the destination in time) this search on the fly after processing each transit leg, rather than reverse-optimizing the entire path when it's done. Default value: false.")
                .type(Scalars.GraphQLBoolean)
                .build())
            .argument(GraphQLArgument.newArgument()
                .name("ignoreRealtimeUpdates")
                .description("When true, realtime updates are ignored during this search. Default value: false")
                .type(Scalars.GraphQLBoolean)
                .build())
            .argument(GraphQLArgument.newArgument()
                .name("disableRemainingWeightHeuristic")
                .description("Only useful for testing and troubleshooting.  \n ~~If true, the remaining weight heuristic is disabled. Currently only implemented for the long distance path service. Default value: false.~~")
                .type(Scalars.GraphQLBoolean)
                .build())
            .argument(GraphQLArgument.newArgument()
                .name("locale")
                .description("Two-letter language code (ISO 639-1) used for returned text.  \n **Note:** only part of the data has translations available and names of stops and POIs are returned in their default language. Due to missing translations, it is sometimes possible that returned text uses a mixture of two languages.")
                .type(Scalars.GraphQLString)
                .build())
            .argument(GraphQLArgument.newArgument()
                 .name("ticketTypes")
                 .description("A comma-separated list of allowed ticket types.")
                 .type(Scalars.GraphQLString)
                 .build())
            .argument(GraphQLArgument.newArgument()
                .name("heuristicStepsPerMainStep")
                .description("Tuning parameter for the search algorithm, mainly useful for testing.")
                .type(Scalars.GraphQLInt)
                .build())
            .argument(GraphQLArgument.newArgument()
                .name("compactLegsByReversedSearch")
                .description("Whether legs should be compacted by performing a reversed search.  \n **Experimental argument, will be removed!**")
                .type(Scalars.GraphQLBoolean)
                .build())
            .dataFetcher(environment -> new GraphQlPlanner(index).plan(environment))
            .build();

        fuzzyTripMatcher = new GtfsRealtimeFuzzyTripMatcher(index);
        index.clusterStopsAsNeeded();

        translatedStringType = GraphQLObjectType.newObject()
            .name("TranslatedString")
            .description("Text with language")
            .field(GraphQLFieldDefinition.newFieldDefinition()
                .name("text")
                .type(Scalars.GraphQLString)
                .dataFetcher(environment -> ((Map.Entry<String, String>) environment.getSource()).getValue())
                .build())
            .field(GraphQLFieldDefinition.newFieldDefinition()
                .name("language")
                .description("Two-letter language code (ISO 639-1)")
                .type(Scalars.GraphQLString)
                .dataFetcher(environment -> ((Map.Entry<String, String>) environment.getSource()).getKey())
                .build())
            .build();

        alertType = GraphQLObjectType.newObject()
            .name("Alert")
            .withInterface(nodeInterface)
            .description("Alert of a current or upcoming disruption in public transportation")
            .field(GraphQLFieldDefinition.newFieldDefinition()
                .name("id")
                .description("Global object ID provided by Relay. This value can be used to refetch this object using **node** query.")
                .type(new GraphQLNonNull(Scalars.GraphQLID))
                .dataFetcher(environment -> relay.toGlobalId(
                    alertType.getName(), ((AlertPatch) environment.getSource()).getId()))
                .build())
            .field(GraphQLFieldDefinition.newFieldDefinition()
                .name("feed")
		.description("The feed in which this alert was published")
                .type(Scalars.GraphQLString)
                .dataFetcher(environment -> ((AlertPatch) environment.getSource()).getFeedId())
                .build())
            .field(GraphQLFieldDefinition.newFieldDefinition()
                .name("agency")
                .description("Agency affected by the disruption. Note that this value is present only if the disruption has an effect on all operations of the agency (e.g. in case of a strike).")
                .type(agencyType)
                .dataFetcher(environment -> getAgency(index, ((AlertPatch) environment.getSource()).getAgency()))
                .build())
            .field(GraphQLFieldDefinition.newFieldDefinition()
                .name("route")
		.description("Route affected by the disruption")
                .type(routeType)
                .dataFetcher(environment -> index.routeForId.get(((AlertPatch) environment.getSource()).getRoute()))
                .build())
            .field(GraphQLFieldDefinition.newFieldDefinition()
                .name("trip")
		.description("Trip affected by the disruption")
                .type(tripType)
                .dataFetcher(environment -> index.tripForId.get(((AlertPatch) environment.getSource()).getTrip()))
                .build())
            .field(GraphQLFieldDefinition.newFieldDefinition()
                .name("stop")
		.description("Stop affected by the disruption")
                .type(stopType)
                .dataFetcher(environment -> index.stopForId.get(((AlertPatch) environment.getSource()).getStop()))
                .build())
            .field(GraphQLFieldDefinition.newFieldDefinition()
                .name("patterns")
                .description("Patterns affected by the disruption")
                .type(new GraphQLList(patternType))
                .dataFetcher(environment -> ((AlertPatch) environment.getSource()).getTripPatterns())
                .build())
            .field(GraphQLFieldDefinition.newFieldDefinition()
                .name("alertHeaderText")
                .type(Scalars.GraphQLString)
                .description("Header of the alert, if available")
                .dataFetcher(environment -> ((AlertPatch) environment.getSource()).getAlert().alertHeaderText)
                .build())
            .field(GraphQLFieldDefinition.newFieldDefinition()
                .name("alertHeaderTextTranslations")
                .type(new GraphQLNonNull(new GraphQLList(new GraphQLNonNull(translatedStringType))))
                .description("Header of the alert in all different available languages")
                .dataFetcher(environment -> {
                    AlertPatch alertPatch = environment.getSource();
                    Alert alert = alertPatch.getAlert();
                    if (alert.alertHeaderText instanceof TranslatedString) {
                        return ((TranslatedString) alert.alertHeaderText).getTranslations();
                    } else {
                        return emptyList();
                    }
                })
                .build())
            .field(GraphQLFieldDefinition.newFieldDefinition()
                .name("alertDescriptionText")
                .type(new GraphQLNonNull(Scalars.GraphQLString))
                .description("Long description of the alert")
                .dataFetcher(environment -> ((AlertPatch) environment.getSource()).getAlert().alertDescriptionText)
                .build())
            .field(GraphQLFieldDefinition.newFieldDefinition()
                .name("alertDescriptionTextTranslations")
                .type(new GraphQLNonNull(new GraphQLList(new GraphQLNonNull(translatedStringType))))
                .description("Long descriptions of the alert in all different available languages")
                .dataFetcher(environment -> {
                    AlertPatch alertPatch = environment.getSource();
                    Alert alert = alertPatch.getAlert();
                    if (alert.alertDescriptionText instanceof TranslatedString) {
                        return ((TranslatedString) alert.alertDescriptionText).getTranslations();
                    } else {
                        return emptyList();
                    }
                })
                .build())
            .field(GraphQLFieldDefinition.newFieldDefinition()
                .name("alertUrl")
                .type(Scalars.GraphQLString)
                .description("Url with more information")
                .dataFetcher(environment -> ((AlertPatch) environment.getSource()).getAlert().alertUrl)
                .build())
            .field(GraphQLFieldDefinition.newFieldDefinition()
                .name("effectiveStartDate")
                .type(Scalars.GraphQLLong)
                .description("Time when this alert comes into effect. Format: Unix timestamp in seconds")
                .dataFetcher(environment -> {
                    Alert alert = ((AlertPatch) environment.getSource()).getAlert();
                    return alert.effectiveStartDate != null ? alert.effectiveStartDate.getTime() / 1000 : null;
                })
                .build())
            .field(GraphQLFieldDefinition.newFieldDefinition()
                .name("effectiveEndDate")
                .type(Scalars.GraphQLLong)
                .description("Time when this alert is not in effect anymore. Format: Unix timestamp in seconds")
                .dataFetcher(environment -> {
                    Alert alert = ((AlertPatch) environment.getSource()).getAlert();
                    return alert.effectiveEndDate != null ? alert.effectiveEndDate.getTime() / 1000 : null;
                })
                .build())
            .build();


        serviceTimeRangeType = GraphQLObjectType.newObject()
            .name("serviceTimeRange")
            .description("Time range for which the API has data available")
            .field(GraphQLFieldDefinition.newFieldDefinition()
                .name("start")
                .type(Scalars.GraphQLLong)
                .description("Time from which the API has data available. Format: Unix timestamp in seconds")
                .dataFetcher(environment -> index.graph.getTransitServiceStarts())
                .build())
            .field(GraphQLFieldDefinition.newFieldDefinition()
                .name("end")
                .type(Scalars.GraphQLLong)
                .description("Time until which the API has data available. Format: Unix timestamp in seconds")
                .dataFetcher(environment -> index.graph.getTransitServiceEnds())
                .build())
            .build();


        stopAtDistanceType = GraphQLObjectType.newObject()
            .name("stopAtDistance")
            .withInterface(nodeInterface)
            .field(GraphQLFieldDefinition.newFieldDefinition()
                .name("id")
                .description("Global object ID provided by Relay. This value can be used to refetch this object using **node** query.")
                .type(new GraphQLNonNull(Scalars.GraphQLID))
                .dataFetcher(environment -> relay.toGlobalId(stopAtDistanceType.getName(),
                    Integer.toString(((GraphIndex.StopAndDistance) environment.getSource()).distance) + ";" +
                    GtfsLibrary.convertIdToString(((GraphIndex.StopAndDistance) environment.getSource()).stop.getId())))
                .build())
            .field(GraphQLFieldDefinition.newFieldDefinition()
                .name("stop")
                .type(stopType)
                .dataFetcher(environment -> ((GraphIndex.StopAndDistance) environment.getSource()).stop)
                .build())
            .field(GraphQLFieldDefinition.newFieldDefinition()
                .name("distance")
		.description("Walking distance to the stop along streets and paths")
                .type(Scalars.GraphQLInt)
                .dataFetcher(environment -> ((GraphIndex.StopAndDistance) environment.getSource()).distance)
                .build())
            .build();

        departureRowType = GraphQLObjectType.newObject()
            .name("DepartureRow")
	    .description("Departure row is a location, which lists departures of a certain pattern from a stop. Departure rows are identified with the pattern, so querying departure rows will return only departures from one stop per pattern")
            .withInterface(nodeInterface)
            .withInterface(placeInterface)
            .field(GraphQLFieldDefinition.newFieldDefinition()
                .name("id")
                .description("Global object ID provided by Relay. This value can be used to refetch this object using **node** query.")
                .type(new GraphQLNonNull(Scalars.GraphQLID))
                .dataFetcher(environment -> relay.toGlobalId(departureRowType.getName(), ((GraphIndex.DepartureRow)environment.getSource()).id))
                .build())
            .field(GraphQLFieldDefinition.newFieldDefinition()
                .name("stop")
		.description("Stop from which the departures leave")
                .type(stopType)
                .dataFetcher(environment -> ((GraphIndex.DepartureRow)environment.getSource()).stop)
                .build())
            .field(GraphQLFieldDefinition.newFieldDefinition()
                .name("lat")
                .description("Latitude of the stop (WGS 84)")
                .type(Scalars.GraphQLFloat)
                .dataFetcher(environment -> ((GraphIndex.DepartureRow)environment.getSource()).stop.getLat())
                .build())
            .field(GraphQLFieldDefinition.newFieldDefinition()
                .name("lon")
                .description("Longitude of the stop (WGS 84)")
                .type(Scalars.GraphQLFloat)
                .dataFetcher(environment -> ((GraphIndex.DepartureRow)environment.getSource()).stop.getLon())
                .build())
            .field(GraphQLFieldDefinition.newFieldDefinition()
                .name("pattern")
		.description("Pattern of the departure row")
                .type(patternType)
                .dataFetcher(environment -> ((GraphIndex.DepartureRow)environment.getSource()).pattern)
                .build())
            .field(GraphQLFieldDefinition.newFieldDefinition()
                .name("stoptimes")
		        .description("Departures of the pattern from the stop")
                .type(new GraphQLList(stoptimeType))
                .argument(GraphQLArgument.newArgument()
                    .name("startTime")
                    .description("Return rows departing after this time. Time format: Unix timestamp in seconds. Default: current time.")
                    .type(Scalars.GraphQLLong)
                    .defaultValue(0L) // Default value is current time
                    .build())
                .argument(GraphQLArgument.newArgument()
                    .name("timeRange")
                    .description("How many seconds ahead to search for departures. Default is one day.")
                    .type(Scalars.GraphQLInt)
                    .defaultValue(24 * 60 * 60)
                    .build())
                .argument(GraphQLArgument.newArgument()
                    .name("numberOfDepartures")
                    .description("Maximum number of departures to return.")
                    .type(Scalars.GraphQLInt)
                    .defaultValue(1)
                    .build())
                .argument(GraphQLArgument.newArgument()
                    .name("omitNonPickups")
		            .description("If true, only those departures which allow boarding are returned")
                    .type(Scalars.GraphQLBoolean)
                    .defaultValue(false)
                    .build())
                .dataFetcher(environment -> {
                    GraphIndex.DepartureRow departureRow = environment.getSource();
                    long startTime = environment.getArgument("startTime");
                    int timeRange = environment.getArgument("timeRange");
                    int maxDepartures = environment.getArgument("numberOfDepartures");
                    boolean omitNonPickups = environment.getArgument("omitNonPickups");
                    return departureRow.getStoptimes(index, startTime, timeRange, maxDepartures, omitNonPickups);
                })
                .build())
            .build();

        placeAtDistanceType = GraphQLObjectType.newObject()
            .name("placeAtDistance")
            .withInterface(nodeInterface)
            .field(GraphQLFieldDefinition.newFieldDefinition()
                .name("id")
                .description("Global object ID provided by Relay. This value can be used to refetch this object using **node** query.")
                .type(new GraphQLNonNull(Scalars.GraphQLID))
                .dataFetcher(environment -> {
                    Object place = ((PlaceAndDistance) environment.getSource()).place;
                    return relay.toGlobalId(placeAtDistanceType.getName(),
                        Integer.toString(((PlaceAndDistance) environment.getSource()).distance) + ";" +
                            placeInterface.getTypeResolver()
                                .getType(place)
                                .getFieldDefinition("id")
                                .getDataFetcher()
                                .get(new DataFetchingEnvironmentImpl(place, null, null,
                                    null, null, placeAtDistanceType, null))

                    );
                })
                .build())
            .field(GraphQLFieldDefinition.newFieldDefinition()
                .name("place")
                .type(placeInterface)
                .dataFetcher(environment -> ((GraphIndex.PlaceAndDistance) environment.getSource()).place)
                .build())
            .field(GraphQLFieldDefinition.newFieldDefinition()
                .name("distance")
		.description("Walking distance to the place along streets and paths")
                .type(Scalars.GraphQLInt)
                .dataFetcher(environment -> ((GraphIndex.PlaceAndDistance) environment.getSource()).distance)
                .build())
            .build();

        stoptimesInPatternType = GraphQLObjectType.newObject()
            .name("StoptimesInPattern")
	    .description("Stoptimes grouped by pattern")
            .field(GraphQLFieldDefinition.newFieldDefinition()
                .name("pattern")
                .type(patternType)
                .dataFetcher(environment -> index.patternForId
                    .get(((StopTimesInPattern) environment.getSource()).pattern.id))
                .build())
            .field(GraphQLFieldDefinition.newFieldDefinition()
                .name("stoptimes")
                .type(new GraphQLList(stoptimeType))
                .dataFetcher(environment -> ((StopTimesInPattern) environment.getSource()).times)
                .build())
            .build();

        clusterType = GraphQLObjectType.newObject()
            .name("Cluster")
	    .description("Cluster is a list of stops grouped by name and proximity")
            .withInterface(nodeInterface)
            .field(GraphQLFieldDefinition.newFieldDefinition()
                .name("id")
                .description("Global object ID provided by Relay. This value can be used to refetch this object using **node** query.")
                .type(new GraphQLNonNull(Scalars.GraphQLID))
                .dataFetcher(environment -> relay
                    .toGlobalId(clusterType.getName(), ((StopCluster) environment.getSource()).id))
                .build())
            .field(GraphQLFieldDefinition.newFieldDefinition()
                .name("gtfsId")
                .description("ID of the cluster")
                .type(new GraphQLNonNull(Scalars.GraphQLString))
                .dataFetcher(environment -> ((StopCluster) environment.getSource()).id)
                .build())
            .field(GraphQLFieldDefinition.newFieldDefinition()
                .name("name")
                .description("Name of the cluster")
                .type(new GraphQLNonNull(Scalars.GraphQLString))
                .dataFetcher(environment -> ((StopCluster) environment.getSource()).name)
                .build())
            .field(GraphQLFieldDefinition.newFieldDefinition()
                .name("lat")
		        .description("Latitude of the center of this cluster (i.e. average latitude of stops in this cluster)")
                .type(new GraphQLNonNull(Scalars.GraphQLFloat))
                .dataFetcher(environment -> (((StopCluster) environment.getSource()).lat))
                .build())
            .field(GraphQLFieldDefinition.newFieldDefinition()
                .name("lon")
		        .description("Longitude of the center of this cluster (i.e. average longitude of stops in this cluster)")
                .type(new GraphQLNonNull(Scalars.GraphQLFloat))
                .dataFetcher(environment -> (((StopCluster) environment.getSource()).lon))
                .build())
            .field(GraphQLFieldDefinition.newFieldDefinition()
                .name("stops")
		        .description("List of stops in the cluster")
                .type(new GraphQLList(new GraphQLNonNull(stopType)))
                .dataFetcher(environment -> ((StopCluster) environment.getSource()).children)
                .build())
            .build();

        stopType = GraphQLObjectType.newObject()
            .name("Stop")
            .withInterface(nodeInterface)
            .withInterface(placeInterface)
            .field(GraphQLFieldDefinition.newFieldDefinition()
                .name("id")
                .description("Global object ID provided by Relay. This value can be used to refetch this object using **node** query.")
                .type(new GraphQLNonNull(Scalars.GraphQLID))
                .dataFetcher(environment -> relay.toGlobalId(
                    stopType.getName(),
                    GtfsLibrary.convertIdToString(((Stop) environment.getSource()).getId())))
                .build())
            .field(GraphQLFieldDefinition.newFieldDefinition()
                .name("stopTimesForPattern")
		.description("Returns timetable of the specified pattern at this stop")
                .type(new GraphQLList(stoptimeType))
                .argument(GraphQLArgument.newArgument()
                    .name("id")
		    .description("Id of the pattern")
                    .type(new GraphQLNonNull(Scalars.GraphQLString))
                    .defaultValue(null)
                    .build())
                .argument(GraphQLArgument.newArgument()
                    .name("startTime")
		    .description("Return  departures after this time. Format: Unix timestamp in seconds. Default value: current time")
                    .type(Scalars.GraphQLLong)
                    .defaultValue(0l) // Default value is current time
                    .build())
                .argument(GraphQLArgument.newArgument()
                    .name("timeRange")
                    .description("Return stoptimes within this time range, starting from `startTime`. Unit: Seconds")
                    .type(Scalars.GraphQLInt)
                    .defaultValue(24 * 60 * 60)
                    .build())
                .argument(GraphQLArgument.newArgument()
                    .name("numberOfDepartures")
                    .type(Scalars.GraphQLInt)
                    .defaultValue(2)
                    .build())
                .argument(GraphQLArgument.newArgument()
                    .name("omitNonPickups")
		    .description("If true, only those departures which allow boarding are returned")
                    .type(Scalars.GraphQLBoolean)
                    .defaultValue(false)
                    .build())
                .dataFetcher(environment ->
                    index.stopTimesForPattern(environment.getSource(),
                        index.patternForId.get(environment.getArgument("id")),
                        environment.getArgument("startTime"),
                        environment.getArgument("timeRange"),
                        environment.getArgument("numberOfDepartures"),
                        environment.getArgument("omitNonPickups")))
                .build())
            .field(GraphQLFieldDefinition.newFieldDefinition()
                .name("gtfsId")
		        .description("ÌD of the stop in format `FeedId:StopId`")
                .type(new GraphQLNonNull(Scalars.GraphQLString))
                .dataFetcher(environment ->
                    GtfsLibrary.convertIdToString(((Stop) environment.getSource()).getId()))
                .build())
            .field(GraphQLFieldDefinition.newFieldDefinition()
                .name("name")
		.description("Name of the stop, e.g. Pasilan asema")
                .type(new GraphQLNonNull(Scalars.GraphQLString))
                .build())
            .field(GraphQLFieldDefinition.newFieldDefinition()
                .name("lat")
                .description("Latitude of the stop (WGS 84)")
                .type(Scalars.GraphQLFloat)
                .dataFetcher(environment -> (((Stop) environment.getSource()).getLat()))
                .build())
            .field(GraphQLFieldDefinition.newFieldDefinition()
                .name("lon")
                .description("Longitude of the stop (WGS 84)")
                .type(Scalars.GraphQLFloat)
                .dataFetcher(environment -> (((Stop) environment.getSource()).getLon()))
                .build())
            .field(GraphQLFieldDefinition.newFieldDefinition()
                .name("code")
		.description("Stop code which is visible at the stop")
                .type(Scalars.GraphQLString)
                .build())
            .field(GraphQLFieldDefinition.newFieldDefinition()
                .name("desc")
		.description("Description of the stop, usually a street name")
                .type(Scalars.GraphQLString)
                .build())
            .field(GraphQLFieldDefinition.newFieldDefinition()
                .name("zoneId")
                .type(Scalars.GraphQLString)
                .build())
            .field(GraphQLFieldDefinition.newFieldDefinition()
                .name("url")
                .type(Scalars.GraphQLString)
                .build())
            .field(GraphQLFieldDefinition.newFieldDefinition()
                .name("locationType")
                .description("Identifies whether this stop represents a stop or station.")
                .type(locationTypeEnum)
                .build())
            .field(GraphQLFieldDefinition.newFieldDefinition()
                .name("parentStation")
		.description("The station which this stop is part of (or null if this stop is not part of a station)")
                .type(stopType)
                .dataFetcher(environment -> ((Stop) environment.getSource()).getParentStation() != null ?
                    index.stationForId.get(new AgencyAndId(
                        ((Stop) environment.getSource()).getId().getAgencyId(),
                        ((Stop) environment.getSource()).getParentStation())) : null)
                .build())
            .field(GraphQLFieldDefinition.newFieldDefinition()
                .name("wheelchairBoarding")
		.description("Whether wheelchair boarding is possible for at least some of vehicles on this stop")
                .type(wheelchairBoardingEnum)
                .build())
            .field(GraphQLFieldDefinition.newFieldDefinition()
                .name("direction")
                .type(Scalars.GraphQLString)
                .build())
            .field(GraphQLFieldDefinition.newFieldDefinition()
                .name("timezone")
                .type(Scalars.GraphQLString)
                .build())
            .field(GraphQLFieldDefinition.newFieldDefinition()
                .name("vehicleType")
		        .description("The raw GTFS route type used by routes which pass through this stop. For the list of possible values, see: https://developers.google.com/transit/gtfs/reference/#routestxt and https://developers.google.com/transit/gtfs/reference/extended-route-types")
                .type(Scalars.GraphQLInt)
                .build())
            .field(GraphQLFieldDefinition.newFieldDefinition()
                .name("vehicleMode")
                .description("Transport mode (e.g. `BUS`) used by routes which pass through this stop or `null` if mode cannot be determined, e.g. in case no routes pass through the stop.  \n Note that also other types of vehicles may use the stop, e.g. tram replacement buses might use stops which have `TRAM` as their mode.")
                .type(modeEnum)
                .dataFetcher(environment -> {
                    try {
                        return GtfsLibrary.getTraverseMode(((Stop)environment.getSource()).getVehicleType());
                    } catch (IllegalArgumentException iae) {
                        //If 'vehicleType' is not specified, guess vehicle mode from list of patterns
                        return index.patternsForStop.get(environment.getSource())
                                .stream()
                                .map(pattern -> pattern.mode)
                                .collect(Collectors.groupingBy(Function.identity(), Collectors.counting()))
                                .entrySet()
                                .stream()
                                .max(Comparator.comparing(Map.Entry::getValue))
                                .map(e -> e.getKey())
                                .orElse(null);
                    }
                })
                .build())
            .field(GraphQLFieldDefinition.newFieldDefinition()
                .name("platformCode")
		.description("Identifier of the platform, usually a number. This value is only present for stops that are part of a station")
                .type(Scalars.GraphQLString)
                .build())
            .field(GraphQLFieldDefinition.newFieldDefinition()
                .name("cluster")
		.description("The cluster which this stop is part of")
                .type(clusterType)
                .dataFetcher(environment -> index.stopClusterForStop.get(environment.getSource()))
                .build())
            .field(GraphQLFieldDefinition.newFieldDefinition()
                .name("stops")
                .description("Returns all stops that are children of this station (Only applicable for stations)")
                .type(new GraphQLList(stopType))
                .dataFetcher(environment -> index.stopsForParentStation.get(((Stop) environment.getSource()).getId()))
                .build())
            .field(GraphQLFieldDefinition.newFieldDefinition()
                .name("routes")
		.description("Routes which pass through this stop")
                .type(new GraphQLList(new GraphQLNonNull(routeType)))
                .dataFetcher(environment -> index.patternsForStop
                    .get(environment.getSource())
                    .stream()
                    .map(pattern -> pattern.route)
                    .distinct()
                    .collect(Collectors.toList()))
                .build())
            .field(GraphQLFieldDefinition.newFieldDefinition()
                .name("patterns")
		.description("Patterns which pass through this stop")
                .type(new GraphQLList(patternType))
                .dataFetcher(environment -> index.patternsForStop.get(environment.getSource()))
                .build())
            .field(GraphQLFieldDefinition.newFieldDefinition()
                .name("transfers")
		        .description("List of nearby stops which can be used for transfers")
                .type(new GraphQLList(stopAtDistanceType))
                .argument(GraphQLArgument.newArgument()
                        .name("maxDistance")
                        .description("Maximum distance to the transfer stop. Defaults to unlimited.  \n **Note:** only stops that are linked as a transfer stops to this stop are returned, i.e. this does not do a query to search for *all* stops within radius of `maxDistance`.")
                        .type(Scalars.GraphQLInt)
                        .build())
                .dataFetcher(environment -> index.stopVertexForStop
                    .get(environment.getSource())
                    .getOutgoing()
                    .stream()
                    .filter(edge -> edge instanceof SimpleTransfer)
                    .filter(edge -> environment.getArgument("maxDistance") == null || edge.getDistance() <= (Integer)environment.getArgument("maxDistance"))
                    .map(edge -> new GraphIndex.StopAndDistance(((TransitVertex)edge.getToVertex()).getStop(), (int)Math.round(edge.getDistance())))
                    .collect(Collectors.toList()))
                .build())
            .field(GraphQLFieldDefinition.newFieldDefinition()
                .name("stoptimesForServiceDate")
		.description("Returns list of stoptimes for the specified date")
                .type(new GraphQLList(stoptimesInPatternType))
                .argument(GraphQLArgument.newArgument()
                    .name("date")
		    .description("Date in format YYYYMMDD")
                    .type(Scalars.GraphQLString)
                    .build())
                .argument(GraphQLArgument.newArgument()
                    .name("omitNonPickups")
		    .description("If true, only those departures which allow boarding are returned")
                    .type(Scalars.GraphQLBoolean)
                    .defaultValue(false)
                    .build())
                .dataFetcher(environment -> {
                    ServiceDate date;
                    try {  // TODO: Add our own scalar types for at least serviceDate and AgencyAndId
                        date = ServiceDate.parseString(environment.getArgument("date"));
                    } catch (ParseException e) {
                        return null;
                    }
                    Stop stop = environment.getSource();
                    boolean omitNonPickups = environment.getArgument("omitNonPickups");
                    if (stop.getLocationType() == 1) {
                        // Merge all stops if this is a station
                        return index.stopsForParentStation
                            .get(stop.getId())
                            .stream()
                            .flatMap(singleStop -> index.getStopTimesForStop(singleStop, date,omitNonPickups).stream())
                            .collect(Collectors.toList());
                    }
                    return index.getStopTimesForStop(stop, date, omitNonPickups);
                })
                .build())
            .field(GraphQLFieldDefinition.newFieldDefinition()
                .name("stoptimesForPatterns")
		.description("Returns list of stoptimes (arrivals and departures) at this stop, grouped by patterns")
                .type(new GraphQLList(stoptimesInPatternType))
                .argument(GraphQLArgument.newArgument()
                    .name("startTime")
		    .description("Return departures after this time. Format: Unix timestamp in seconds. Default value: current time")
                    .type(Scalars.GraphQLLong)
                    .defaultValue(0L) // Default value is current time
                    .build())
                .argument(GraphQLArgument.newArgument()
                    .name("timeRange")
                    .description("Return stoptimes within this time range, starting from `startTime`. Unit: Seconds")
                    .type(Scalars.GraphQLInt)
                    .defaultValue(24 * 60 * 60)
                    .build())
                .argument(GraphQLArgument.newArgument()
                    .name("numberOfDepartures")
                    .type(Scalars.GraphQLInt)
                    .defaultValue(5)
                    .build())
                .argument(GraphQLArgument.newArgument()
                    .name("omitNonPickups")
		    .description("If true, only those departures which allow boarding are returned")
                    .type(Scalars.GraphQLBoolean)
                    .defaultValue(false)
                    .build())
                .dataFetcher(environment -> {
                    Stop stop = environment.getSource();
                    if (stop.getLocationType() == 1) {
                        // Merge all stops if this is a station
                        return index.stopsForParentStation
                            .get(stop.getId())
                            .stream()
                            .flatMap(singleStop ->
                                index.stopTimesForStop(singleStop,
                                    environment.getArgument("startTime"),
                                    environment.getArgument("timeRange"),
                                    environment.getArgument("numberOfDepartures"),
                                    environment.getArgument("omitNonPickups"))
                                .stream()
                            )
                            .collect(Collectors.toList());
                    }
                    return index.stopTimesForStop(stop,
                        environment.getArgument("startTime"),
                        environment.getArgument("timeRange"),
                        environment.getArgument("numberOfDepartures"),
                        environment.getArgument("omitNonPickups"));

                })
                .build())
            .field(GraphQLFieldDefinition.newFieldDefinition()
                .name("stoptimesWithoutPatterns")
		.description("Returns list of stoptimes (arrivals and departures) at this stop")
                .type(new GraphQLList(stoptimeType))
                .argument(GraphQLArgument.newArgument()
                    .name("startTime")
		    .description("Return departures after this time. Format: Unix timestamp in seconds. Default value: current time")
                    .type(Scalars.GraphQLLong)
                    .defaultValue(0L) // Default value is current time
                    .build())
                .argument(GraphQLArgument.newArgument()
                    .name("timeRange")
                    .description("Return stoptimes within this time range, starting from `startTime`. Unit: Seconds")
                    .type(Scalars.GraphQLInt)
                    .defaultValue(24 * 60 * 60)
                    .build())
                .argument(GraphQLArgument.newArgument()
                    .name("numberOfDepartures")
                    .type(Scalars.GraphQLInt)
                    .defaultValue(5)
                    .build())
                .argument(GraphQLArgument.newArgument()
                    .name("omitNonPickups")
		    .description("If true, only those departures which allow boarding are returned")
                    .type(Scalars.GraphQLBoolean)
                    .defaultValue(false)
                    .build())
                .dataFetcher(environment -> {
                    Stop stop = environment.getSource();
                    Stream<StopTimesInPattern> stream;
                    if (stop.getLocationType() == 1) {
                        stream = index.stopsForParentStation
                            .get(stop.getId())
                            .stream()
                            .flatMap(singleStop ->
                                index.stopTimesForStop(singleStop,
                                    environment.getArgument("startTime"),
                                    environment.getArgument("timeRange"),
                                    environment.getArgument("numberOfDepartures"),
                                    environment.getArgument("omitNonPickups"))
                                    .stream()
                            );
                    }
                    else {
                        stream = index.stopTimesForStop(
                            environment.getSource(),
                            environment.getArgument("startTime"),
                            environment.getArgument("timeRange"),
                            environment.getArgument("numberOfDepartures"),
                            environment.getArgument("omitNonPickups")
                        ).stream();
                    }
                    return stream.flatMap(stoptimesWithPattern -> stoptimesWithPattern.times.stream())
                    .sorted(Comparator.comparing(t -> t.serviceDay + t.realtimeDeparture))
                    .limit((long) (int) environment.getArgument("numberOfDepartures"))
                    .collect(Collectors.toList());
                })
                .build())
            .build();

        stoptimeType = GraphQLObjectType.newObject()
            .name("Stoptime")
	    .description("Time of arrival and/or departure at a stop")
            .field(GraphQLFieldDefinition.newFieldDefinition()
                .name("stop")
                .description("The stop where this arrival/departure happens")
                .type(stopType)
                .dataFetcher(environment -> index.stopForId
                    .get(((TripTimeShort) environment.getSource()).stopId))
                .build())
            .field(GraphQLFieldDefinition.newFieldDefinition()
                .name("scheduledArrival")
		.description("Scheduled arrival time. Format: seconds since midnight of the departure date")
                .type(Scalars.GraphQLInt)
                .dataFetcher(
                    environment -> ((TripTimeShort) environment.getSource()).scheduledArrival)
                .build())
            .field(GraphQLFieldDefinition.newFieldDefinition()
                .name("realtimeArrival")
		.description("Realtime prediction of arrival time. Format: seconds since midnight of the departure date")
                .type(Scalars.GraphQLInt)
                .dataFetcher(
                    environment -> ((TripTimeShort) environment.getSource()).realtimeArrival)
                .build())
            .field(GraphQLFieldDefinition.newFieldDefinition()
                .name("arrivalDelay")
		.description("The offset from the scheduled arrival time in seconds. Negative values indicate that the trip is running ahead of schedule.")
                .type(Scalars.GraphQLInt)
                .dataFetcher(environment -> ((TripTimeShort) environment.getSource()).arrivalDelay)
                .build())
            .field(GraphQLFieldDefinition.newFieldDefinition()
                .name("scheduledDeparture")
		.description("Scheduled departure time. Format: seconds since midnight of the departure date")
                .type(Scalars.GraphQLInt)
                .dataFetcher(
                    environment -> ((TripTimeShort) environment.getSource()).scheduledDeparture)
                .build())
            .field(GraphQLFieldDefinition.newFieldDefinition()
                .name("realtimeDeparture")
		.description("Realtime prediction of departure time. Format: seconds since midnight of the departure date")
                .type(Scalars.GraphQLInt)
                .dataFetcher(
                    environment -> ((TripTimeShort) environment.getSource()).realtimeDeparture)
                .build())
            .field(GraphQLFieldDefinition.newFieldDefinition()
                .name("departureDelay")
		.description("The offset from the scheduled departure time in seconds. Negative values indicate that the trip is running ahead of schedule")
                .type(Scalars.GraphQLInt)
                .dataFetcher(
                    environment -> ((TripTimeShort) environment.getSource()).departureDelay)
                .build())
            .field(GraphQLFieldDefinition.newFieldDefinition()
                .name("timepoint")
		.description("true, if this stop is used as a time equalization stop. false otherwise.")
                .type(Scalars.GraphQLBoolean)
                .dataFetcher(environment -> ((TripTimeShort) environment.getSource()).timepoint)
                .build())
            .field(GraphQLFieldDefinition.newFieldDefinition()
                .name("realtime")
		.description("true, if this stoptime has real-time data available")
                .type(Scalars.GraphQLBoolean)
                .dataFetcher(environment -> ((TripTimeShort) environment.getSource()).realtime)
                .build())
            .field(GraphQLFieldDefinition.newFieldDefinition()
                .name("realtimeState")
		.description("State of real-time data")
                .type(realtimeStateEnum)
                .dataFetcher(environment -> ((TripTimeShort) environment.getSource()).realtimeState)
                .build())
            .field(GraphQLFieldDefinition.newFieldDefinition()
                .name("pickupType")
		.description("Whether the vehicle can be boarded at this stop. This field can also be used to indicate if boarding is possible only with special arrangements.")
                .type(pickupDropoffTypeEnum)
                .dataFetcher(environment -> index.patternForTrip
                    .get(index.tripForId.get(((TripTimeShort) environment.getSource()).tripId))
                    .getBoardType(((TripTimeShort) environment.getSource()).stopIndex))
                .build())
            .field(GraphQLFieldDefinition.newFieldDefinition()
                .name("dropoffType")
		.description("Whether the vehicle can be disembarked at this stop. This field can also be used to indicate if disembarkation is possible only with special arrangements.")
                .type(pickupDropoffTypeEnum)
                .dataFetcher(environment -> index.patternForTrip
                    .get(index.tripForId.get(((TripTimeShort) environment.getSource()).tripId))
                    .getAlightType(((TripTimeShort) environment.getSource()).stopIndex))
                .build())
            .field(GraphQLFieldDefinition.newFieldDefinition()
                .name("serviceDay")
		.description("Departure date of the trip. Format: Unix timestamp (local time) in seconds.")
                .type(Scalars.GraphQLLong)
                .dataFetcher(environment -> ((TripTimeShort) environment.getSource()).serviceDay)
                .build())
            .field(GraphQLFieldDefinition.newFieldDefinition()
                .name("trip")
		.description("Trip which this stoptime is for")
                .type(tripType)
                .dataFetcher(environment -> index.tripForId
                    .get(((TripTimeShort) environment.getSource()).tripId))
                .build())
            .field(GraphQLFieldDefinition.newFieldDefinition()
                .name("stopHeadsign")
                .type(Scalars.GraphQLString)
                .dataFetcher(environment -> ((TripTimeShort) environment.getSource()).headsign)
                .deprecate("Use headsign instead, will be removed in the future")
                .build())
            .field(GraphQLFieldDefinition.newFieldDefinition()
                .name("headsign")
		        .description("Vehicle headsign of the trip on this stop. Trip headsigns can change during the trip (e.g. on routes which run on loops), so this value should be used instead of `tripHeadsign` to display the headsign relevant to the user. ")
              	.type(Scalars.GraphQLString)
              	.dataFetcher(environment -> ((TripTimeShort) environment.getSource()).headsign)
              	.build())
            .build();

        tripType = GraphQLObjectType.newObject()
            .name("Trip")
	    .description("Trip is a occurance of a route at specific time.")
            .withInterface(nodeInterface)
            .field(GraphQLFieldDefinition.newFieldDefinition()
                .name("id")
                .description("Global object ID provided by Relay. This value can be used to refetch this object using **node** query.")
                .type(new GraphQLNonNull(Scalars.GraphQLID))
                .dataFetcher(environment -> relay.toGlobalId(
                    tripType.getName(),
                    GtfsLibrary.convertIdToString(((Trip) environment.getSource()).getId())))
                .build())
            .field(GraphQLFieldDefinition.newFieldDefinition()
                .name("gtfsId")
                .description("ID of the trip in format `FeedId:TripId`")
                .type(new GraphQLNonNull(Scalars.GraphQLString))
                .dataFetcher(environment -> GtfsLibrary
                    .convertIdToString(((Trip) environment.getSource()).getId()))
                .build())
            .field(GraphQLFieldDefinition.newFieldDefinition()
                .name("route")
		.description("The route the trip is running on")
                .type(new GraphQLNonNull(routeType))
                .dataFetcher(environment -> ((Trip) environment.getSource()).getRoute())
                .build())
            .field(GraphQLFieldDefinition.newFieldDefinition()
                .name("serviceId")
                .type(Scalars.GraphQLString) //TODO:Should be serviceType
                .dataFetcher(environment -> GtfsLibrary
                    .convertIdToString(((Trip) environment.getSource()).getServiceId()))
                .build())
            .field(GraphQLFieldDefinition.newFieldDefinition()
                .name("activeDates")
		.description("List of dates when this trip is in service. Format: YYYYMMDD")
                .type(new GraphQLList(Scalars.GraphQLString))
                .dataFetcher(environment -> index.graph.getCalendarService()
                    .getServiceDatesForServiceId((((Trip) environment.getSource()).getServiceId()))
                    .stream()
                    .map(ServiceDate::getAsString)
                    .collect(Collectors.toList())
                )
                .build())
            .field(GraphQLFieldDefinition.newFieldDefinition()
                .name("tripShortName")
                .type(Scalars.GraphQLString)
                .build())
            .field(GraphQLFieldDefinition.newFieldDefinition()
                .name("tripHeadsign")
		.description("Headsign of the vehicle when running on this trip")
                .type(Scalars.GraphQLString)
                .build())
            .field(GraphQLFieldDefinition.newFieldDefinition()
                .name("routeShortName")
                .description("Short name of the route this trip is running. See field `shortName` of Route.")
                .type(Scalars.GraphQLString)
                .dataFetcher(environment -> {
                    Trip trip = (Trip)environment.getSource();

                    return trip.getRouteShortName() != null ? trip.getRouteShortName() : trip.getRoute().getShortName();
                })
                .build())
            .field(GraphQLFieldDefinition.newFieldDefinition()
                .name("directionId")
                .description("Direction code of the trip, i.e. is this the outbound or inbound trip of a pattern. Possible values: 0, 1.")
                .type(Scalars.GraphQLString)
                .build())
            .field(GraphQLFieldDefinition.newFieldDefinition()
                .name("blockId")
                .type(Scalars.GraphQLString)
                .build())
            .field(GraphQLFieldDefinition.newFieldDefinition()
                .name("shapeId")
                .type(Scalars.GraphQLString)
                .dataFetcher(environment -> GtfsLibrary
                    .convertIdToString(((Trip) environment.getSource()).getShapeId()))
                .build())
            .field(GraphQLFieldDefinition.newFieldDefinition()
                .name("wheelchairAccessible")
		.description("Whether the vehicle running this trip can be boarded by a wheelchair")
                .type(wheelchairBoardingEnum)
                .build())
            .field(GraphQLFieldDefinition.newFieldDefinition()
                .name("bikesAllowed")
		.description("Whether bikes are allowed on board the vehicle running this trip")
                .type(bikesAllowedEnum)
                .build())
            .field(GraphQLFieldDefinition.newFieldDefinition()
                .name("pattern")
		.description("The pattern the trip is running on")
                .type(patternType)
                .dataFetcher(
                    environment -> index.patternForTrip.get(environment.getSource()))
                .build())
            .field(GraphQLFieldDefinition.newFieldDefinition()
                .name("stops")
                .description("List of stops this trip passes through")
                .type(new GraphQLNonNull(new GraphQLList(new GraphQLNonNull(stopType))))
                .dataFetcher(environment -> index.patternForTrip
                    .get(environment.getSource()).getStops())
                .build())
            .field(GraphQLFieldDefinition.newFieldDefinition()
                .name("semanticHash")
		.description("Hash code of the trip. This value is stable and not dependent on the trip id.")
                .type(new GraphQLNonNull(Scalars.GraphQLString))
                .dataFetcher(environment -> index.patternForTrip.get(environment.getSource())
                    .semanticHashString(environment.getSource()))
                .build())
            .field(GraphQLFieldDefinition.newFieldDefinition()
                .name("stoptimes")
		.description("List of times when this trip arrives to or departs from a stop")
                .type(new GraphQLList(stoptimeType))
                .dataFetcher(environment -> TripTimeShort.fromTripTimes(
                    index.patternForTrip.get((Trip) environment.getSource()).scheduledTimetable,
                    environment.getSource()))
                .build())
            .field(GraphQLFieldDefinition.newFieldDefinition()
                .name("departureStoptime")
                .description("Departure time from the first stop")
                .type(stoptimeType)
                .argument(GraphQLArgument.newArgument()
                    .name("serviceDate")
                    .description("Date for which the departure time is returned. Format: YYYYMMDD. If this argument is not used, field `serviceDay` in the stoptime will have a value of 0.")
                    .type(Scalars.GraphQLString)
                    .build())
                .dataFetcher(environment -> {
                    try {
                        Timetable timetable = index.patternForTrip.get((Trip) environment.getSource()).scheduledTimetable;
                        TripTimes triptimes = timetable.getTripTimes(environment.getSource());
                        return new TripTimeShort(triptimes,
                                0,
                                timetable.pattern.getStop(0),
                                environment.getArgument("serviceDate") == null
                                        ? null : new ServiceDay(index.graph, ServiceDate.parseString(environment.getArgument("serviceDate")), index.graph.getCalendarService(), ((Trip)environment.getSource()).getRoute().getAgency().getId()));
                    } catch (ParseException e) {
                        //Invalid date format
                        return null;
                    }
                })
                .build())
            .field(GraphQLFieldDefinition.newFieldDefinition()
                .name("arrivalStoptime")
                .description("Arrival time to the final stop")
                .type(stoptimeType)
                .argument(GraphQLArgument.newArgument()
                        .name("serviceDate")
                        .description("Date for which the arrival time is returned. Format: YYYYMMDD. If this argument is not used, field `serviceDay` in the stoptime will have a value of 0.")
                        .type(Scalars.GraphQLString)
                        .build())
                .dataFetcher(environment -> {
                    try {
                        Timetable timetable = index.patternForTrip.get((Trip) environment.getSource()).scheduledTimetable;
                        TripTimes triptimes = timetable.getTripTimes(environment.getSource());
                        return new TripTimeShort(triptimes,
                                triptimes.getNumStops() - 1,
                                timetable.pattern.getStop(triptimes.getNumStops() - 1),
                                environment.getArgument("serviceDate") == null
                                        ? null : new ServiceDay(index.graph, ServiceDate.parseString(environment.getArgument("serviceDate")), index.graph.getCalendarService(), ((Trip)environment.getSource()).getRoute().getAgency().getId()));
                    } catch (ParseException e) {
                        //Invalid date format
                        return null;
                    }
                })
                .build())
            .field(GraphQLFieldDefinition.newFieldDefinition()
                .name("stoptimesForDate")
                .type(new GraphQLList(stoptimeType))
                .argument(GraphQLArgument.newArgument()
                    .name("serviceDay")
                    .type(Scalars.GraphQLString)
                    .defaultValue(null)
                    .description("Deprecated, please switch to serviceDate instead")
                    .build())
                .argument(GraphQLArgument.newArgument()
                    .name("serviceDate")
		    .description("Date for which stoptimes are returned. Format: YYYYMMDD")
                    .type(Scalars.GraphQLString)
                    .build())
                .dataFetcher(environment -> {
                    try {
                        final Trip trip = environment.getSource();
                        final String argServiceDate =
                            environment.containsArgument("serviceDate")
                                && environment.getArgument("serviceDate") != null
                                ? environment.getArgument("serviceDate")
                                : environment.getArgument("serviceDay");
                        final ServiceDate serviceDate = argServiceDate != null
                            ? ServiceDate.parseString(argServiceDate) : new ServiceDate();
                        final ServiceDay serviceDay = new ServiceDay(index.graph, serviceDate,
                            index.graph.getCalendarService(), trip.getRoute().getAgency().getId());
                        TimetableSnapshotSource timetableSnapshotSource = index.graph.timetableSnapshotSource;
                        Timetable timetable = null;
                        if (timetableSnapshotSource != null) {
                            TimetableSnapshot timetableSnapshot = timetableSnapshotSource.getTimetableSnapshot();
                            if (timetableSnapshot != null) {
                                timetable = timetableSnapshot.resolve(index.patternForTrip.get(trip), serviceDate);
                            }
                        }
                        if (timetable == null) {
                            timetable = index.patternForTrip.get(trip).scheduledTimetable;
                        }
                        return TripTimeShort.fromTripTimes(timetable, trip, serviceDay);
                    } catch (ParseException e) {
                        return null; // Invalid date format
                    }
                })
                .build())
            .field(GraphQLFieldDefinition.newFieldDefinition()
                .name("geometry")
		        .description("List of coordinates of this trip's route")
                .type(new GraphQLList(new GraphQLList(Scalars.GraphQLFloat))) //TODO: Should be geometry
                .dataFetcher(environment -> {
                    LineString geometry = index.patternForTrip
                            .get(environment.getSource())
                            .geometry;
                    if (geometry == null) {return null;}
                    return Arrays.stream(geometry.getCoordinateSequence().toCoordinateArray())
                        .map(coordinate -> Arrays.asList(coordinate.x, coordinate.y))
                        .collect(Collectors.toList());
                    }
                )
                .build())
            .field(GraphQLFieldDefinition.newFieldDefinition()
                .name("tripGeometry")
                .description("Coordinates of the route of this trip in Google polyline encoded format")
                .type(geometryType)
                .dataFetcher(environment -> {
                    LineString geometry = index.patternForTrip
                        .get(environment.getSource())
                        .geometry;
                    if (geometry == null) {
                        return null;
                    }

                    return PolylineEncoder.createEncodings(Arrays.asList(geometry.getCoordinates()));
                })
                .build())
            .field(GraphQLFieldDefinition.newFieldDefinition()
                .name("alerts")
                .description("List of alerts which have an effect on this trip")
                .type(new GraphQLList(alertType))
                .dataFetcher(dataFetchingEnvironment -> index.getAlertsForTrip(
                    dataFetchingEnvironment.getSource()))
                .build())
            .build();

        coordinateType = GraphQLObjectType.newObject()
            .name("Coordinates")
            .field(GraphQLFieldDefinition.newFieldDefinition()
                .name("lat")
                .description("Latitude (WGS 84)")
                .type(Scalars.GraphQLFloat)
                .dataFetcher(
                    environment -> ((Coordinate) environment.getSource()).y)
                .build())
            .field(GraphQLFieldDefinition.newFieldDefinition()
                .name("lon")
                .description("Longitude (WGS 84)")
                .type(Scalars.GraphQLFloat)
                .dataFetcher(
                    environment -> ((Coordinate) environment.getSource()).x)
                .build())
            .build();

        patternType = GraphQLObjectType.newObject()
            .name("Pattern")
<<<<<<< HEAD
	    .description("Pattern is sequence of stops used by trips on a specific direction and variant of a route. Most routes have only two patterns: one for outbound trips and one for inbound trips")
=======
	        .description("Pattern is sequence of stops used by trips on a specific direction and variant of a route. Most routes have only two patterns: one for outbound trips and one for inbound trips")
>>>>>>> 3d2caa4a
            .withInterface(nodeInterface)
            .field(GraphQLFieldDefinition.newFieldDefinition()
                .name("id")
                .description("Global object ID provided by Relay. This value can be used to refetch this object using **node** query.")
                .type(new GraphQLNonNull(Scalars.GraphQLID))
                .dataFetcher(environment -> relay.toGlobalId(
                    patternType.getName(), ((TripPattern) environment.getSource()).code))
                .build())
            .field(GraphQLFieldDefinition.newFieldDefinition()
                .name("route")
                .description("The route this pattern runs on")
                .type(new GraphQLNonNull(routeType))
                .dataFetcher(environment -> ((TripPattern) environment.getSource()).route)
                .build())
            .field(GraphQLFieldDefinition.newFieldDefinition()
                .name("directionId")
		        .description("Direction of the pattern. Possible values: 0, 1")
                .type(Scalars.GraphQLInt)
                .dataFetcher(environment -> ((TripPattern) environment.getSource()).directionId)
                .build())
            .field(GraphQLFieldDefinition.newFieldDefinition()
                .name("name")
                .description("Name of the pattern. Pattern name can be just the name of the route or it can include details of destination and origin stops.")
                .type(Scalars.GraphQLString)
                .dataFetcher(environment -> ((TripPattern) environment.getSource()).name)
                .build())
            .field(GraphQLFieldDefinition.newFieldDefinition()
                .name("code")
		        .description("ID of the pattern")
                .type(new GraphQLNonNull(Scalars.GraphQLString))
                .dataFetcher(environment -> ((TripPattern) environment.getSource()).code)
                .build())
            .field(GraphQLFieldDefinition.newFieldDefinition()
                .name("headsign")
		        .description("Vehicle headsign used by trips of this pattern")
                .type(Scalars.GraphQLString)
                .dataFetcher(environment -> ((TripPattern) environment.getSource()).getDirection())
                .build())
            .field(GraphQLFieldDefinition.newFieldDefinition()
                .name("trips")
		        .description("Trips which run on this pattern")
                .type(new GraphQLList(new GraphQLNonNull(tripType)))
                .build())
            .field(GraphQLFieldDefinition.newFieldDefinition()
                .name("tripsForDate")
		        .description("Trips which run on this pattern on the specified date")
                .argument(GraphQLArgument.newArgument()
                    .name("serviceDay")
                    .type(Scalars.GraphQLString)
                    .description("Deprecated, please switch to serviceDate instead")
                    .build())
                .argument(GraphQLArgument.newArgument()
                    .name("serviceDate")
		            .description("Return trips of the pattern active on this date. Format: YYYYMMDD")
                    .type(Scalars.GraphQLString)
                    .build())
                .type(new GraphQLList(new GraphQLNonNull(tripType)))
                .dataFetcher(environment -> {
                    try {
                        BitSet services = index.servicesRunning(
                            ServiceDate.parseString(
                                environment.containsArgument("serviceDate")
                                    && environment.getArgument("serviceDate") != null
                                    ? environment.getArgument("serviceDate")
                                    : environment.getArgument("serviceDay")
                            )
                        );
                        return ((TripPattern) environment.getSource()).scheduledTimetable.tripTimes
                            .stream()
                            .filter(times -> services.get(times.serviceCode))
                            .map(times -> times.trip)
                            .collect(Collectors.toList());
                    } catch (ParseException e) {
                        return null; // Invalid date format
                    }
                })
                .build())
            .field(GraphQLFieldDefinition.newFieldDefinition()
                .name("stops")
		        .description("List of stops served by this pattern")
                .type(new GraphQLList(new GraphQLNonNull(stopType)))
                .build())
            .field(GraphQLFieldDefinition.newFieldDefinition()
                .name("geometry")
                .type(new GraphQLList(coordinateType))
                .dataFetcher(environment -> {
                    LineString geometry = ((TripPattern) environment.getSource()).geometry;
                    if (geometry == null) {
                        return null;
                    } else {
                        return Arrays.asList(geometry.getCoordinates());
                    }
                })
                .build())
            .field(GraphQLFieldDefinition.newFieldDefinition()
                .name("patternGeometry")
                .description("Coordinates of the route of this pattern in Google polyline encoded format")
                .type(geometryType)
                .dataFetcher(environment -> {
                    LineString geometry = ((TripPattern) environment.getSource()).geometry;
                    if (geometry == null) {
                        return null;
                    }

                    return PolylineEncoder.createEncodings(Arrays.asList(geometry.getCoordinates()));
                })
                .build())
                // TODO: add stoptimes
            .field(GraphQLFieldDefinition.newFieldDefinition()
                .name("semanticHash")
                .description("Hash code of the pattern. This value is stable and not dependent on the pattern id, i.e. this value can be used to check whether two patterns are the same, even if their ids have changed.")
                .type(Scalars.GraphQLString)
                .dataFetcher(environment ->
                    ((TripPattern) environment.getSource()).semanticHashString(null))
                .build())
            .field(GraphQLFieldDefinition.newFieldDefinition()
                .name("alerts")
                .description("List of alerts which have an effect on trips of the pattern")
                .type(new GraphQLList(alertType))
                .dataFetcher(dataFetchingEnvironment -> index.getAlertsForPattern(
                    dataFetchingEnvironment.getSource()))
                .build())
            .build();


        routeType = GraphQLObjectType.newObject()
            .name("Route")
	    .withInterface(nodeInterface)
            .field(GraphQLFieldDefinition.newFieldDefinition()
                .name("id")
                .description("Global object ID provided by Relay. This value can be used to refetch this object using **node** query.")
                .type(new GraphQLNonNull(Scalars.GraphQLID))
                .dataFetcher(environment -> relay.toGlobalId(
                    routeType.getName(),
                    GtfsLibrary.convertIdToString(((Route) environment.getSource()).getId())))
                .build())
            .field(GraphQLFieldDefinition.newFieldDefinition()
                .name("gtfsId")
                .description("ID of the route in format `FeedId:RouteId`")
                .type(new GraphQLNonNull(Scalars.GraphQLString))
                .dataFetcher(environment ->
                    GtfsLibrary.convertIdToString(((Route) environment.getSource()).getId()))
                .build())
            .field(GraphQLFieldDefinition.newFieldDefinition()
                .name("agency")
                .description("Agency operating the route")
                .type(agencyType)
                .build())
            .field(GraphQLFieldDefinition.newFieldDefinition()
                .name("shortName")
		.description("Short name of the route, usually a line number, e.g. 550")
                .type(Scalars.GraphQLString)
                .build())
            .field(GraphQLFieldDefinition.newFieldDefinition()
                .name("longName")
		.description("Long name of the route, e.g. Helsinki-Leppävaara")
                .type(Scalars.GraphQLString)
                .build())
            .field(GraphQLFieldDefinition.newFieldDefinition()
                .name("mode")
                .description("Transport mode of this route, e.g. `BUS`")
                .type(modeEnum)
                .dataFetcher(environment -> GtfsLibrary.getTraverseMode(
                    environment.getSource()))
                .build())
            .field(GraphQLFieldDefinition.newFieldDefinition()
                .name("type")
                .type(Scalars.GraphQLInt)
                .dataFetcher(environment -> ((Route) environment.getSource()).getType())
                .description("The raw GTFS route type as a integer. For the list of possible values, see: https://developers.google.com/transit/gtfs/reference/#routestxt and https://developers.google.com/transit/gtfs/reference/extended-route-types")
                .build())
            .field(GraphQLFieldDefinition.newFieldDefinition()
                .name("desc")
                .type(Scalars.GraphQLString)
                .build())
            .field(GraphQLFieldDefinition.newFieldDefinition()
                .name("url")
                .type(Scalars.GraphQLString)
                .build())
            .field(GraphQLFieldDefinition.newFieldDefinition()
                .name("color")
                .description("The color (in hexadecimal format) the agency operating this route would prefer to use on UI elements (e.g. polylines on a map) related to this route. This value is not available for most routes.")
                .type(Scalars.GraphQLString)
                .build())
            .field(GraphQLFieldDefinition.newFieldDefinition()
                .name("textColor")
                .description("The color (in hexadecimal format) the agency operating this route would prefer to use when displaying text related to this route. This value is not available for most routes.")
                .type(Scalars.GraphQLString)
                .build())
            .field(GraphQLFieldDefinition.newFieldDefinition()
                .name("bikesAllowed")
                .type(bikesAllowedEnum)
                .build())
            .field(GraphQLFieldDefinition.newFieldDefinition()
                .name("patterns")
		.description("List of patterns which operate on this route")
                .type(new GraphQLList(patternType))
                .dataFetcher(environment -> index.patternsForRoute
                    .get(environment.getSource()))
                .build())
            .field(GraphQLFieldDefinition.newFieldDefinition()
                .name("stops")
		.description("List of stops on this route")
                .type(new GraphQLList(stopType))
                .dataFetcher(environment -> index.patternsForRoute
                    .get(environment.getSource())
                    .stream()
                    .map(TripPattern::getStops)
                    .flatMap(Collection::stream)
                    .distinct()
                    .collect(Collectors.toList()))
                .build())
            .field(GraphQLFieldDefinition.newFieldDefinition()
                .name("trips")
		.description("List of trips which operate on this route")
                .type(new GraphQLList(tripType))
                .dataFetcher(environment -> index.patternsForRoute
                    .get(environment.getSource())
                    .stream()
                    .map(TripPattern::getTrips)
                    .flatMap(Collection::stream)
                    .distinct()
                    .collect(Collectors.toList()))
                .build())
            .field(GraphQLFieldDefinition.newFieldDefinition()
                .name("alerts")
                .description("List of alerts which have an effect on the route")
                .type(new GraphQLList(alertType))
                .dataFetcher(dataFetchingEnvironment -> index.getAlertsForRoute(
                    dataFetchingEnvironment.getSource()))
                .build())
            .build();

        feedType = GraphQLObjectType.newObject()
            .name("Feed")
            .description("A feed provides routing data (stops, routes, timetables, etc.) from one or more public transport agencies.")
            .field(GraphQLFieldDefinition.newFieldDefinition()
                    .name("feedId")
                    .description("ID of the feed")
                    .type(new GraphQLNonNull(Scalars.GraphQLString))
                    .dataFetcher(environment -> environment.getSource())
                    .build())
            .field(GraphQLFieldDefinition.newFieldDefinition()
                    .name("agencies")
                    .description("List of agencies which provide data to this feed")
                    .type(new GraphQLList(agencyType))
                    .dataFetcher(environment -> index.graph.getAgencies(environment.getSource()))
                    .build())
            .build();

        agencyType = GraphQLObjectType.newObject()
            .name("Agency")
            .description("A public transport agency")
            .withInterface(nodeInterface)
            .field(GraphQLFieldDefinition.newFieldDefinition()
                .name("id")
                .description("Global object ID provided by Relay. This value can be used to refetch this object using **node** query.")
                .type(new GraphQLNonNull(Scalars.GraphQLID))
                .dataFetcher(environment -> relay
                    .toGlobalId(agencyType.getName(), ((Agency) environment.getSource()).getId()))
                .build())
            .field(GraphQLFieldDefinition.newFieldDefinition()
                .name("gtfsId")
                .description("Agency id")
                .type(new GraphQLNonNull(Scalars.GraphQLString))
                .dataFetcher(environment -> ((Agency) environment.getSource()).getId())
                .build())
            .field(GraphQLFieldDefinition.newFieldDefinition()
                .name("name")
                .description("Name of the agency")
                .type(new GraphQLNonNull(Scalars.GraphQLString))
                .build())
            .field(GraphQLFieldDefinition.newFieldDefinition()
                .name("url")
                .description("URL to the home page of the agency")
                .type(new GraphQLNonNull(Scalars.GraphQLString))
                .build())
            .field(GraphQLFieldDefinition.newFieldDefinition()
                .name("timezone")
                .description("ID of the time zone which this agency operates on")
                .type(new GraphQLNonNull(Scalars.GraphQLString))
                .build())
            .field(GraphQLFieldDefinition.newFieldDefinition()
                .name("lang")
                .type(Scalars.GraphQLString)
                .build())
            .field(GraphQLFieldDefinition.newFieldDefinition()
                .name("phone")
                .description("Phone number which customers can use to contact this agency")
                .type(Scalars.GraphQLString)
                .build())
            .field(GraphQLFieldDefinition.newFieldDefinition()
                .name("fareUrl")
                .description("URL to a web page which has information of fares used by this agency")
                .type(Scalars.GraphQLString)
                .build())
            .field(GraphQLFieldDefinition.newFieldDefinition()
                .name("routes")
                .description("List of routes operated by this agency")
                .type(new GraphQLList(routeType))
                .dataFetcher(environment -> index.routeForId.values()
                    .stream()
                    .filter(route -> route.getAgency() == environment.getSource())
                    .collect(Collectors.toList()))
                .build())
            .field(GraphQLFieldDefinition.newFieldDefinition()
                .name("alerts")
                .description("List of alerts which have an effect on any of the routes operated by this agency")
                .type(new GraphQLList(alertType))
                .dataFetcher(dataFetchingEnvironment -> index.getAlertsForAgency(
                    dataFetchingEnvironment.getSource()))
                .build())
            .build();

        bikeRentalStationType = GraphQLObjectType.newObject()
            .name("BikeRentalStation")
            .withInterface(nodeInterface)
            .withInterface(placeInterface)
            .field(GraphQLFieldDefinition.newFieldDefinition()
                .name("id")
                .description("Global object ID provided by Relay. This value can be used to refetch this object using **node** query.")
                .type(new GraphQLNonNull(Scalars.GraphQLID))
                .dataFetcher(environment -> relay
                    .toGlobalId(bikeRentalStationType.getName(), ((BikeRentalStation) environment.getSource()).id))
                .build())
            .field(GraphQLFieldDefinition.newFieldDefinition()
                .name("stationId")
                .description("ID of the bike rental station")
                .type(Scalars.GraphQLString)
                .dataFetcher(environment -> ((BikeRentalStation) environment.getSource()).id)
                .build())
            .field(GraphQLFieldDefinition.newFieldDefinition()
                .name("name")
                .description("Name of the bike rental station")
                .type(new GraphQLNonNull(Scalars.GraphQLString))
                .dataFetcher(environment -> ((BikeRentalStation) environment.getSource()).getName())
                .build())
            .field(GraphQLFieldDefinition.newFieldDefinition()
                .name("bikesAvailable")
		        .description("Number of bikes currently available on the rental station. The total capacity of this bike rental station is the sum of fields `bikesAvailable` and `spacesAvailable`.")
                .type(Scalars.GraphQLInt)
                .dataFetcher(environment -> ((BikeRentalStation) environment.getSource()).bikesAvailable)
                .build())
            .field(GraphQLFieldDefinition.newFieldDefinition()
                .name("spacesAvailable")
		        .description("Number of free spaces currently available on the rental station. The total capacity of this bike rental station is the sum of fields `bikesAvailable` and `spacesAvailable`.  \n Note that this value being 0 does not necessarily indicate that bikes cannot be returned to this station, as it might be possible to leave the bike in the vicinity of the rental station, even if the bike racks don't have any spaces available (see field `allowDropoff`).")
                .type(Scalars.GraphQLInt)
                .dataFetcher(environment -> ((BikeRentalStation) environment.getSource()).spacesAvailable)
                .build())
            .field(GraphQLFieldDefinition.newFieldDefinition()
                .name("state")
		        .description("A description of the current state of this bike rental station, e.g. \"Station on\"")
                .type(Scalars.GraphQLString)
                .dataFetcher(environment -> ((BikeRentalStation) environment.getSource()).state)
                .build())
            .field(GraphQLFieldDefinition.newFieldDefinition()
                .name("realtime")
		        .description("If true, values of `bikesAvailable` and `spacesAvailable` are updated from a real-time source. If false, values of `bikesAvailable` and `spacesAvailable` are always the total capacity divided by two.")
                .type(Scalars.GraphQLBoolean)
                .dataFetcher(environment -> ((BikeRentalStation) environment.getSource()).realTimeData)
                .build())
            .field(GraphQLFieldDefinition.newFieldDefinition()
                .name("allowDropoff")
                .description("If true, bikes can be returned to this station.")
                .type(Scalars.GraphQLBoolean)
                .dataFetcher(environment -> ((BikeRentalStation) environment.getSource()).allowDropoff)
                .build())
            .field(GraphQLFieldDefinition.newFieldDefinition()
                .name("networks")
                .type(new GraphQLList(Scalars.GraphQLString))
                .dataFetcher(environment -> new ArrayList<>(((BikeRentalStation) environment.getSource()).networks))
                .build())
            .field(GraphQLFieldDefinition.newFieldDefinition()
                .name("lon")
                .description("Longitude of the bike rental station (WGS 84)")
                .type(Scalars.GraphQLFloat)
                .dataFetcher(environment -> ((BikeRentalStation) environment.getSource()).x)
                .build())
            .field(GraphQLFieldDefinition.newFieldDefinition()
                .name("lat")
                .description("Latitude of the bike rental station (WGS 84)")
                .type(Scalars.GraphQLFloat)
                .dataFetcher(environment -> ((BikeRentalStation) environment.getSource()).y)
                .build())
            .build();

        bikeParkType = GraphQLObjectType.newObject()
            .name("BikePark")
            .withInterface(nodeInterface)
            .withInterface(placeInterface)
            .field(GraphQLFieldDefinition.newFieldDefinition()
                .name("id")
                .description("Global object ID provided by Relay. This value can be used to refetch this object using **node** query.")
                .type(new GraphQLNonNull(Scalars.GraphQLID))
                .dataFetcher(environment -> relay
                    .toGlobalId(bikeParkType.getName(), ((BikePark) environment.getSource()).id))
                .build())
            .field(GraphQLFieldDefinition.newFieldDefinition()
                .name("bikeParkId")
                .description("ID of the bike park")
                .type(Scalars.GraphQLString)
                .dataFetcher(environment -> ((BikePark) environment.getSource()).id)
                .build())
            .field(GraphQLFieldDefinition.newFieldDefinition()
                .name("name")
                .description("Name of the bike park")
                .type(new GraphQLNonNull(Scalars.GraphQLString))
                .dataFetcher(environment -> ((BikePark) environment.getSource()).name)
                .build())
            .field(GraphQLFieldDefinition.newFieldDefinition()
                .name("spacesAvailable")
		        .description("Number of spaces available for bikes")
                .type(Scalars.GraphQLInt)
                .dataFetcher(environment -> ((BikePark) environment.getSource()).spacesAvailable)
                .build())
            .field(GraphQLFieldDefinition.newFieldDefinition()
                .name("realtime")
		        .description("If true, value of `spacesAvailable` is updated from a real-time source.")
                .type(Scalars.GraphQLBoolean)
                .dataFetcher(environment -> ((BikePark) environment.getSource()).realTimeData)
                .build())
            .field(GraphQLFieldDefinition.newFieldDefinition()
                .name("lon")
                .description("Longitude of the bike park (WGS 84)")
                .type(Scalars.GraphQLFloat)
                .dataFetcher(environment -> ((BikePark) environment.getSource()).x)
                .build())
            .field(GraphQLFieldDefinition.newFieldDefinition()
                .name("lat")
                .description("Latitude of the bike park (WGS 84)")
                .type(Scalars.GraphQLFloat)
                .dataFetcher(environment -> ((BikePark) environment.getSource()).y)
                .build())
            .build();

        ticketType = GraphQLObjectType.newObject()
            .name("TicketType")
            .description(experimental("Describes ticket type"))
            .withInterface(nodeInterface)
            .field(GraphQLFieldDefinition.newFieldDefinition()
                .name("id")
                .description("Global object ID provided by Relay. This value can be used to refetch this object using **node** query.")
                .type(new GraphQLNonNull(Scalars.GraphQLID))
                .dataFetcher(environment -> relay
                        .toGlobalId(ticketType.getName(), ((TicketType) environment.getSource()).getId()))
                .build())
            .field(GraphQLFieldDefinition.newFieldDefinition()
                    .name("fareId")
                    .type(new GraphQLNonNull(Scalars.GraphQLID))
                    .dataFetcher(environment ->  ((TicketType) environment.getSource()).getId())
                    .build())
            .field(GraphQLFieldDefinition.newFieldDefinition()
                .name("price")
                .type(Scalars.GraphQLFloat)
                .dataFetcher(environment -> ((TicketType) environment.getSource()).getPrice())
                .build()
            )
            .build();


        carParkType = GraphQLObjectType.newObject()
            .name("CarPark")
            .withInterface(nodeInterface)
            .withInterface(placeInterface)
            .field(GraphQLFieldDefinition.newFieldDefinition()
                .name("id")
                .description("Global object ID provided by Relay. This value can be used to refetch this object using **node** query.")
                .type(new GraphQLNonNull(Scalars.GraphQLID))
                .dataFetcher(environment -> relay
                    .toGlobalId(carParkType.getName(), ((CarPark) environment.getSource()).id))
                .build())
            .field(GraphQLFieldDefinition.newFieldDefinition()
                .name("carParkId")
                .description("ID of the car park")
                .type(Scalars.GraphQLString)
                .dataFetcher(environment -> ((CarPark) environment.getSource()).id)
                .build())
            .field(GraphQLFieldDefinition.newFieldDefinition()
                .name("name")
                .description("Name of the car park")
                .type(new GraphQLNonNull(Scalars.GraphQLString))
                .dataFetcher(environment -> ((CarPark) environment.getSource()).name)
                .build())
            .field(GraphQLFieldDefinition.newFieldDefinition()
                .name("maxCapacity")
		        .description("Number of parking spaces at the car park")
                .type(Scalars.GraphQLInt)
                .dataFetcher(environment -> ((CarPark) environment.getSource()).maxCapacity)
                .build())
            .field(GraphQLFieldDefinition.newFieldDefinition()
                .name("spacesAvailable")
		        .description("Number of currently available parking spaces at the car park")
                .type(Scalars.GraphQLInt)
                .dataFetcher(environment -> ((CarPark) environment.getSource()).spacesAvailable)
                .build())
            .field(GraphQLFieldDefinition.newFieldDefinition()
                .name("realtime")
		        .description("If true, value of `spacesAvailable` is updated from a real-time source.")
                .type(Scalars.GraphQLBoolean)
                .dataFetcher(environment -> ((CarPark) environment.getSource()).realTimeData)
                .build())
            .field(GraphQLFieldDefinition.newFieldDefinition()
                .name("lon")
                .description("Longitude of the car park (WGS 84)")
                .type(Scalars.GraphQLFloat)
                .dataFetcher(environment -> ((CarPark) environment.getSource()).x)
                .build())
            .field(GraphQLFieldDefinition.newFieldDefinition()
                .name("lat")
                .description("Latitude of the car park (WGS 84)")
                .type(Scalars.GraphQLFloat)
                .dataFetcher(environment -> ((CarPark) environment.getSource()).y)
                .build())
            .build();

        GraphQLInputObjectType filterInputType = GraphQLInputObjectType.newInputObject()
            .name("InputFilters")
            .field(GraphQLInputObjectField.newInputObjectField()
                .name("stops")
                .description("Stops to include by GTFS id.")
                .type(new GraphQLList(Scalars.GraphQLString))
                .build())
            .field(GraphQLInputObjectField.newInputObjectField()
                .name("routes")
                .description("Routes to include by GTFS id.")
                .type(new GraphQLList(Scalars.GraphQLString))
                .build())
            .field(GraphQLInputObjectField.newInputObjectField()
                .name("bikeRentalStations")
                .description("Bike rentals to include by id.")
                .type(new GraphQLList(Scalars.GraphQLString))
                .build())
            .field(GraphQLInputObjectField.newInputObjectField()
                .name("bikeParks")
                .description("Bike parks to include by id.")
                .type(new GraphQLList(Scalars.GraphQLString))
                .build())
            .field(GraphQLInputObjectField.newInputObjectField()
                .name("carParks")
                .description("Car parks to include by id.")
                .type(new GraphQLList(Scalars.GraphQLString))
                .build())
            .build();

        DataFetcher nodeDataFetcher = new DataFetcher() {
            @Override public Object get(DataFetchingEnvironment environment) {
                return getObject(environment.getArgument("id"));
            }

            private Object getObject(String idString) {
                Relay.ResolvedGlobalId id = relay.fromGlobalId(idString);
                if (id.type.equals(clusterType.getName())) {
                    return index.stopClusterForId.get(id.id);
                }
                if (id.type.equals(stopAtDistanceType.getName())) {
                    String[] parts = id.id.split(";", 2);
                    return new GraphIndex.StopAndDistance(
                        index.stopForId.get(GtfsLibrary.convertIdFromString(parts[1])),
                        Integer.parseInt(parts[0], 10));
                }
                if (id.type.equals(stopType.getName())) {
                    return index.stopForId.get(GtfsLibrary.convertIdFromString(id.id));
                }
                if (id.type.equals(tripType.getName())) {
                    return index.tripForId.get(GtfsLibrary.convertIdFromString(id.id));
                }
                if (id.type.equals(routeType.getName())) {
                    return index.routeForId.get(GtfsLibrary.convertIdFromString(id.id));
                }
                if (id.type.equals(patternType.getName())) {
                    return index.patternForId.get(id.id);
                }
                if (id.type.equals(agencyType.getName())) {
                    return index.getAgencyWithoutFeedId(id.id);
                }
                if (id.type.equals(alertType.getName())) {
                    return index.getAlertForId(id.id);
                }
                if (id.type.equals(departureRowType.getName())) {
                    return GraphIndex.DepartureRow.fromId(index, id.id);
                }
                if (id.type.equals(bikeRentalStationType.getName())) {
                    // No index exists for bikeshare station ids
                    BikeRentalStationService service = index.graph.getService(BikeRentalStationService.class);
                    if (service==null)
                        return null;

                    return service.getBikeRentalStations()
                        .stream()
                        .filter(bikeRentalStation -> bikeRentalStation.id.equals(id.id))
                        .findFirst()
                        .orElse(null);
                }
                if (id.type.equals(bikeParkType.getName())) {
                    // No index exists for bike parking ids
                    BikeRentalStationService service = index.graph.getService(BikeRentalStationService.class);
                    if (service==null)
                        return null;

                    return service.getBikeParks()
                        .stream()
                        .filter(bikePark -> bikePark.id.equals(id.id))
                        .findFirst()
                        .orElse(null);
                }
                if (id.type.equals(carParkType.getName())) {
                    // No index exists for car parking ids
                    CarParkService service = index.graph.getService(CarParkService.class);
                    if (service==null)
                        return null;

                    return service.getCarParks()
                        .stream()
                        .filter(carPark -> carPark.id.equals(id.id))
                        .findFirst()
                        .orElse(null);
                }
                if (id.type.equals(placeAtDistanceType.getName())) {
                    String[] parts = id.id.split(";", 2);
                    return new PlaceAndDistance(getObject(parts[1]), Integer.parseInt(parts[0], 10));
                }
                return null;
            }
        };

        queryType = GraphQLObjectType.newObject()
            .name("QueryType")
            .field(relay.nodeField(nodeInterface, nodeDataFetcher))
            .field(GraphQLFieldDefinition.newFieldDefinition()
                .name("feeds")
                .description("Get all available feeds")
                .type(new GraphQLList(feedType))
                .dataFetcher(environment -> index.graph.getFeedIds())
                .build())
            .field(GraphQLFieldDefinition.newFieldDefinition()
                .name("agencies")
                .description("Get all agencies")
                .type(new GraphQLList(agencyType))
                .dataFetcher(environment -> new ArrayList<>(index.getAllAgencies()))
                .build())
            .field(GraphQLFieldDefinition.newFieldDefinition()
                    .name("ticketTypes")
                    .description(experimental("Return list of available ticket types."))
                    .type(new GraphQLList(ticketType))
                    .dataFetcher(environment -> new ArrayList<>(index.getAllTicketTypes()))
                    .build()
                    )
            .field(GraphQLFieldDefinition.newFieldDefinition()
                .name("agency")
                .description("Get a single agency based on agency ID")
                .type(agencyType)
                .argument(GraphQLArgument.newArgument()
                    .name("id")
                    .type(new GraphQLNonNull(Scalars.GraphQLString))
                    .build())
                .dataFetcher(environment ->
                    index.getAgencyWithoutFeedId(environment.getArgument("id")))
                .build())
            .field(GraphQLFieldDefinition.newFieldDefinition()
                .name("stops")
                .description("Get all stops")
                .type(new GraphQLList(stopType))
                .argument(GraphQLArgument.newArgument()
                    .name("ids")
                    .description("Return stops with these ids")
                    .type(new GraphQLList(Scalars.GraphQLString))
                    .build())
                .argument(GraphQLArgument.newArgument()
                    .name("name")
                    .description("Query stops by this name")
                    .type(Scalars.GraphQLString)
                    .build())
                .dataFetcher(environment -> {
                    if ((environment.getArgument("ids") instanceof List)) {
                        if (environment.getArguments().entrySet()
                            .stream()
                            .filter(stringObjectEntry -> stringObjectEntry.getValue() != null)
                            .collect(Collectors.toList())
                            .size() != 1) {
                            throw new IllegalArgumentException("Unable to combine other filters with ids");
                        }
                        return ((List<String>) environment.getArgument("ids"))
                            .stream()
                            .map(id -> index.stopForId.get(GtfsLibrary.convertIdFromString(id)))
                            .collect(Collectors.toList());
                    }
                    Stream<Stop> stream;
                    if (environment.getArgument("name") == null) {
                        stream = index.stopForId.values().stream();
                    }
                    else {
                        stream = index.getLuceneIndex().query(environment.getArgument("name"), true, true, false, false)
                            .stream()
                            .map(result -> index.stopForId.get(GtfsLibrary.convertIdFromString(result.id)));
                    }
                    return stream.collect(Collectors.toList());
                })
                .build())
            .field(GraphQLFieldDefinition.newFieldDefinition()
                .name("stopsByBbox")
                .description("Get all stops within the specified bounding box")
                .type(new GraphQLList(stopType))
                .argument(GraphQLArgument.newArgument()
                    .name("minLat")
		    .description("Southern bound of the bounding box")
                    .type(new GraphQLNonNull(Scalars.GraphQLFloat))
                    .build())
                .argument(GraphQLArgument.newArgument()
                    .name("minLon")
	 	    .description("Western bound of the bounding box")
                    .type(new GraphQLNonNull(Scalars.GraphQLFloat))
                    .build())
                .argument(GraphQLArgument.newArgument()
                    .name("maxLat")
		    .description("Northern bound of the bounding box")
                    .type(new GraphQLNonNull(Scalars.GraphQLFloat))
                    .build())
                .argument(GraphQLArgument.newArgument()
                    .name("maxLon")
		    .description("Eastern bound of the bounding box")
                    .type(new GraphQLNonNull(Scalars.GraphQLFloat))
                    .build())
                .argument(GraphQLArgument.newArgument()
                    .name("agency")
                    .description("Deprecated, use argument `feeds` instead")
                    .type(Scalars.GraphQLString)
                    .build())
                .argument(GraphQLArgument.newArgument()
                    .name("feeds")
                    .description("List of feed ids from which stops are returned")
                    .type(new GraphQLList(new GraphQLNonNull(Scalars.GraphQLString)))
                    .build())
                .dataFetcher(environment -> index.graph.streetIndex
                    .getTransitStopForEnvelope(new Envelope(
                        new Coordinate(environment.getArgument("minLon"),
                            environment.getArgument("minLat")),
                        new Coordinate(environment.getArgument("maxLon"),
                            environment.getArgument("maxLat"))))
                    .stream()
                    .map(TransitVertex::getStop)
                    .filter(stop -> (environment.getArgument("agency") == null && environment.getArgument("feeds") == null) ||
                        stop.getId().getAgencyId().equalsIgnoreCase(environment.getArgument("agency")) || (environment.getArgument("feeds") instanceof List && ((List)environment.getArgument("feeds")).contains(stop.getId().getAgencyId()))
                    )
                    .collect(Collectors.toList()))
                .build())
            .field(GraphQLFieldDefinition.newFieldDefinition()
                .name("stopsByRadius")
                .description("Get all stops within the specified radius from a location. The returned type is a Relay connection (see https://facebook.github.io/relay/graphql/connections.htm). The stopAtDistance type has two values: stop and distance.")
                .type(relay.connectionType("stopAtDistance",
                    relay.edgeType("stopAtDistance", stopAtDistanceType, null, new ArrayList<>()),
                    new ArrayList<>()))
                .argument(GraphQLArgument.newArgument()
                    .name("lat")
                    .description("Latitude of the location (WGS 84)")
                    .type(new GraphQLNonNull(Scalars.GraphQLFloat))
                    .build())
                .argument(GraphQLArgument.newArgument()
                    .name("lon")
                    .description("Longitude of the location (WGS 84)")
                    .type(new GraphQLNonNull(Scalars.GraphQLFloat))
                    .build())
                .argument(GraphQLArgument.newArgument()
                    .name("radius")
                    .description("Radius (in meters) to search for from the specified location. Note that this is walking distance along streets and paths rather than a geographic distance.")
                    .type(new GraphQLNonNull(Scalars.GraphQLInt))
                    .build())
                .argument(GraphQLArgument.newArgument()
                    .name("agency")
                    .description("Deprecated, use argument `feeds` instead")
                    .type(Scalars.GraphQLString)
                    .build())
                .argument(GraphQLArgument.newArgument()
                    .name("feeds")
                    .description("List of feed ids from which stops are returned")
                    .type(new GraphQLList(new GraphQLNonNull(Scalars.GraphQLString)))
                    .build())
                .argument(relay.getConnectionFieldArguments())
                .dataFetcher(environment -> {
                    List<GraphIndex.StopAndDistance> stops;
                    try {
                        stops = index.findClosestStopsByWalking(
                            environment.getArgument("lat"),
                            environment.getArgument("lon"),
                            environment.getArgument("radius"))
                            .stream()
                            .filter(stopAndDistance -> (environment.getArgument("agency") == null && environment.getArgument("feeds") == null) ||
                                stopAndDistance.stop.getId().getAgencyId().equalsIgnoreCase(environment.getArgument("agency")) || (environment.getArgument("feeds") instanceof List && ((List)environment.getArgument("feeds")).contains(stopAndDistance.stop.getId().getAgencyId()))
                            )
                            .sorted(Comparator.comparing(s -> s.distance))
                            .collect(Collectors.toList());
                    } catch (VertexNotFoundException e) {
                        stops = Collections.emptyList();
                    }

                    return new SimpleListConnection(stops).get(environment);
                })
                .build())
            .field(GraphQLFieldDefinition.newFieldDefinition()
                .name("nearest")
                .description(
                    "Get all places (stops, stations, etc. with coordinates) within the specified radius from a location. The returned type is a Relay connection (see https://facebook.github.io/relay/graphql/connections.htm). The placeAtDistance type has two fields: place and distance. The search is done by walking so the distance is according to the network of walkable streets and paths.")
                .type(relay.connectionType("placeAtDistance",
                    relay.edgeType("placeAtDistance", placeAtDistanceType, null, new ArrayList<>()),
                    new ArrayList<>()))
                .argument(GraphQLArgument.newArgument()
                    .name("lat")
                    .description("Latitude of the location (WGS 84)")
                    .type(new GraphQLNonNull(Scalars.GraphQLFloat))
                    .build())
                .argument(GraphQLArgument.newArgument()
                    .name("lon")
                    .description("Longitude of the location (WGS 84)")
                    .type(new GraphQLNonNull(Scalars.GraphQLFloat))
                    .build())
                .argument(GraphQLArgument.newArgument()
                    .name("maxDistance")
                    .description("Maximum distance (in meters) to search for from the specified location. Note that this is walking distance along streets and paths rather than a geographic distance. Default is 2000m")
                    .defaultValue(2000)
                    .type(Scalars.GraphQLInt)
                    .build())
                .argument(GraphQLArgument.newArgument()
                    .name("maxResults")
                    .description("Maximum number of results. Search is stopped when this limit is reached. Default is 20.")
                    .defaultValue(20)
                    .type(Scalars.GraphQLInt)
                    .build())
                .argument(GraphQLArgument.newArgument()
                    .name("filterByPlaceTypes")
                    .description("Only return places that are one of these types, e.g. `STOP` or `BICYCLE_RENT`")
                    .type(new GraphQLList(filterPlaceTypeEnum))
                    .build())
                .argument(GraphQLArgument.newArgument()
                    .name("filterByModes")
                    .description("Only return places that are related to one of these transport modes. This argument can be used to return e.g. only nearest railway stations or only nearest places related to bicycling.")
                    .type(new GraphQLList(modeEnum))
                    .build())
                .argument(GraphQLArgument.newArgument()
                    .name("filterByIds")
                    .description("Only include places that match one of the given GTFS ids.")
                    .type(filterInputType)
                    .build())
                .argument(relay.getConnectionFieldArguments())
                .dataFetcher(environment -> {
                    List<AgencyAndId> filterByStops = null;
                    List<AgencyAndId> filterByRoutes = null;
                    List<String> filterByBikeRentalStations = null;
                    List<String> filterByBikeParks = null;
                    List<String> filterByCarParks = null;
                    @SuppressWarnings("rawtypes")
                    Map filterByIds = environment.getArgument("filterByIds");
                    if (filterByIds != null) {
                        filterByStops = toIdList(((List<String>) filterByIds.get("stops")));
                        filterByRoutes = toIdList(((List<String>) filterByIds.get("routes")));
                        filterByBikeRentalStations = filterByIds.get("bikeRentalStations") != null ? (List<String>) filterByIds.get("bikeRentalStations") : Collections.emptyList();
                        filterByBikeParks = filterByIds.get("bikeParks") != null ? (List<String>) filterByIds.get("bikeParks") : Collections.emptyList();
                        filterByCarParks = filterByIds.get("carParks") != null ? (List<String>) filterByIds.get("carParks") : Collections.emptyList();
                    }

                    List<TraverseMode> filterByModes = environment.getArgument("filterByModes");
                    List<GraphIndex.PlaceType> filterByPlaceTypes = environment.getArgument("filterByPlaceTypes");

                    List<GraphIndex.PlaceAndDistance> places;
                    try {
                        places = new ArrayList<>(index.findClosestPlacesByWalking(
                            environment.getArgument("lat"),
                            environment.getArgument("lon"),
                            environment.getArgument("maxDistance"),
                            environment.getArgument("maxResults"),
                            filterByModes,
                            filterByPlaceTypes,
                            filterByStops,
                            filterByRoutes,
                            filterByBikeRentalStations,
                            filterByBikeParks,
                            filterByCarParks
                        ));
                    } catch (VertexNotFoundException e) {
                        places = Collections.emptyList();
                    }

                    return new SimpleListConnection(places).get(environment);
                })
                .build())
            .field(GraphQLFieldDefinition.newFieldDefinition()
                .name("departureRow")
                .description("Get a single departure row based on its ID (ID format is `FeedId:StopId:PatternId`)")
                .type(departureRowType)
                .argument(GraphQLArgument.newArgument()
                    .name("id")
                    .type(new GraphQLNonNull(Scalars.GraphQLString))
                    .build())
                .dataFetcher(environment -> GraphIndex.DepartureRow.fromId(index, environment.getArgument("id")))
                .build())
            .field(GraphQLFieldDefinition.newFieldDefinition()
                .name("stop")
                .description("Get a single stop based on its ID, i.e. value of field `gtfsId` (ID format is `FeedId:StopId`)")
                .type(stopType)
                .argument(GraphQLArgument.newArgument()
                    .name("id")
                    .type(new GraphQLNonNull(Scalars.GraphQLString))
                    .build())
                .dataFetcher(environment -> index.stopForId
                    .get(GtfsLibrary.convertIdFromString(environment.getArgument("id"))))
                .build())
            .field(GraphQLFieldDefinition.newFieldDefinition()
                .name("station")
                .description("Get a single station based on its ID, i.e. value of field `gtfsId` (format is `FeedId:StopId`)")
                .type(stopType)
                .argument(GraphQLArgument.newArgument()
                    .name("id")
                    .type(new GraphQLNonNull(Scalars.GraphQLString))
                    .build())
                .dataFetcher(environment -> index.stationForId
                    .get(GtfsLibrary.convertIdFromString(environment.getArgument("id"))))
                .build())
            .field(GraphQLFieldDefinition.newFieldDefinition()
                .name("stations")
                .description("Get all stations")
                .type(new GraphQLList(stopType))
                .argument(GraphQLArgument.newArgument()
                    .name("ids")
                    .description("Only return stations that match one of the ids in this list")
                    .type(new GraphQLList(Scalars.GraphQLString))
                    .build())
                .argument(GraphQLArgument.newArgument()
                    .name("name")
                    .description("Query stations by name")
                    .type(Scalars.GraphQLString)
                    .build())
                .dataFetcher(environment -> {
                    if ((environment.getArgument("ids") instanceof List)) {
                        if (environment.getArguments().entrySet()
                                .stream()
                                .filter(stringObjectEntry -> stringObjectEntry.getValue() != null)
                                .collect(Collectors.toList())
                                .size() != 1) {
                            throw new IllegalArgumentException("Unable to combine other filters with ids");
                        }
                        return ((List<String>) environment.getArgument("ids"))
                                .stream()
                                .map(id -> index.stationForId.get(GtfsLibrary.convertIdFromString(id)))
                                .collect(Collectors.toList());
                    }

                    Stream<Stop> stream;
                    if (environment.getArgument("name") == null) {
                        stream = index.stationForId.values().stream();
                    } else {
                        stream = index.getLuceneIndex().query(environment.getArgument("name"), true, false, true, false, false)
                            .stream()
                            .map(result -> index.stationForId.get(GtfsLibrary.convertIdFromString(result.id)));
                    }

                    return stream.collect(Collectors.toList());
                })
                .build())
            .field(GraphQLFieldDefinition.newFieldDefinition()
                .name("routes")
                .description("Get all routes")
                .type(new GraphQLList(routeType))
                .argument(GraphQLArgument.newArgument()
                    .name("ids")
                    .type(new GraphQLList(Scalars.GraphQLString))
                    .build())
                .argument(GraphQLArgument.newArgument()
                    .name("name")
                    .type(Scalars.GraphQLString)
                    .build())
                .argument(GraphQLArgument.newArgument()
                    .name("modes")
                    .type(Scalars.GraphQLString)
                    .build())
                .dataFetcher(environment -> {
                    if ((environment.getArgument("ids") instanceof List)) {
                        if (environment.getArguments().entrySet()
                            .stream()
                            .filter(stringObjectEntry -> stringObjectEntry.getValue() != null)
                            .collect(Collectors.toList())
                            .size() != 1) {
                            throw new IllegalArgumentException("Unable to combine other filters with ids");
                        }
                        return ((List<String>) environment.getArgument("ids"))
                            .stream()
                            .map(id -> index.routeForId.get(GtfsLibrary.convertIdFromString(id)))
                            .collect(Collectors.toList());
                    }
                    Stream<Route> stream = index.routeForId.values().stream();
                    if (environment.getArgument("name") != null) {
                        stream = stream
                            .filter(route -> route.getShortName() != null)
                            .filter(route -> route.getShortName().toLowerCase().startsWith(
                                    ((String) environment.getArgument("name")).toLowerCase())
                            );
                    }
                    if (environment.getArgument("modes") != null) {
                        Set<TraverseMode> modes = new QualifiedModeSet((String)
                            environment.getArgument("modes")).qModes
                            .stream()
                            .map(qualifiedMode -> qualifiedMode.mode)
                            .filter(TraverseMode::isTransit)
                            .collect(Collectors.toSet());
                        stream = stream
                            .filter(route ->
                                modes.contains(GtfsLibrary.getTraverseMode(route)));
                    }
                    return stream.collect(Collectors.toList());
                })
                .build())
            .field(GraphQLFieldDefinition.newFieldDefinition()
                .name("route")
                .description("Get a single route based on its ID, i.e. value of field `gtfsId` (format is `FeedId:RouteId`)")
                .type(routeType)
                .argument(GraphQLArgument.newArgument()
                    .name("id")
                    .type(new GraphQLNonNull(Scalars.GraphQLString))
                    .build())
                .dataFetcher(environment -> index.routeForId
                    .get(GtfsLibrary.convertIdFromString(environment.getArgument("id"))))
                .build())
            .field(GraphQLFieldDefinition.newFieldDefinition()
                .name("trips")
                .description("Get all trips")
                .type(new GraphQLList(tripType))
                .dataFetcher(environment -> new ArrayList<>(index.tripForId.values()))
                .build())
            .field(GraphQLFieldDefinition.newFieldDefinition()
                .name("trip")
                .description("Get a single trip based on its ID, i.e. value of field `gtfsId` (format is `FeedId:TripId`)")
                .type(tripType)
                .argument(GraphQLArgument.newArgument()
                    .name("id")
                    .type(new GraphQLNonNull(Scalars.GraphQLString))
                    .build())
                .dataFetcher(environment -> index.tripForId
                    .get(GtfsLibrary.convertIdFromString(environment.getArgument("id"))))
                .build())
            .field(GraphQLFieldDefinition.newFieldDefinition()
                .name("fuzzyTrip")
                .description("Finds a trip matching the given parameters. This query type is useful if the id of a trip is not known, but other details uniquely identifying the trip are available from some source (e.g. MQTT vehicle positions).")
                .type(tripType)
                .argument(GraphQLArgument.newArgument()
                    .name("route")
                    .description("id of the route")
                    .type(new GraphQLNonNull(Scalars.GraphQLString))
                    .build())
                .argument(GraphQLArgument.newArgument()
                    .name("direction")
                    .description("Direction of the trip, possible values: 0, 1")
                    .type(new GraphQLNonNull(Scalars.GraphQLInt))
                    .build())
                .argument(GraphQLArgument.newArgument()
                    .name("date")
                    .description("Departure date of the trip, format: YYYY-MM-DD")
                    .type(new GraphQLNonNull(Scalars.GraphQLString))
                    .build())
                .argument(GraphQLArgument.newArgument()
                    .name("time")
                    .description("Departure time of the trip, format: seconds since midnight of the departure date")
                    .type(new GraphQLNonNull(Scalars.GraphQLInt))
                    .build())
                .dataFetcher(environment -> {
                    try {
                        return fuzzyTripMatcher.getTrip(
                            index.routeForId.get(
                                GtfsLibrary.convertIdFromString(environment.getArgument("route"))),
                            environment.getArgument("direction"),
                            environment.getArgument("time"),
                            ServiceDate.parseString(((String) environment.getArgument("date")).replace("-", ""))
                        );
                    } catch (ParseException e) {
                        return null; // Invalid date format
                    }
                })
                .build())
            .field(GraphQLFieldDefinition.newFieldDefinition()
                .name("patterns")
                .description("Get all patterns")
                .type(new GraphQLList(patternType))
                .dataFetcher(environment -> new ArrayList<>(index.patternForId.values()))
                .build())
            .field(GraphQLFieldDefinition.newFieldDefinition()
                .name("pattern")
                .description("Get a single pattern based on its ID, i.e. value of field `code` (format is `FeedId:RouteId:DirectionId:PatternVariantNumber`)")
                .type(patternType)
                .argument(GraphQLArgument.newArgument()
                    .name("id")
                    .type(new GraphQLNonNull(Scalars.GraphQLString))
                    .build())
                .dataFetcher(environment -> index.patternForId.get(environment.getArgument("id")))
                .build())
            .field(GraphQLFieldDefinition.newFieldDefinition()
                .name("clusters")
                .description("Get all clusters")
                .type(new GraphQLList(clusterType))
                .dataFetcher(environment -> new ArrayList<>(index.stopClusterForId.values()))
                .build())
            .field(GraphQLFieldDefinition.newFieldDefinition()
                .name("cluster")
                .description("Get a single cluster based on its ID, i.e. value of field `gtfsId`")
                .type(clusterType)
                .argument(GraphQLArgument.newArgument()
                    .name("id")
                    .type(new GraphQLNonNull(Scalars.GraphQLString))
                    .build())
                .dataFetcher(
                    environment -> index.stopClusterForId.get(environment.getArgument("id")))
                .build())
            .field(GraphQLFieldDefinition.newFieldDefinition()
                .name("alerts")
                .description("Get all active alerts")
                .type(new GraphQLList(alertType))
                .argument(GraphQLArgument.newArgument()
                    .name("feeds")
		    .description("Only return alerts in these feeds")
                    .type(new GraphQLList(new GraphQLNonNull(Scalars.GraphQLString)))
                    .build())
                .dataFetcher(environment -> environment.getArgument("feeds") != null
                    ? index.getAlerts()
                        .stream()
                        .filter(alertPatch ->
                            ((List) environment.getArgument("feeds"))
                                .contains(alertPatch.getFeedId())
                        )
                        .collect(Collectors.toList())
                    : index.getAlerts()
                )
                .build())
            .field(GraphQLFieldDefinition.newFieldDefinition()
                .name("serviceTimeRange")
                .description("Get the time range for which the API has data available")
                .type(serviceTimeRangeType)
                .dataFetcher(environment -> index.graph)
                .build())
            .field(GraphQLFieldDefinition.newFieldDefinition()
                .name("bikeRentalStations")
		.description("Get all bike rental stations")
                .type(new GraphQLList(bikeRentalStationType))
                .dataFetcher(dataFetchingEnvironment -> new ArrayList<>(
                        index.graph.getService(BikeRentalStationService.class) != null
                          ? index.graph.getService(BikeRentalStationService.class).getBikeRentalStations()
                          : Collections.EMPTY_LIST))
                .build())
            .field(GraphQLFieldDefinition.newFieldDefinition()
                .name("bikeRentalStation")
		.description("Get a single bike rental station based on its ID, i.e. value of field `stationId`")
                .type(bikeRentalStationType)
                .argument(GraphQLArgument.newArgument()
                    .name("id")
                    .type(new GraphQLNonNull(Scalars.GraphQLString))
                    .build())
                .dataFetcher(environment -> new ArrayList<BikeRentalStation>(
                        index.graph.getService(BikeRentalStationService.class) != null
                          ? index.graph.getService(BikeRentalStationService.class).getBikeRentalStations()
                          : Collections.EMPTY_LIST)
                    .stream()
                    .filter(bikeRentalStation -> bikeRentalStation.id.equals(environment.getArgument("id")))
                    .findFirst()
                    .orElse(null))
                .build())
            .field(GraphQLFieldDefinition.newFieldDefinition()
                .name("bikeParks")
		.description("Get all bike parks")
                .type(new GraphQLList(bikeParkType))
                .dataFetcher(dataFetchingEnvironment -> new ArrayList<>(
                        index.graph.getService(BikeRentalStationService.class) != null
                          ? index.graph.getService(BikeRentalStationService.class).getBikeParks()
                          : Collections.EMPTY_LIST))
                .build())
            .field(GraphQLFieldDefinition.newFieldDefinition()
                .name("bikePark")
		.description("Get a single bike park based on its ID, i.e. value of field `bikeParkId`")
                .type(bikeParkType)
                .argument(GraphQLArgument.newArgument()
                    .name("id")
                    .type(new GraphQLNonNull(Scalars.GraphQLString))
                    .build())
                .dataFetcher(environment -> new ArrayList<BikePark>(
                        index.graph.getService(BikeRentalStationService.class) != null
                          ? index.graph.getService(BikeRentalStationService.class).getBikeParks()
                          : Collections.EMPTY_LIST)
                    .stream()
                    .filter(bikePark -> bikePark.id.equals(environment.getArgument("id")))
                    .findFirst()
                    .orElse(null))
                .build())
            .field(GraphQLFieldDefinition.newFieldDefinition()
                .name("carParks")
		.description("Get all car parks")
                .type(new GraphQLList(carParkType))
                .argument(GraphQLArgument.newArgument()
                    .name("ids")
                    .description("Return car parks with these ids.  \n **Note:** if an id is invalid (or the car park service is unavailable) the returned list will contain `null` values.")
                    .type(new GraphQLList(Scalars.GraphQLString))
                    .build())
                .dataFetcher(environment -> {
                    if ((environment.getArgument("ids") instanceof List)) {
                        Map<String, CarPark> carParks = index.graph.getService(CarParkService.class) != null
                                ? index.graph.getService(CarParkService.class).getCarParkById()
                                : Collections.EMPTY_MAP;
                        return ((List<String>) environment.getArgument("ids"))
                            .stream()
                            .map(carParks::get)
                            .collect(Collectors.toList());
                    }
                    return new ArrayList<>(index.graph.getService(CarParkService.class) != null
                      ? index.graph.getService(CarParkService.class).getCarParks()
                      : Collections.EMPTY_LIST);
                })
                .build())
            .field(GraphQLFieldDefinition.newFieldDefinition()
                .name("carPark")
		.description("Get a single car park based on its ID, i.e. value of field `carParkId`")
                .type(carParkType)
                .argument(GraphQLArgument.newArgument()
                    .name("id")
                    .type(new GraphQLNonNull(Scalars.GraphQLString))
                    .build())
                .dataFetcher(environment -> new ArrayList<CarPark>(
                        index.graph.getService(CarParkService.class) != null
                          ? index.graph.getService(CarParkService.class).getCarParks()
                          : Collections.EMPTY_LIST)
                    .stream()
                    .filter(carPark -> carPark.id.equals(environment.getArgument("id")))
                    .findFirst()
                    .orElse(null))
                .build())
            .field(GraphQLFieldDefinition.newFieldDefinition()
                .name("viewer")
                .description(
                    "Needed until https://github.com/facebook/relay/issues/112 is resolved")
                .type(new GraphQLTypeReference("QueryType"))
                .dataFetcher(DataFetchingEnvironment::getParentType)
                .build())
            .field(planFieldType)
            .build();

        Set<GraphQLType> dictionary = new HashSet<>();
        dictionary.add(placeInterface);

        indexSchema = GraphQLSchema.newSchema()
            .query(queryType)
            .build(dictionary);
    }

    private List<AgencyAndId> toIdList(List<String> ids) {
        if (ids == null) return Collections.emptyList();
        return ids.stream().map(GtfsLibrary::convertIdFromString).collect(Collectors.toList());
    }

    private void createPlanType(GraphIndex index) {
        final GraphQLObjectType placeType = GraphQLObjectType.newObject()
            .name("Place")
            .field(GraphQLFieldDefinition.newFieldDefinition()
                .name("name")
                .description("For transit stops, the name of the stop. For points of interest, the name of the POI.")
                .type(Scalars.GraphQLString)
                .dataFetcher(environment -> ((Place)environment.getSource()).name)
                .build())
            .field(GraphQLFieldDefinition.newFieldDefinition()
                .name("vertexType")
                .description("Type of vertex. (Normal, Bike sharing station, Bike P+R, Transit stop) Mostly used for better localization of bike sharing and P+R station names")
                .type(vertexTypeEnum)
                .dataFetcher(environment -> ((Place)environment.getSource()).vertexType)
                .build())
            .field(GraphQLFieldDefinition.newFieldDefinition()
                .name("lat")
                .description("Latitude of the place (WGS 84)")
                .type(new GraphQLNonNull(Scalars.GraphQLFloat))
                .dataFetcher(environment -> ((Place)environment.getSource()).lat)
                .build())
            .field(GraphQLFieldDefinition.newFieldDefinition()
                .name("lon")
                .description("Longitude of the place (WGS 84)")
                .type(new GraphQLNonNull(Scalars.GraphQLFloat))
                .dataFetcher(environment -> ((Place)environment.getSource()).lon)
                .build())
            .field(GraphQLFieldDefinition.newFieldDefinition()
                .name("arrivalTime")
                .description("The time the rider will arrive at the place. Format: Unix timestamp in milliseconds.")
                .type(new GraphQLNonNull(Scalars.GraphQLLong))
                .dataFetcher(environment -> ((Place)environment.getSource()).arrival.getTime().getTime())
                .build())
            .field(GraphQLFieldDefinition.newFieldDefinition()
                .name("departureTime")
                .description("The time the rider will depart the place. Format: Unix timestamp in milliseconds.")
                .type(new GraphQLNonNull(Scalars.GraphQLLong))
                .dataFetcher(environment -> ((Place)environment.getSource()).departure.getTime().getTime())
                .build())
            .field(GraphQLFieldDefinition.newFieldDefinition()
                .name("stop")
                .description("The stop related to the place.")
                .type(stopType)
                .dataFetcher(environment -> ((Place) environment.getSource()).vertexType.equals(VertexType.TRANSIT) ? index.stopForId.get(((Place) environment.getSource()).stopId) : null)
                .build())
            .field(GraphQLFieldDefinition.newFieldDefinition()
                .name("bikeRentalStation")
                .type(bikeRentalStationType)
                .description("The bike rental station related to the place")
                .dataFetcher(environment -> ((Place) environment.getSource()).vertexType.equals(VertexType.BIKESHARE) ?
                    new ArrayList<>(
                            index.graph.getService(BikeRentalStationService.class) != null
                              ? index.graph.getService(BikeRentalStationService.class).getBikeRentalStations()
                              : Collections.emptyList())
                        .stream()
                        .filter(bikeRentalStation -> bikeRentalStation.id.equals(((Place) environment.getSource()).bikeShareId))
                        .findFirst()
                        .orElse(null)
                : null)
                .build())
            .field(GraphQLFieldDefinition.newFieldDefinition()
                .name("bikePark")
                .type(bikeParkType)
                .description("The bike parking related to the place")
                .dataFetcher(environment -> ((Place) environment.getSource()).vertexType.equals(VertexType.BIKEPARK) ?
                    new ArrayList<>(
                            index.graph.getService(BikeRentalStationService.class) != null
                              ? index.graph.getService(BikeRentalStationService.class).getBikeParks()
                              : Collections.emptyList())
                        .stream()
                        .filter(bikePark -> bikePark.id.equals(((Place) environment.getSource()).bikeParkId))
                        .findFirst()
                        .orElse(null)
                    : null)
                .build())
            .field(GraphQLFieldDefinition.newFieldDefinition()
                .name("carPark")
                .type(carParkType)
                .description("The car parking related to the place")
                .dataFetcher(environment -> ((Place) environment.getSource()).vertexType.equals(VertexType.PARKANDRIDE) ?
                    new ArrayList<>(
                            index.graph.getService(CarParkService.class) != null
                              ? index.graph.getService(CarParkService.class).getCarParks()
                              : Collections.emptyList())
                        .stream()
                        .filter(carPark -> carPark.id.equals(((Place) environment.getSource()).carParkId))
                        .findFirst()
                        .orElse(null)
                    : null)
                .build())
            .build();

        final GraphQLObjectType legType = GraphQLObjectType.newObject()
            .name("Leg")
            .field(GraphQLFieldDefinition.newFieldDefinition()
                .name("startTime")
                .description("The date and time when this leg begins. Format: Unix timestamp in milliseconds.")
                .type(Scalars.GraphQLLong)
                .dataFetcher(environment -> ((Leg)environment.getSource()).startTime.getTime().getTime())
                .build())
            .field(GraphQLFieldDefinition.newFieldDefinition()
                .name("endTime")
                .description("The date and time when this leg ends. Format: Unix timestamp in milliseconds.")
                .type(Scalars.GraphQLLong)
                .dataFetcher(environment -> ((Leg)environment.getSource()).endTime.getTime().getTime())
                .build())
            .field(GraphQLFieldDefinition.newFieldDefinition()
                .name("departureDelay")
                .description("For transit leg, the offset from the scheduled departure time of the boarding stop in this leg, i.e. scheduled time of departure at boarding stop = `startTime - departureDelay`")
                .type(Scalars.GraphQLInt)
                .dataFetcher(environment -> ((Leg)environment.getSource()).departureDelay)
                .build())
            .field(GraphQLFieldDefinition.newFieldDefinition()
                .name("arrivalDelay")
                .description("For transit leg, the offset from the scheduled arrival time of the alighting stop in this leg, i.e. scheduled time of arrival at alighting stop = `endTime - arrivalDelay`")
                .type(Scalars.GraphQLInt)
                .dataFetcher(environment -> ((Leg)environment.getSource()).arrivalDelay)
                .build())
            .field(GraphQLFieldDefinition.newFieldDefinition()
                .name("mode")
                .description("The mode (e.g. `WALK`) used when traversing this leg.")
                .type(modeEnum)
                .dataFetcher(environment -> Enum.valueOf(TraverseMode.class, ((Leg)environment.getSource()).mode))
                .build())
            .field(GraphQLFieldDefinition.newFieldDefinition()
                .name("duration")
                .description("The leg's duration in seconds")
                .type(Scalars.GraphQLFloat)
                .dataFetcher(environment -> ((Leg)environment.getSource()).getDuration())
                .build())
            .field(GraphQLFieldDefinition.newFieldDefinition()
                .name("legGeometry")
                .description("The leg's geometry.")
                .type(geometryType)
                .dataFetcher(environment -> ((Leg)environment.getSource()).legGeometry)
                .build())
            .field(GraphQLFieldDefinition.newFieldDefinition()
                .name("agency")
                .description("For transit legs, the transit agency that operates the service used for this leg. For non-transit legs, `null`.")
                .type(agencyType)
                .dataFetcher(environment -> getAgency(index, ((Leg)environment.getSource()).agencyId))
                .build())
            .field(GraphQLFieldDefinition.newFieldDefinition()
                .name("realTime")
                .description("Whether there is real-time data about this Leg")
                .type(Scalars.GraphQLBoolean)
                .dataFetcher(environment -> ((Leg)environment.getSource()).realTime)
                .build())
            .field(GraphQLFieldDefinition.newFieldDefinition()
                .name("distance")
                .description("The distance traveled while traversing the leg in meters.")
                .type(Scalars.GraphQLFloat)
                .dataFetcher(environment -> ((Leg)environment.getSource()).distance)
                .build())
            .field(GraphQLFieldDefinition.newFieldDefinition()
                .name("transitLeg")
                .description("Whether this leg is a transit leg or not.")
                .type(Scalars.GraphQLBoolean)
                .dataFetcher(environment -> ((Leg)environment.getSource()).isTransitLeg())
                .build())
            .field(GraphQLFieldDefinition.newFieldDefinition()
                .name("rentedBike")
                .description("Whether this leg is traversed with a rented bike.")
                .type(Scalars.GraphQLBoolean)
                .dataFetcher(environment -> ((Leg)environment.getSource()).rentedBike)
                .build())
            .field(GraphQLFieldDefinition.newFieldDefinition()
                .name("from")
                .description("The Place where the leg originates.")
                .type(new GraphQLNonNull(placeType))
                .dataFetcher(environment -> ((Leg)environment.getSource()).from)
                .build())
            .field(GraphQLFieldDefinition.newFieldDefinition()
                .name("to")
                .description("The Place where the leg ends.")
                .type(new GraphQLNonNull(placeType))
                .dataFetcher(environment -> ((Leg)environment.getSource()).to)
                .build())
            .field(GraphQLFieldDefinition.newFieldDefinition()
                .name("route")
                .description("For transit legs, the route that is used for traversing the leg. For non-transit legs, `null`.")
                .type(routeType)
                .dataFetcher(environment -> index.routeForId.get(((Leg)environment.getSource()).routeId))
                .build())
            .field(GraphQLFieldDefinition.newFieldDefinition()
                .name("trip")
                .description("For transit legs, the trip that is used for traversing the leg. For non-transit legs, `null`.")
                .type(tripType)
                .dataFetcher(environment -> index.tripForId.get(((Leg)environment.getSource()).tripId))
                .build())
            .field(GraphQLFieldDefinition.newFieldDefinition()
                .name("serviceDate")
                .description("For transit legs, the service date of the trip. Format: YYYYMMDD. For non-transit legs, null.")
                .type(Scalars.GraphQLString)
                .dataFetcher(environment -> ((Leg)environment.getSource()).serviceDate)
                .build())
            .field(GraphQLFieldDefinition.newFieldDefinition()
                .name("intermediateStops")
                .description("For transit legs, intermediate stops between the Place where the leg originates and the Place where the leg ends. For non-transit legs, null.")
                .type(new GraphQLList(stopType))
                .dataFetcher(environment -> ((Leg)environment.getSource()).stop.stream()
                    .filter(place -> place.stopId != null)
                    .map(placeWithStop -> index.stopForId.get(placeWithStop.stopId))
                    .filter(Objects::nonNull)
                    .collect(Collectors.toList()))
                .build())
            .field(GraphQLFieldDefinition.newFieldDefinition()
                .name("intermediatePlaces")
                .description("For transit legs, intermediate stops between the Place where the leg originates and the Place where the leg ends. For non-transit legs, null. Returns Place type, which has fields for e.g. departure and arrival times")
                .type(new GraphQLList(placeType))
                .dataFetcher(environment -> ((Leg)environment.getSource()).stop)
                .build())
            .field(GraphQLFieldDefinition.newFieldDefinition()
                .name("intermediatePlace")
                .description("Whether the destination of this leg (field `to`) is one of the intermediate places specified in the query.")
                .type(Scalars.GraphQLBoolean)
                .dataFetcher(environment -> ((Leg) environment.getSource()).intermediatePlace)
                .build())
            .field(GraphQLFieldDefinition.newFieldDefinition()
                .name("steps")
                .type(new GraphQLList(GraphQLObjectType.newObject()
                    .name("step")
                    .field(GraphQLFieldDefinition.newFieldDefinition()
                        .name("distance")
                        .description("The distance in meters that this step takes.")
                        .type(Scalars.GraphQLFloat)
                        .dataFetcher(env -> ((WalkStep)env.getSource()).distance)
                        .build())
                    .field(GraphQLFieldDefinition.newFieldDefinition()
                        .name("lon")
                        .description("The longitude of the start of the step.")
                        .type(Scalars.GraphQLFloat)
                        .dataFetcher(env -> ((WalkStep)env.getSource()).lon)
                        .build())
                    .field(GraphQLFieldDefinition.newFieldDefinition()
                        .name("lat")
                        .description("The latitude of the start of the step.")
                        .type(Scalars.GraphQLFloat)
                        .dataFetcher(env -> ((WalkStep)env.getSource()).lat)
                        .build())
                    .field(GraphQLFieldDefinition.newFieldDefinition()
                        .name("elevationProfile")
                        .description("The elevation profile as a list of { distance, elevation } values.")
                        .type(new GraphQLList(GraphQLObjectType.newObject()
                            .name("elevationProfileComponent")
                            .field(GraphQLFieldDefinition.newFieldDefinition()
                                .name("distance")
                                .description("The distance from the start of the step, in meters.")
                                .type(Scalars.GraphQLFloat)
                                .dataFetcher(env -> ((P2<Double>)env.getSource()).first)
                                .build())
                            .field(GraphQLFieldDefinition.newFieldDefinition()
                                .name("elevation")
                                .description("The elevation at this distance, in meters.")
                                .type(Scalars.GraphQLFloat)
                                .dataFetcher(env -> ((P2<Double>)env.getSource()).second)
                                .build())
                            .build()))
                        .dataFetcher(env -> ((WalkStep)env.getSource()).elevation)
                        .build())
                    .build()))
                .dataFetcher(new PropertyDataFetcher("walkSteps"))
                .build())
            .build();

        GraphQLObjectType fareType = GraphQLObjectType.newObject()
            .name("fare")
            .field(GraphQLFieldDefinition.newFieldDefinition()
                .name("type")
                .type(Scalars.GraphQLString)
                .dataFetcher(new PropertyDataFetcher("name"))
                .build())
            .field(GraphQLFieldDefinition.newFieldDefinition()
                .name("currency")
		.description("ISO 4217 currency code")
                .type(Scalars.GraphQLString)
                .dataFetcher(environment -> ((Money)((Map<String, Object>) environment.getSource()).get("fare")).getCurrency().getCurrencyCode())
                .build())
            .field(GraphQLFieldDefinition.newFieldDefinition()
                .name("cents")
		.description("Fare price in cents. **Note:** this value is dependent on the currency used, as one cent is not necessarily ¹/₁₀₀ of the basic monerary unit.")
                .type(Scalars.GraphQLInt)
                .dataFetcher(environment -> ((Money)((Map<String, Object>) environment.getSource()).get("fare")).getCents())
                .build())
            .field(GraphQLFieldDefinition.newFieldDefinition()
                .name("components")
		.description("Components which this fare is composed of")
                .type(new GraphQLList(GraphQLObjectType.newObject()
                    .name("fareComponent")
		    .description("Component of the fare (i.e. ticket) for a part of the itinerary")
                    .field(GraphQLFieldDefinition.newFieldDefinition()
                        .name("fareId")
                        .type(Scalars.GraphQLString)
                        .dataFetcher(environment -> GtfsLibrary
                            .convertIdToString(((FareComponent) environment.getSource()).fareId))
                        .build())
                    .field(GraphQLFieldDefinition.newFieldDefinition()
                        .name("currency")
			.description("ISO 4217 currency code")
                        .type(Scalars.GraphQLString)
                        .dataFetcher(environment -> ((FareComponent) environment.getSource()).price.getCurrency().getCurrencyCode())
                        .build())
                    .field(GraphQLFieldDefinition.newFieldDefinition()
                        .name("cents")
			.description("Fare price in cents. **Note:** this value is dependent on the currency used, as one cent is not necessarily ¹/₁₀₀ of the basic monerary unit.")
                        .type(Scalars.GraphQLInt)
                        .dataFetcher(environment -> ((FareComponent) environment.getSource()).price.getCents())
                        .build())
                    .field(GraphQLFieldDefinition.newFieldDefinition()
                        .name("routes")
			.description("List of routes which use this fare component")
                        .type(new GraphQLList(routeType))
                        .dataFetcher(environment -> ((FareComponent) environment.getSource())
                            .routes
                            .stream()
                            .map(index.routeForId::get)
                            .collect(Collectors.toList()))
                        .build())
                    .build()))
                .dataFetcher(new PropertyDataFetcher("details"))
                .build())
            .build();

        final GraphQLObjectType itineraryType = GraphQLObjectType.newObject()
            .name("Itinerary")
            .field(GraphQLFieldDefinition.newFieldDefinition()
                .name("startTime")
                .description("Time when the user leaves from the origin. Format: Unix timestamp in milliseconds.")
                .type(Scalars.GraphQLLong)
                .dataFetcher(environment -> ((Itinerary)environment.getSource()).startTime.getTime().getTime())
                .build())
            .field(GraphQLFieldDefinition.newFieldDefinition()
                .name("endTime")
                .description("Time when the user arrives to the destination.. Format: Unix timestamp in milliseconds.")
                .type(Scalars.GraphQLLong)
                .dataFetcher(environment -> ((Itinerary)environment.getSource()).endTime.getTime().getTime())
                .build())
            .field(GraphQLFieldDefinition.newFieldDefinition()
                .name("duration")
                .description("Duration of the trip on this itinerary, in seconds.")
                .type(Scalars.GraphQLLong)
                .dataFetcher(environment -> ((Itinerary)environment.getSource()).duration)
                .build())
            .field(GraphQLFieldDefinition.newFieldDefinition()
                .name("waitingTime")
                .description("How much time is spent waiting for transit to arrive, in seconds.")
                .type(Scalars.GraphQLLong)
                .dataFetcher(environment -> ((Itinerary)environment.getSource()).waitingTime)
                .build())
            .field(GraphQLFieldDefinition.newFieldDefinition()
                .name("walkTime")
                .description("How much time is spent walking, in seconds.")
                .type(Scalars.GraphQLLong)
                .dataFetcher(environment -> ((Itinerary)environment.getSource()).walkTime)
                .build())
            .field(GraphQLFieldDefinition.newFieldDefinition()
                .name("walkDistance")
                .description("How far the user has to walk, in meters.")
                .type(Scalars.GraphQLFloat)
                .dataFetcher(environment -> ((Itinerary)environment.getSource()).walkDistance)
                .build())
            .field(GraphQLFieldDefinition.newFieldDefinition()
                .name("legs")
                .description("A list of Legs. Each Leg is either a walking (cycling, car) portion of the itinerary, or a transit leg on a particular vehicle. So a itinerary where the user walks to the Q train, transfers to the 6, then walks to their destination, has four legs.")
                .type(new GraphQLNonNull(new GraphQLList(legType)))
                .dataFetcher(environment -> ((Itinerary)environment.getSource()).legs)
                .build())
            .field(GraphQLFieldDefinition.newFieldDefinition()
                .name("fares")
                .description("Information about the fares for this itinerary")
                .type(new GraphQLList(fareType))
                .dataFetcher(environment -> {
                    Fare fare = ((Itinerary)environment.getSource()).fare;
                    if (fare == null) {
                        return null;
                    }
                    List<Map<String, Object>> results = fare.fare.keySet().stream().map(fareKey -> {
                        Map<String, Object> result = new HashMap<>();
                        result.put("name", fareKey);
                        result.put("fare", fare.getFare(fareKey));
                        result.put("details", fare.getDetails(fareKey));
                        return result;
                    }).collect(Collectors.toList());
                    return results;
                })
                .build())
            .field(GraphQLFieldDefinition.newFieldDefinition()
                .name("elevationGained")
                .description("How much elevation is gained, in total, over the course of the itinerary, in meters.")
                .type(Scalars.GraphQLFloat)
                .dataFetcher(env -> ((Itinerary)env.getSource()).elevationGained)
                .build())
            .field(GraphQLFieldDefinition.newFieldDefinition()
                .name("elevationLost")
                .description("How much elevation is lost, in total, over the course of the itinerary, in meters.")
                .type(Scalars.GraphQLFloat)
                .dataFetcher(env -> ((Itinerary)env.getSource()).elevationLost)
                .build())
            .build();

        planType = GraphQLObjectType.newObject()
            .name("Plan")
            .field(GraphQLFieldDefinition.newFieldDefinition()
                .name("date")
                .description("The time and date of travel. Format: Unix timestamp in milliseconds.")
                .type(Scalars.GraphQLLong)
                .dataFetcher(environment -> ((TripPlan) ((Map)environment.getSource()).get("plan")).date.getTime())
                .build())
            .field(GraphQLFieldDefinition.newFieldDefinition()
                .name("from")
                .description("The origin")
                .type(new GraphQLNonNull(placeType))
                .dataFetcher(environment -> ((TripPlan) ((Map)environment.getSource()).get("plan")).from)
                .build())
            .field(GraphQLFieldDefinition.newFieldDefinition()
                .name("to")
                .description("The destination")
                .type(new GraphQLNonNull(placeType))
                .dataFetcher(environment -> ((TripPlan) ((Map)environment.getSource()).get("plan")).to)
                .build())
            .field(GraphQLFieldDefinition.newFieldDefinition()
                .name("itineraries")
                .description("A list of possible itineraries")
                .type(new GraphQLNonNull(new GraphQLList(itineraryType)))
                .dataFetcher(environment -> ((TripPlan) ((Map)environment.getSource()).get("plan")).itinerary)
                .build())
            .field(GraphQLFieldDefinition.newFieldDefinition()
                .name("messageEnums")
                .description("A list of possible error messages as enum")
                .type(new GraphQLNonNull(new GraphQLList(Scalars.GraphQLString)))
                .dataFetcher(environment -> ((List<Message>)((Map)environment.getSource()).get("messages"))
                    .stream().map(Enum::name).collect(Collectors.toList()))
                .build())
            .field(GraphQLFieldDefinition.newFieldDefinition()
                .name("messageStrings")
                .description("A list of possible error messages in cleartext")
                .type(new GraphQLNonNull(new GraphQLList(Scalars.GraphQLString)))
                .dataFetcher(environment -> ((List<Message>)((Map)environment.getSource()).get("messages"))
                    .stream()
                    .map(message -> message.get(ResourceBundleSingleton.INSTANCE.getLocale(
                        environment.getArgument("locale"))))
                    .collect(Collectors.toList())
                )
                .build())
            .field(GraphQLFieldDefinition.newFieldDefinition()
                .name("debugOutput")
                .description("Information about the timings for the plan generation")
                .type(new GraphQLNonNull(GraphQLObjectType.newObject()
                    .name("debugOutput")
                    .field(GraphQLFieldDefinition.newFieldDefinition()
                        .name("totalTime")
                        .type(Scalars.GraphQLLong)
                        .build())
                    .field(GraphQLFieldDefinition.newFieldDefinition()
                        .name("pathCalculationTime")
                        .type(Scalars.GraphQLLong)
                        .build())
                    .field(GraphQLFieldDefinition.newFieldDefinition()
                        .name("precalculationTime")
                        .type(Scalars.GraphQLLong)
                        .build())
                    .field(GraphQLFieldDefinition.newFieldDefinition()
                        .name("renderingTime")
                        .type(Scalars.GraphQLLong)
                        .build())
                    .field(GraphQLFieldDefinition.newFieldDefinition()
                        .name("timedOut")
                        .type(Scalars.GraphQLBoolean)
                        .build())
                    .build()))
                .dataFetcher(environment -> (((Map)environment.getSource()).get("debugOutput")))
                .build())
            .build();
    }
}<|MERGE_RESOLUTION|>--- conflicted
+++ resolved
@@ -1856,11 +1856,7 @@
 
         patternType = GraphQLObjectType.newObject()
             .name("Pattern")
-<<<<<<< HEAD
-	    .description("Pattern is sequence of stops used by trips on a specific direction and variant of a route. Most routes have only two patterns: one for outbound trips and one for inbound trips")
-=======
-	        .description("Pattern is sequence of stops used by trips on a specific direction and variant of a route. Most routes have only two patterns: one for outbound trips and one for inbound trips")
->>>>>>> 3d2caa4a
+	          .description("Pattern is sequence of stops used by trips on a specific direction and variant of a route. Most routes have only two patterns: one for outbound trips and one for inbound trips")
             .withInterface(nodeInterface)
             .field(GraphQLFieldDefinition.newFieldDefinition()
                 .name("id")
