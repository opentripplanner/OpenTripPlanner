--- conflicted
+++ resolved
@@ -456,17 +456,10 @@
                     .get(((TripTimeShort) environment.getSource()).tripId))
                 .build())
             .field(GraphQLFieldDefinition.newFieldDefinition()
-<<<<<<< HEAD
             	.name("headsign")
             	.type(Scalars.GraphQLString)
             	.dataFetcher(environment -> ((TripTimeShort) environment.getSource()).headsign)
             	.build())
-=======
-               	.name("headsign")
-              	.type(Scalars.GraphQLString)
-              	.dataFetcher(environment -> ((TripTimeShort) environment.getSource()).headsign)
-              	.build())
->>>>>>> 21c3fc2c
             .build();
 
         tripType = GraphQLObjectType.newObject()
