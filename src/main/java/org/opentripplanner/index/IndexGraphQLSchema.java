package org.opentripplanner.index;
import static java.util.Collections.emptyList;

import java.text.ParseException;
import java.util.ArrayList;
import java.util.Arrays;
import java.util.BitSet;
import java.util.Collection;
import java.util.Collections;
import java.util.Comparator;
import java.util.HashMap;
import java.util.HashSet;
import java.util.List;
import java.util.Map;
import java.util.Objects;
import java.util.Set;
import java.util.stream.Collectors;
import java.util.stream.Stream;

import org.onebusaway.gtfs.model.Agency;
import org.onebusaway.gtfs.model.AgencyAndId;
import org.onebusaway.gtfs.model.Route;
import org.onebusaway.gtfs.model.Stop;
import org.onebusaway.gtfs.model.Trip;
import org.onebusaway.gtfs.model.calendar.ServiceDate;
import org.opentripplanner.api.common.Message;
import org.opentripplanner.api.model.Itinerary;
import org.opentripplanner.api.model.Leg;
import org.opentripplanner.api.model.Place;
import org.opentripplanner.api.model.TripPlan;
import org.opentripplanner.api.model.VertexType;
import org.opentripplanner.api.model.WalkStep;
import org.opentripplanner.api.parameter.QualifiedMode;
import org.opentripplanner.api.parameter.QualifiedModeSet;
import org.opentripplanner.common.model.P2;
import org.opentripplanner.gtfs.GtfsLibrary;
import org.opentripplanner.index.model.StopTimesInPattern;
import org.opentripplanner.index.model.TripTimeShort;
import org.opentripplanner.model.StopPattern;
import org.opentripplanner.profile.StopCluster;
import org.opentripplanner.routing.alertpatch.Alert;
import org.opentripplanner.routing.alertpatch.AlertPatch;
import org.opentripplanner.routing.bike_park.BikePark;
import org.opentripplanner.routing.bike_rental.BikeRentalStation;
import org.opentripplanner.routing.bike_rental.BikeRentalStationService;
import org.opentripplanner.routing.car_park.CarPark;
import org.opentripplanner.routing.car_park.CarParkService;
import org.opentripplanner.routing.core.Fare;
import org.opentripplanner.routing.core.FareComponent;
import org.opentripplanner.routing.core.Money;
import org.opentripplanner.routing.core.OptimizeType;
import org.opentripplanner.routing.core.ServiceDay;
import org.opentripplanner.routing.core.TicketType;
import org.opentripplanner.routing.core.TraverseMode;
import org.opentripplanner.routing.edgetype.SimpleTransfer;
import org.opentripplanner.routing.edgetype.Timetable;
import org.opentripplanner.routing.edgetype.TimetableSnapshot;
import org.opentripplanner.routing.edgetype.TripPattern;
import org.opentripplanner.routing.error.VertexNotFoundException;
import org.opentripplanner.routing.graph.GraphIndex;
import org.opentripplanner.routing.graph.GraphIndex.PlaceAndDistance;
import org.opentripplanner.routing.trippattern.RealTimeState;
import org.opentripplanner.routing.trippattern.TripTimes;
import org.opentripplanner.routing.vertextype.TransitVertex;
import org.opentripplanner.updater.GtfsRealtimeFuzzyTripMatcher;
import org.opentripplanner.updater.stoptime.TimetableSnapshotSource;
import org.opentripplanner.util.ResourceBundleSingleton;
import org.opentripplanner.util.TranslatedString;
import org.opentripplanner.util.model.EncodedPolylineBean;

import com.google.common.collect.ImmutableMap;
import com.vividsolutions.jts.geom.Coordinate;
import com.vividsolutions.jts.geom.Envelope;
import com.vividsolutions.jts.geom.LineString;

import graphql.Scalars;
import graphql.relay.Relay;
import graphql.relay.SimpleListConnection;
import graphql.schema.DataFetcher;
import graphql.schema.DataFetchingEnvironment;
import graphql.schema.DataFetchingEnvironmentImpl;
import graphql.schema.GraphQLArgument;
import graphql.schema.GraphQLEnumType;
import graphql.schema.GraphQLFieldDefinition;
import graphql.schema.GraphQLInputObjectField;
import graphql.schema.GraphQLInputObjectType;
import graphql.schema.GraphQLInterfaceType;
import graphql.schema.GraphQLList;
import graphql.schema.GraphQLNonNull;
import graphql.schema.GraphQLObjectType;
import graphql.schema.GraphQLOutputType;
import graphql.schema.GraphQLSchema;
import graphql.schema.GraphQLType;
import graphql.schema.GraphQLTypeReference;
import graphql.schema.PropertyDataFetcher;
import graphql.schema.TypeResolver;

public class IndexGraphQLSchema {

    public static String experimental(String message) {
        return String.format("!!This api is experimental and might change without further notice!!\n %s", message);
    }

    public static GraphQLEnumType locationTypeEnum = GraphQLEnumType.newEnum()
        .name("LocationType")
        .description("Identifies whether this stop represents a stop or station.")
        .value("STOP", 0, "A location where passengers board or disembark from a transit vehicle.")
        .value("STATION", 1, "A physical structure or area that contains one or more stop.")
        .value("ENTRANCE", 2)
        .build();

    public static GraphQLEnumType wheelchairBoardingEnum = GraphQLEnumType.newEnum()
        .name("WheelchairBoarding")
        .value("NO_INFORMATION", 0, "There is no accessibility information for the stop.")
        .value("POSSIBLE", 1, "At least some vehicles at this stop can be boarded by a rider in a wheelchair.")
        .value("NOT_POSSIBLE", 2, "Wheelchair boarding is not possible at this stop.")
        .build();

    public static GraphQLEnumType bikesAllowedEnum = GraphQLEnumType.newEnum()
        .name("BikesAllowed")
        .value("NO_INFORMATION", 0, "There is no bike information for the trip.")
        .value("ALLOWED", 1, "The vehicle being used on this particular trip can accommodate at least one bicycle.")
        .value("NOT_ALLOWED", 2, "No bicycles are allowed on this trip.")
        .build();

    public static GraphQLEnumType realtimeStateEnum = GraphQLEnumType.newEnum()
        .name("RealtimeState")
        .value("SCHEDULED", RealTimeState.SCHEDULED, "The trip information comes from the GTFS feed, i.e. no real-time update has been applied.")
        .value("UPDATED", RealTimeState.UPDATED, "The trip information has been updated, but the trip pattern stayed the same as the trip pattern of the scheduled trip.")
        .value("CANCELED", RealTimeState.CANCELED, "The trip has been canceled by a real-time update.")
        .value("ADDED", RealTimeState.ADDED, "The trip has been added using a real-time update, i.e. the trip was not present in the GTFS feed.")
        .value("MODIFIED", RealTimeState.MODIFIED, "The trip information has been updated and resulted in a different trip pattern compared to the trip pattern of the scheduled trip.")
        .build();

    public static GraphQLEnumType pickupDropoffTypeEnum = GraphQLEnumType.newEnum()
        .name("PickupDropoffType")
        .value("SCHEDULED", StopPattern.PICKDROP_SCHEDULED, "Regularly scheduled pickup / drop off.")
        .value("NONE", StopPattern.PICKDROP_NONE, "No pickup / drop off available.")
        .value("CALL_AGENCY", StopPattern.PICKDROP_CALL_AGENCY, "Must phone agency to arrange pickup / drop off.")
        .value("COORDINATE_WITH_DRIVER", StopPattern.PICKDROP_COORDINATE_WITH_DRIVER, "Must coordinate with driver to arrange pickup / drop off.")
        .build();

    public static GraphQLEnumType vertexTypeEnum = GraphQLEnumType.newEnum()
        .name("VertexType")
        .value("NORMAL", VertexType.NORMAL, "NORMAL")
        .value("TRANSIT", VertexType.TRANSIT, "TRANSIT")
        .value("BIKEPARK", VertexType.BIKEPARK, "BIKEPARK")
        .value("BIKESHARE", VertexType.BIKESHARE, "BIKESHARE")
        .value("PARKANDRIDE", VertexType.PARKANDRIDE, "PARKANDRIDE")
        .build();

    public static GraphQLEnumType modeEnum = GraphQLEnumType.newEnum()
        .name("Mode")
        .value("AIRPLANE", TraverseMode.AIRPLANE, "AIRPLANE")
        .value("BICYCLE", TraverseMode.BICYCLE, "BICYCLE")
        .value("BUS", TraverseMode.BUS, "BUS")
        .value("CABLE_CAR", TraverseMode.CABLE_CAR, "CABLE_CAR")
        .value("CAR", TraverseMode.CAR, "CAR")
        .value("FERRY", TraverseMode.FERRY, "FERRY")
        .value("FUNICULAR", TraverseMode.FUNICULAR, "FUNICULAR")
        .value("GONDOLA", TraverseMode.GONDOLA, "GONDOLA")
        .value("LEG_SWITCH", TraverseMode.LEG_SWITCH, "LEG_SWITCH")
        .value("RAIL", TraverseMode.RAIL, "RAIL")
        .value("SUBWAY", TraverseMode.SUBWAY, "SUBWAY")
        .value("TRAM", TraverseMode.TRAM, "TRAM")
        .value("TRANSIT", TraverseMode.TRANSIT, "TRANSIT")
        .value("WALK", TraverseMode.WALK, "WALK")
        .build();

    public static GraphQLEnumType qualifierEnum = GraphQLEnumType.newEnum()
        .name("Qualifier")
        .description("Additional qualifier for a transport mode")
        .value("RENT", QualifiedMode.Qualifier.RENT, "The vehicle used for transport can be rented")
        .value("HAVE", QualifiedMode.Qualifier.HAVE, "HAVE")
        .value("PARK", QualifiedMode.Qualifier.PARK, "PARK")
        .value("KEEP", QualifiedMode.Qualifier.KEEP, "KEEP")
        .value("PICKUP", QualifiedMode.Qualifier.PICKUP, "The user can be picked up by someone else riding a vehicle")
        .build();

    public static GraphQLEnumType filterPlaceTypeEnum = GraphQLEnumType.newEnum()
        .name("FilterPlaceType")
        .value("STOP", GraphIndex.PlaceType.STOP, "Stops")
        .value("DEPARTURE_ROW", GraphIndex.PlaceType.DEPARTURE_ROW, "Departure rows")
        .value("BICYCLE_RENT", GraphIndex.PlaceType.BICYCLE_RENT, "Bicycle rent stations")
        .value("BIKE_PARK", GraphIndex.PlaceType.BIKE_PARK, "Bike parks")
        .value("CAR_PARK", GraphIndex.PlaceType.CAR_PARK, "Car parks")
        .build();

    public static GraphQLEnumType optimizeTypeEnum = GraphQLEnumType.newEnum()
        .name("OptimizeType")
        .value("QUICK", OptimizeType.QUICK, "QUICK")
        .value("SAFE", OptimizeType.SAFE, "SAFE")
        .value("FLAT", OptimizeType.FLAT, "FLAT")
        .value("GREENWAYS", OptimizeType.GREENWAYS, "GREENWAYS")
        .value("TRIANGLE", OptimizeType.TRIANGLE, "TRIANGLE")
        .value("TRANSFERS", OptimizeType.TRANSFERS, "TRANSFERS")
        .build();

    private final GtfsRealtimeFuzzyTripMatcher fuzzyTripMatcher;

    public GraphQLOutputType agencyType = new GraphQLTypeReference("Agency");

    public GraphQLOutputType ticketType = new GraphQLTypeReference("TicketType");

    public GraphQLOutputType alertType = new GraphQLTypeReference("Alert");

    public GraphQLOutputType serviceTimeRangeType = new GraphQLTypeReference("ServiceTimeRange");

    public GraphQLOutputType bikeRentalStationType = new GraphQLTypeReference("BikeRentalStation");

    public GraphQLOutputType bikeParkType = new GraphQLTypeReference("BikePark");

    public GraphQLOutputType carParkType = new GraphQLTypeReference("CarPark");

    public GraphQLOutputType coordinateType = new GraphQLTypeReference("Coordinates");

    public GraphQLOutputType clusterType = new GraphQLTypeReference("Cluster");

    public GraphQLOutputType patternType = new GraphQLTypeReference("Pattern");

    public GraphQLOutputType routeType = new GraphQLTypeReference("Route");

    public GraphQLOutputType stoptimeType = new GraphQLTypeReference("Stoptime");

    public GraphQLOutputType stopType = new GraphQLTypeReference("Stop");

    public GraphQLOutputType tripType = new GraphQLTypeReference("Trip");

    public GraphQLOutputType stopAtDistanceType = new GraphQLTypeReference("StopAtDistance");

    public GraphQLOutputType stoptimesInPatternType = new GraphQLTypeReference("StoptimesInPattern");

    public GraphQLOutputType translatedStringType = new GraphQLTypeReference("TranslatedString");

    public GraphQLOutputType departureRowType = new GraphQLTypeReference("DepartureRow");

    public GraphQLOutputType placeAtDistanceType = new GraphQLTypeReference("PlaceAtDistance");

    public GraphQLObjectType queryType;

    public GraphQLOutputType planType = new GraphQLTypeReference("Plan");

    public GraphQLSchema indexSchema;

    private Relay relay = new Relay();

    private GraphQLInterfaceType nodeInterface = relay.nodeInterface(new TypeResolver() {
        @Override
        public GraphQLObjectType getType(Object o) {
            if (o instanceof StopCluster) {
                return (GraphQLObjectType) clusterType;
            }
            if (o instanceof GraphIndex.StopAndDistance) {
                return (GraphQLObjectType) stopAtDistanceType;
            }
            if (o instanceof Stop) {
                return (GraphQLObjectType) stopType;
            }
            if (o instanceof Trip) {
                return (GraphQLObjectType) tripType;
            }
            if (o instanceof Route) {
                return (GraphQLObjectType) routeType;
            }
            if (o instanceof TripPattern) {
                return (GraphQLObjectType) patternType;
            }
            if (o instanceof Agency) {
                return (GraphQLObjectType) agencyType;
            }
            if (o instanceof AlertPatch) {
                return (GraphQLObjectType) alertType;
            }
            if (o instanceof BikeRentalStation) {
                return (GraphQLObjectType) bikeRentalStationType;
            }
            if (o instanceof BikePark) {
                return (GraphQLObjectType) bikeParkType;
            }
            if (o instanceof CarPark) {
                return (GraphQLObjectType) carParkType;
            }
            if (o instanceof GraphIndex.DepartureRow) {
                return (GraphQLObjectType) departureRowType;
            }
            if (o instanceof PlaceAndDistance) {
                return (GraphQLObjectType) placeAtDistanceType;
            }
            return null;
        }
    });

    private GraphQLInterfaceType placeInterface = GraphQLInterfaceType.newInterface()
        .name("PlaceInterface")
        .description("Interface for places, i.e. stops, stations, parks")
        .field(GraphQLFieldDefinition.newFieldDefinition()
            .name("id")
            .type(new GraphQLNonNull(Scalars.GraphQLID))
            .build())
        .field(GraphQLFieldDefinition.newFieldDefinition()
            .name("lat")
            .type(Scalars.GraphQLFloat)
            .build())
        .field(GraphQLFieldDefinition.newFieldDefinition()
            .name("lon")
            .type(Scalars.GraphQLFloat)
            .build())
        .typeResolver(new TypeResolver() {
            @Override
            public GraphQLObjectType getType(Object o) {
                if (o instanceof Stop) {
                    return (GraphQLObjectType) stopType;
                }
                if (o instanceof GraphIndex.DepartureRow) {
                    return (GraphQLObjectType) departureRowType;
                }
                if (o instanceof BikeRentalStation) {
                    return (GraphQLObjectType) bikeRentalStationType;
                }
                if (o instanceof BikePark) {
                    return (GraphQLObjectType) bikeParkType;
                }
                if (o instanceof CarPark) {
                    return (GraphQLObjectType) carParkType;
                }
                return null;
            }
        }).build();

    private Agency getAgency(GraphIndex index, String agencyId) {
        //xxx what if there are duplciate agency ids?
        //now we return the first
        for (Map<String, Agency> feedAgencies : index.agenciesForFeedId.values()) {
            if (feedAgencies.get(agencyId) != null) {
                return feedAgencies.get(agencyId);
            }
        }
        return null;
    }

    @SuppressWarnings("unchecked")
    public IndexGraphQLSchema(GraphIndex index) {
        createPlanType(index);

        GraphQLInputObjectType coordinateInputType = GraphQLInputObjectType.newInputObject()
            .name("InputCoordinates")
            .field(GraphQLInputObjectField.newInputObjectField()
                .name("lat")
                .description("The latitude of the place.")
                .type(new GraphQLNonNull(Scalars.GraphQLFloat))
                .build())
            .field(GraphQLInputObjectField.newInputObjectField()
                .name("lon")
                .description("The longitude of the place.")
                .type(new GraphQLNonNull(Scalars.GraphQLFloat))
                .build())
            .field(GraphQLInputObjectField.newInputObjectField()
                .name("address")
                .description("The name of the place.")
                .type(Scalars.GraphQLString)
                .build())
            .build();

        GraphQLInputObjectType preferredInputType = GraphQLInputObjectType.newInputObject()
            .name("InputPreferred")
            .field(GraphQLInputObjectField.newInputObjectField()
                .name("routes")
                .description("A comma-separated list of ids of the routes preferred by the user.")
                .type(Scalars.GraphQLString)
                .build())
            .field(GraphQLInputObjectField.newInputObjectField()
                .name("agencies")
                .description("A comma-separated list of ids of the agencies preferred by the user.")
                .type(Scalars.GraphQLString)
                .build())
            .field(GraphQLInputObjectField.newInputObjectField()
                .name("otherThanPreferredRoutesPenalty")
                .description("Penalty added for using every route that is not preferred if user set any route as preferred. We return number of seconds that we are willing to wait for preferred route.")
                .type(Scalars.GraphQLInt)
                .build())
            .build();

        GraphQLInputObjectType unpreferredInputType = GraphQLInputObjectType.newInputObject()
            .name("InputUnpreferred")
            .field(GraphQLInputObjectField.newInputObjectField()
                .name("routes")
                .description("A comma-separated list of ids of the routes unpreferred by the user.")
                .type(Scalars.GraphQLString)
                .build())
            .field(GraphQLInputObjectField.newInputObjectField()
                .name("agencies")
                .description("A comma-separated list of ids of the agencies unpreferred by the user.")
                .type(Scalars.GraphQLString)
                .build())
            .build();

        GraphQLInputObjectType bannedInputType = GraphQLInputObjectType.newInputObject()
            .name("InputBanned")
            .field(GraphQLInputObjectField.newInputObjectField()
                .name("routes")
                .description("A comma-separated list of banned route ids")
                .type(Scalars.GraphQLString)
                .build())
            .field(GraphQLInputObjectField.newInputObjectField()
                .name("agencies")
                .description("A comma-separated list of banned agency ids")
                .type(Scalars.GraphQLString)
                .build())
            .field(GraphQLInputObjectField.newInputObjectField()
                .name("trips")
                .description("A comma-separated list of banned trip ids")
                .type(Scalars.GraphQLString)
                .build())
            .field(GraphQLInputObjectField.newInputObjectField()
                .name("stops")
                .description("A comma-separated list of banned stop ids. Note that these stops are only banned for boarding and disembarking vehicles — it is possible to get an itinerary where a vehicle stops at one of these stops")
                .type(Scalars.GraphQLString)
                .build())
            .field(GraphQLInputObjectField.newInputObjectField()
                .name("stopsHard")
                .description("A comma-separated list of banned stop ids. Only itineraries where these stops are not travelled through are returned, e.g. if a bus route stops at one of these stops, that route will not be used in the itinerary, even if the stop is not used for boarding or disembarking the vehicle. ")
                .type(Scalars.GraphQLString)
                .build())
            .build();

        GraphQLInputObjectType triangleInputType = GraphQLInputObjectType.newInputObject()
            .name("InputTriangle")
            .field(GraphQLInputObjectField.newInputObjectField()
                .name("safetyFactor")
                .description("For the bike triangle, how important safety is")
                .type(Scalars.GraphQLFloat)
                .build())
            .field(GraphQLInputObjectField.newInputObjectField()
                .name("slopeFactor")
                .description("For the bike triangle, how important slope is")
                .type(Scalars.GraphQLFloat)
                .build())
            .field(GraphQLInputObjectField.newInputObjectField()
                .name("timeFactor")
                .description("For the bike triangle, how important time is")
                .type(Scalars.GraphQLFloat)
                .build())
            .build();

        GraphQLInputObjectType modeWeightInputType = GraphQLInputObjectType.newInputObject()
            .name("InputModeWeight")
            .field(GraphQLInputObjectField.newInputObjectField()
                .name("TRAM")
                .description("The weight of TRAM traverse mode. Values over 1 add cost to tram travel and values under 1 decrease cost")
                .type(Scalars.GraphQLFloat)
                .build())
            .field(GraphQLInputObjectField.newInputObjectField()
                .name("SUBWAY")
                .description("The weight of SUBWAY traverse mode. Values over 1 add cost to subway travel and values under 1 decrease cost")
                .type(Scalars.GraphQLFloat)
                .build())
            .field(GraphQLInputObjectField.newInputObjectField()
                .name("RAIL")
                .description("The weight of RAIL traverse mode. Values over 1 add cost to rail travel and values under 1 decrease cost")
                .type(Scalars.GraphQLFloat)
                .build())
            .field(GraphQLInputObjectField.newInputObjectField()
                .name("BUS")
                .description("The weight of BUS traverse mode. Values over 1 add cost to bus travel and values under 1 decrease cost")
                .type(Scalars.GraphQLFloat)
                .build())
            .field(GraphQLInputObjectField.newInputObjectField()
                .name("FERRY")
                .description("The weight of FERRY traverse mode. Values over 1 add cost to ferry travel and values under 1 decrease cost")
                .type(Scalars.GraphQLFloat)
                .build())
            .field(GraphQLInputObjectField.newInputObjectField()
                .name("CABLE_CAR")
                .description("The weight of CABLE_CAR traverse mode. Values over 1 add cost to cable car travel and values under 1 decrease cost")
                .type(Scalars.GraphQLFloat)
                .build())
            .field(GraphQLInputObjectField.newInputObjectField()
                .name("GONDOLA")
                .description("The weight of GONDOLA traverse mode. Values over 1 add cost to gondola travel and values under 1 decrease cost")
                .type(Scalars.GraphQLFloat)
                .build())
            .field(GraphQLInputObjectField.newInputObjectField()
                .name("FUNICULAR")
                .description("The weight of FUNICULAR traverse mode. Values over 1 add cost to funicular travel and values under 1 decrease cost")
                .type(Scalars.GraphQLFloat)
                .build())
            .field(GraphQLInputObjectField.newInputObjectField()
                .name("AIRPLANE")
                .description("The weight of AIRPLANE traverse mode. Values over 1 add cost to airplane travel and values under 1 decrease cost")
                .type(Scalars.GraphQLFloat)
                .build())
            .build();

        GraphQLInputObjectType transportModeInputType = GraphQLInputObjectType.newInputObject()
            .name("TransportMode")
            .description("Transportation mode which can be used in the itinerary")
            .field(GraphQLInputObjectField.newInputObjectField()
                .name("mode")
                .type(new GraphQLNonNull(modeEnum))
                .build())
            .field(GraphQLInputObjectField.newInputObjectField()
                .name("qualifier")
                .type(qualifierEnum)
                .build())
            .build();

        GraphQLFieldDefinition planFieldType = GraphQLFieldDefinition.newFieldDefinition()
            .name("plan")
            .description("Plans an itinerary from point A to point B based on the given arguments")
            .type(planType)
            .argument(GraphQLArgument.newArgument()
                .name("date")
                .description("Date of departure or arrival in format YYYY-MM-DD. Default value: current date")
                .type(Scalars.GraphQLString)
		.build())
            .argument(GraphQLArgument.newArgument()
                .name("time")
		.description("Time of departure or arrival in format hh:mm:ss. Default value: current time")
                .type(Scalars.GraphQLString)
                .build())
            .argument(GraphQLArgument.newArgument()
                .name("from")
                .description("The geographical location where the itinerary begins. Use either this argument or `fromPlace`, but not both.")
                .type(coordinateInputType)
                .build())
            .argument(GraphQLArgument.newArgument()
                .name("to")
                .description("The geographical location where the itinerary ends. Use either this argument or `toPlace`, but not both.")
                .type(coordinateInputType)
                .build())
            .argument(GraphQLArgument.newArgument()
                .name("fromPlace")
                .description("The place where the itinerary begins in format `name::place`, where `place` is either a lat,lng pair (e.g. `Pasila::60.199041,24.932928`) or a stop id (e.g. `Pasila::HSL:1000202`). Use either this argument or `from`, but not both.")
                .type(Scalars.GraphQLString)
                .build())
            .argument(GraphQLArgument.newArgument()
                .name("toPlace")
                .description("The place where the itinerary ends in format `name::place`, where `place` is either a lat,lng pair (e.g. `Pasila::60.199041,24.932928`) or a stop id (e.g. `Pasila::HSL:1000202`). Use either this argument or `to`, but not both.")
                .type(Scalars.GraphQLString)
                .build())
            .argument(GraphQLArgument.newArgument()
                .name("wheelchair")
                .description("Whether the itinerary must be wheelchair accessible. Default value: false")
                .type(Scalars.GraphQLBoolean)
                .build())
            .argument(GraphQLArgument.newArgument()
                .name("numItineraries")
                .description("The maximum number of itineraries to return. Default value: 3.")
                .defaultValue(3)
                .type(Scalars.GraphQLInt)
                .build())
            .argument(GraphQLArgument.newArgument()
                .name("maxWalkDistance")
                .description("The maximum distance (in meters) the user is willing to walk. Defaults  to unlimited (Double.MAX_VALUE)")
                .type(Scalars.GraphQLFloat)
                .build())
            .argument(GraphQLArgument.newArgument()
                .name("maxPreTransitTime")
                .description("The maximum time (in seconds) of pre-transit travel when using drive-to-transit (park and ride or kiss and ride). Default value: 1800.")
                .type(Scalars.GraphQLInt)
                .build())
            .argument(GraphQLArgument.newArgument()
                    .name("carParkCarLegWeight")
                    .description("How expensive it is to drive a car when car&parking, increase this value to make car driving legs shorter. Default value: 1.")
                    .type(Scalars.GraphQLFloat)
                    .build())
            .argument(GraphQLArgument.newArgument()
                    .name("itineraryFiltering")
                    .description("How easily bad itineraries are filtered from results. Value 0 (default) disables filtering. Itineraries are filtered if they are worse than another one in some respect (e.g. more walking) by more than the percentage of filtering level, which is calculated by dividing 100% by the value of this argument (e.g. `itineraryFiltering = 0.5` → 200% worse itineraries are filtered).")
                    .type(Scalars.GraphQLFloat)
                    .build())
            .argument(GraphQLArgument.newArgument()
                .name("walkReluctance")
                .description("A multiplier for how bad walking is, compared to being in transit for equal lengths of time.Empirically, values between 10 and 20 seem to correspond well to the concept of not wanting to walk too much without asking for totally ridiculous itineraries, but this observation should in no way be taken as scientific or definitive. Your mileage may vary. Default value: 2.0 ")
                .type(Scalars.GraphQLFloat)
                .build())
            .argument(GraphQLArgument.newArgument()
                .name("walkOnStreetReluctance")
                .description("How much more reluctant is the user to walk on streets with car traffic allowed. Default value: 1.0")
                .type(Scalars.GraphQLFloat)
                .build())
            .argument(GraphQLArgument.newArgument()
                .name("waitReluctance")
                .description("How much worse is waiting for a transit vehicle than being on a transit vehicle, as a multiplier. The default value treats wait and on-vehicle time as the same. It may be tempting to set this higher than walkReluctance (as studies often find this kind of preferences among riders) but the planner will take this literally and walk down a transit line to avoid waiting at a stop. This used to be set less than 1 (0.95) which would make waiting offboard preferable to waiting onboard in an interlined trip. That is also undesirable. If we only tried the shortest possible transfer at each stop to neighboring stop patterns, this problem could disappear. Default value: 1.0.")
                .type(Scalars.GraphQLFloat)
                .build())
            .argument(GraphQLArgument.newArgument()
                .name("waitAtBeginningFactor")
                .description("How much less bad is waiting at the beginning of the trip (replaces waitReluctance on the first boarding). Default value: 0.4.")
                .type(Scalars.GraphQLFloat)
                .build())
            .argument(GraphQLArgument.newArgument()
                .name("walkSpeed")
                .description("Max walk speed along streets, in meters per second Default value: 1.33.")
                .type(Scalars.GraphQLFloat)
                .build())
            .argument(GraphQLArgument.newArgument()
                .name("bikeSpeed")
                .description("Max bike speed along streets, in meters per second. default value: 5.0.")
                .type(Scalars.GraphQLFloat)
                .build())
            .argument(GraphQLArgument.newArgument()
                .name("bikeSwitchTime")
                .description("Time to get on and off your own bike, in seconds. Default Value: 0")
                .type(Scalars.GraphQLInt)
                .build())
            .argument(GraphQLArgument.newArgument()
                .name("bikeSwitchCost")
                .description("Cost of getting on and off your own bike. Unit: seconds. Default value: 0")
                .type(Scalars.GraphQLInt)
                .build())
            .argument(GraphQLArgument.newArgument()
                .name("optimize")
                .description("The set of characteristics ( QUICK, SAFE, FLAT, GREENWAYS, TRIANGLE, TRANSFERS) that the user wants to optimize for . Default value: QUICK")
                .type(optimizeTypeEnum)
                .build())
            .argument(GraphQLArgument.newArgument()
                .name("triangle")
                .description("Triangle optimization parameters. triangleTimeFactor+triangleSlopeFactor+triangleSafetyFactor == 1")
                .type(triangleInputType)
                .build())
            .argument(GraphQLArgument.newArgument()
                .name("arriveBy")
                .description("Whether the itinerary should depart at the specified time (false), or arrive to the destination at the specified time (true). Default value: false.")
                .type(Scalars.GraphQLBoolean)
                .build())
            .argument(GraphQLArgument.newArgument()
                .name("intermediatePlaces")
                .description("An ordered list of intermediate locations to be visited.")
                .type(new GraphQLList(coordinateInputType))
                .build())
            .argument(GraphQLArgument.newArgument()
                .name("preferred")
                .description("List of routes and agencies which are given higher preference when planning the itinerary")
                .type(preferredInputType)
                .build())
            .argument(GraphQLArgument.newArgument()
                .name("unpreferred")
                .description("List of routes and agencies which are given lower preference when planning the itinerary")
                .type(unpreferredInputType)
                .build())
            .argument(GraphQLArgument.newArgument()
                .name("walkBoardCost")
                .description("This prevents unnecessary transfers by adding a cost for boarding a vehicle. Unit: seconds. Default value: 600.")
                .type(Scalars.GraphQLInt)
                .build())
            .argument(GraphQLArgument.newArgument()
                .name("bikeBoardCost")
                .description("Separate cost for boarding a vehicle with a bicycle, which is more difficult than on foot. Unit: seconds. Default value: 600.")
                .type(Scalars.GraphQLInt)
                .build())
            .argument(GraphQLArgument.newArgument()
                .name("banned")
                .description("List of routes, trips, agencies and stops which are not used in the itinerary")
                .type(bannedInputType)
                .build())
            .argument(GraphQLArgument.newArgument()
                .name("transferPenalty")
                .description("An extra penalty added on transfers (i.e. all boardings except the first one). Not to be confused with bikeBoardCost and walkBoardCost, which are the cost of boarding a vehicle with and without a bicycle. The boardCosts are used to model the 'usual' perceived cost of using a transit vehicle, and the transferPenalty is used when a user requests even less transfers. In the latter case, we don't actually optimize for fewest transfers, as this can lead to absurd results. Consider a trip in New York from Grand Army Plaza (the one in Brooklyn) to Kalustyan's at noon. The true lowest transfers route is to wait until midnight, when the 4 train runs local the whole way. The actual fastest route is the 2/3 to the 4/5 at Nevins to the 6 at Union Square, which takes half an hour. Even someone optimizing for fewest transfers doesn't want to wait until midnight. Maybe they would be willing to walk to 7th Ave and take the Q to Union Square, then transfer to the 6. If this takes less than optimize_transfer_penalty seconds, then that's what we'll return. Default value: 0.")
                .type(Scalars.GraphQLInt)
                .build())
            .argument(GraphQLArgument.newArgument()
                .name("batch")
                .description("This argument has no use for itinerary planning and will be removed later. ~~When true, do not use goal direction or stop at the target, build a full SPT. Default value: false.~~")
                .type(Scalars.GraphQLBoolean)
                .build())
            .argument(GraphQLArgument.newArgument()
                .name("modes")
<<<<<<< HEAD
                .description("Deprecated, use `transportModes` instead. ~~The set of TraverseModes that a user is willing to use. Default value: WALK | TRANSIT.~~")
=======
                //This should probably be an enum type
                .description(String.format("A comma-separated list of transport modes that the user is willing to use. Default value: `WALK,TRANSIT`. List of possible values: %s", Arrays.toString(TraverseMode.values())))
>>>>>>> 6c4743be
                .type(Scalars.GraphQLString)
                .build())
            .argument(GraphQLArgument.newArgument()
                .name("transportModes")
                .description("List of transportation modes that the user is willing to use. Default: `[\"WALK\",\"TRANSIT\"]`")
                .type(new GraphQLList(transportModeInputType))
                .build())
            .argument(GraphQLArgument.newArgument()
                .name("modeWeight")
                .description("The weight multipliers for transit modes. WALK, BICYCLE, CAR, TRANSIT and LEG_SWITCH are not included.")
                .type(modeWeightInputType)
                .build())
            .argument(GraphQLArgument.newArgument()
                .name("allowBikeRental")
                .description("Is bike rental allowed? Default value: false.")
                .type(Scalars.GraphQLBoolean)
                .build())
            .argument(GraphQLArgument.newArgument()
                .name("boardSlack")
                .description("Invariant: boardSlack + alightSlack <= transferSlack. Default value: 0.")
                .type(Scalars.GraphQLInt)
                .build())
            .argument(GraphQLArgument.newArgument()
                .name("alightSlack")
                .description("Invariant: boardSlack + alightSlack <= transferSlack. Default value: 0.")
                .type(Scalars.GraphQLInt)
                .build())
            .argument(GraphQLArgument.newArgument()
                .name("minTransferTime")
                .description("A global minimum transfer time (in seconds) that specifies the minimum amount of time that must pass between exiting one transit vehicle and boarding another. This time is in addition to time it might take to walk between transit stops. Default value: 0")
                .type(Scalars.GraphQLInt)
                .build())
            .argument(GraphQLArgument.newArgument()
                .name("nonpreferredTransferPenalty")
                .description("Penalty (in seconds) for using a non-preferred transfer. Default value: 180.")
                .type(Scalars.GraphQLInt)
                .build())
            .argument(GraphQLArgument.newArgument()
                .name("maxTransfers")
                .description("Maximum number of transfers. Default value: 2.")
                .type(Scalars.GraphQLInt)
                .build())
            .argument(GraphQLArgument.newArgument()
                .name("startTransitStopId")
                .description("This argument has currently no effect on which itineraries are returned. Use argument `fromPlace` to start the itinerary from a specific stop. ~~A transit stop that this trip must start from~~")
                .type(Scalars.GraphQLString)
                .build())
            .argument(GraphQLArgument.newArgument()
                .name("startTransitTripId")
                .description("ID of the trip on which the itinerary starts. This argument can be used to plan itineraries when the user is already onboard a vehicle. When using this argument, arguments `time` and `from` should be set based on a vehicle position message received from the vehicle running the specified trip.  **Note:** this argument only takes into account the route and estimated travel time of the trip (and therefore arguments `time` and `from` must be used correctly to get meaningful itineraries).")
                .type(Scalars.GraphQLString)
                .build())
            .argument(GraphQLArgument.newArgument()
                .name("claimInitialWait")
                .description("No effect on itinerary planning, adjust argument `time` instead to get later departures. ~~The maximum wait time in seconds the user is willing to delay trip start. Only effective in Analyst.~~")
                .type(Scalars.GraphQLLong)
                .build())
            .argument(GraphQLArgument.newArgument()
                .name("reverseOptimizeOnTheFly")
                .description("**Consider this argument experimental** – setting this argument to true causes timeouts and unoptimal routes in many cases. \nWhen true, reverse optimize (find alternative transportation mode, which still arrives to the destination in time) this search on the fly after processing each transit leg, rather than reverse-optimizing the entire path when it's done. Default value: false.")
                .type(Scalars.GraphQLBoolean)
                .build())
            .argument(GraphQLArgument.newArgument()
                .name("ignoreRealtimeUpdates")
                .description("When true, realtime updates are ignored during this search. Default value: false.")
                .type(Scalars.GraphQLBoolean)
                .build())
            .argument(GraphQLArgument.newArgument()
                .name("disableRemainingWeightHeuristic")
                .description("Only useful for testing and troubleshooting. ~~If true, the remaining weight heuristic is disabled. Currently only implemented for the long distance path service. Default value: false.~~")
                .type(Scalars.GraphQLBoolean)
                .build())
            .argument(GraphQLArgument.newArgument()
                .name("locale")
                .description("Two-letter language code (ISO 639-1) used for returned text. **Note:** only part of the data has translations available and names of stops and POIs are returned in their default language. Due to missing translations, it is sometimes possible that returned text uses a mixture of two languages.")
                .type(Scalars.GraphQLString)
                .build())
            .argument(GraphQLArgument.newArgument()
                 .name("ticketTypes")
                 .description("A comma-separated list of allowed ticket types.")
                 .type(Scalars.GraphQLString)
                 .build())
            .argument(GraphQLArgument.newArgument()
                .name("heuristicStepsPerMainStep")
                .description("Tuning parameter for the search algorithm, mainly useful for testing.")
                .type(Scalars.GraphQLInt)
                .build())
            .argument(GraphQLArgument.newArgument()
                .name("compactLegsByReversedSearch")
                .description("Whether legs should be compacted by performing a reversed search. **Experimental argument, will be removed!**")
                .type(Scalars.GraphQLBoolean)
                .build())
            .dataFetcher(environment -> new GraphQlPlanner(index).plan(environment))
            .build();

        fuzzyTripMatcher = new GtfsRealtimeFuzzyTripMatcher(index);
        index.clusterStopsAsNeeded();

        translatedStringType = GraphQLObjectType.newObject()
            .name("TranslatedString")
            .description("Text with language")
            .field(GraphQLFieldDefinition.newFieldDefinition()
                .name("text")
                .type(Scalars.GraphQLString)
                .dataFetcher(environment -> ((Map.Entry<String, String>) environment.getSource()).getValue())
                .build())
            .field(GraphQLFieldDefinition.newFieldDefinition()
                .name("language")
                .description("Two-letter language code (ISO 639-1)")
                .type(Scalars.GraphQLString)
                .dataFetcher(environment -> ((Map.Entry<String, String>) environment.getSource()).getKey())
                .build())
            .build();

        alertType = GraphQLObjectType.newObject()
            .name("Alert")
            .withInterface(nodeInterface)
            .description("Alert of a current or upcoming disruption in public transportation")
            .field(GraphQLFieldDefinition.newFieldDefinition()
                .name("id")
                .type(new GraphQLNonNull(Scalars.GraphQLID))
                .dataFetcher(environment -> relay.toGlobalId(
                    alertType.getName(), ((AlertPatch) environment.getSource()).getId()))
                .build())
            .field(GraphQLFieldDefinition.newFieldDefinition()
                .name("feed")
		.description("The feed in which this alert was published")
                .type(Scalars.GraphQLString)
                .dataFetcher(environment -> ((AlertPatch) environment.getSource()).getFeedId())
                .build())
            .field(GraphQLFieldDefinition.newFieldDefinition()
                .name("agency")
                .type(agencyType)
                .dataFetcher(environment -> getAgency(index, ((AlertPatch) environment.getSource()).getAgency()))
                .build())
            .field(GraphQLFieldDefinition.newFieldDefinition()
                .name("route")
		.description("Route affected by the disruption")
                .type(routeType)
                .dataFetcher(environment -> index.routeForId.get(((AlertPatch) environment.getSource()).getRoute()))
                .build())
            .field(GraphQLFieldDefinition.newFieldDefinition()
                .name("trip")
		.description("Trip affected by the disruption")
                .type(tripType)
                .dataFetcher(environment -> index.tripForId.get(((AlertPatch) environment.getSource()).getTrip()))
                .build())
            .field(GraphQLFieldDefinition.newFieldDefinition()
                .name("stop")
		.description("Stop affected by the disruption")
                .type(stopType)
                .dataFetcher(environment -> index.stopForId.get(((AlertPatch) environment.getSource()).getStop()))
                .build())
            .field(GraphQLFieldDefinition.newFieldDefinition()
                .name("patterns")
                .description("Patterns affected by the disruption")
                .type(new GraphQLList(patternType))
                .dataFetcher(environment -> ((AlertPatch) environment.getSource()).getTripPatterns())
                .build())
            .field(GraphQLFieldDefinition.newFieldDefinition()
                .name("alertHeaderText")
                .type(Scalars.GraphQLString)
                .description("Header of the alert, if available")
                .dataFetcher(environment -> ((AlertPatch) environment.getSource()).getAlert().alertHeaderText)
                .build())
            .field(GraphQLFieldDefinition.newFieldDefinition()
                .name("alertHeaderTextTranslations")
                .type(new GraphQLNonNull(new GraphQLList(new GraphQLNonNull(translatedStringType))))
                .description("Header of the alert in all different available languages notnull")
                .dataFetcher(environment -> {
                    AlertPatch alertPatch = environment.getSource();
                    Alert alert = alertPatch.getAlert();
                    if (alert.alertHeaderText instanceof TranslatedString) {
                        return ((TranslatedString) alert.alertHeaderText).getTranslations();
                    } else {
                        return emptyList();
                    }
                })
                .build())
            .field(GraphQLFieldDefinition.newFieldDefinition()
                .name("alertDescriptionText")
                .type(new GraphQLNonNull(Scalars.GraphQLString))
                .description("Long description of the alert notnull")
                .dataFetcher(environment -> ((AlertPatch) environment.getSource()).getAlert().alertDescriptionText)
                .build())
            .field(GraphQLFieldDefinition.newFieldDefinition()
                .name("alertDescriptionTextTranslations")
                .type(new GraphQLNonNull(new GraphQLList(new GraphQLNonNull(translatedStringType))))
                .description("Long descriptions of the alert in all different available languages notnull")
                .dataFetcher(environment -> {
                    AlertPatch alertPatch = environment.getSource();
                    Alert alert = alertPatch.getAlert();
                    if (alert.alertDescriptionText instanceof TranslatedString) {
                        return ((TranslatedString) alert.alertDescriptionText).getTranslations();
                    } else {
                        return emptyList();
                    }
                })
                .build())
            .field(GraphQLFieldDefinition.newFieldDefinition()
                .name("alertUrl")
                .type(Scalars.GraphQLString)
                .description("Url with more information")
                .dataFetcher(environment -> ((AlertPatch) environment.getSource()).getAlert().alertUrl)
                .build())
            .field(GraphQLFieldDefinition.newFieldDefinition()
                .name("effectiveStartDate")
                .type(Scalars.GraphQLLong)
                .description("Time when this alert comes into effect. Format: Unix timestamp in seconds")
                .dataFetcher(environment -> {
                    Alert alert = ((AlertPatch) environment.getSource()).getAlert();
                    return alert.effectiveStartDate != null ? alert.effectiveStartDate.getTime() / 1000 : null;
                })
                .build())
            .field(GraphQLFieldDefinition.newFieldDefinition()
                .name("effectiveEndDate")
                .type(Scalars.GraphQLLong)
                .description("Time when this alert is not in effect anymore. Format: Unix timestamp in seconds")
                .dataFetcher(environment -> {
                    Alert alert = ((AlertPatch) environment.getSource()).getAlert();
                    return alert.effectiveEndDate != null ? alert.effectiveEndDate.getTime() / 1000 : null;
                })
                .build())
            .build();


        serviceTimeRangeType = GraphQLObjectType.newObject()
            .name("serviceTimeRange")
            .description("Time range covered by the routing graph")
            .field(GraphQLFieldDefinition.newFieldDefinition()
                .name("start")
                .type(Scalars.GraphQLLong)
                .description("Beginning of service time range")
                .dataFetcher(environment -> index.graph.getTransitServiceStarts())
                .build())
            .field(GraphQLFieldDefinition.newFieldDefinition()
                .name("end")
                .type(Scalars.GraphQLLong)
                .description("End of service time range")
                .dataFetcher(environment -> index.graph.getTransitServiceEnds())
                .build())
            .build();


        stopAtDistanceType = GraphQLObjectType.newObject()
            .name("stopAtDistance")
            .withInterface(nodeInterface)
            .field(GraphQLFieldDefinition.newFieldDefinition()
                .name("id")
                .type(new GraphQLNonNull(Scalars.GraphQLID))
                .dataFetcher(environment -> relay.toGlobalId(stopAtDistanceType.getName(),
                    Integer.toString(((GraphIndex.StopAndDistance) environment.getSource()).distance) + ";" +
                    GtfsLibrary.convertIdToString(((GraphIndex.StopAndDistance) environment.getSource()).stop.getId())))
                .build())
            .field(GraphQLFieldDefinition.newFieldDefinition()
                .name("stop")
                .type(stopType)
                .dataFetcher(environment -> ((GraphIndex.StopAndDistance) environment.getSource()).stop)
                .build())
            .field(GraphQLFieldDefinition.newFieldDefinition()
                .name("distance")
		.description("Walking distance to the stop along streets and paths")
                .type(Scalars.GraphQLInt)
                .dataFetcher(environment -> ((GraphIndex.StopAndDistance) environment.getSource()).distance)
                .build())
            .build();

        departureRowType = GraphQLObjectType.newObject()
            .name("DepartureRow")
	    .description("Departure row is a location, which lists departures of a certain pattern from a stop. Departure rows are identified with the pattern, so querying departure rows will return only departures from one stop per pattern")
            .withInterface(nodeInterface)
            .withInterface(placeInterface)
            .field(GraphQLFieldDefinition.newFieldDefinition()
                .name("id")
                .type(new GraphQLNonNull(Scalars.GraphQLID))
                .dataFetcher(environment -> relay.toGlobalId(departureRowType.getName(), ((GraphIndex.DepartureRow)environment.getSource()).id))
                .build())
            .field(GraphQLFieldDefinition.newFieldDefinition()
                .name("stop")
		.description("Stop from which the departures leave")
                .type(stopType)
                .dataFetcher(environment -> ((GraphIndex.DepartureRow)environment.getSource()).stop)
                .build())
            .field(GraphQLFieldDefinition.newFieldDefinition()
                .name("lat")
                .type(Scalars.GraphQLFloat)
                .dataFetcher(environment -> ((GraphIndex.DepartureRow)environment.getSource()).stop.getLat())
                .build())
            .field(GraphQLFieldDefinition.newFieldDefinition()
                .name("lon")
                .type(Scalars.GraphQLFloat)
                .dataFetcher(environment -> ((GraphIndex.DepartureRow)environment.getSource()).stop.getLon())
                .build())
            .field(GraphQLFieldDefinition.newFieldDefinition()
                .name("pattern")
		.description("Pattern of the departure row")
                .type(patternType)
                .dataFetcher(environment -> ((GraphIndex.DepartureRow)environment.getSource()).pattern)
                .build())
            .field(GraphQLFieldDefinition.newFieldDefinition()
                .name("stoptimes")
		.description("Departures of the pattern from the stop")
                .type(new GraphQLList(stoptimeType))
                .argument(GraphQLArgument.newArgument()
                    .name("startTime")
                    .description("Return rows departing after this time. Time format: Unix timestamp in seconds. Default is to use current time. (0)")
                    .type(Scalars.GraphQLLong)
                    .defaultValue(0L) // Default value is current time
                    .build())
                .argument(GraphQLArgument.newArgument()
                    .name("timeRange")
                    .description("How many seconds ahead to search for departures. Default is one day.")
                    .type(Scalars.GraphQLInt)
                    .defaultValue(24 * 60 * 60)
                    .build())
                .argument(GraphQLArgument.newArgument()
                    .name("numberOfDepartures")
                    .description("Maximum number of departures to return.")
                    .type(Scalars.GraphQLInt)
                    .defaultValue(1)
                    .build())
                .argument(GraphQLArgument.newArgument()
                    .name("omitNonPickups")
		    .description("If true, only those departures which allow boarding are returned")
                    .type(Scalars.GraphQLBoolean)
                    .defaultValue(false)
                    .build())
                .dataFetcher(environment -> {
                    GraphIndex.DepartureRow departureRow = environment.getSource();
                    long startTime = environment.getArgument("startTime");
                    int timeRange = environment.getArgument("timeRange");
                    int maxDepartures = environment.getArgument("numberOfDepartures");
                    boolean omitNonPickups = environment.getArgument("omitNonPickups");
                    return departureRow.getStoptimes(index, startTime, timeRange, maxDepartures, omitNonPickups);
                })
                .build())
            .build();

        placeAtDistanceType = GraphQLObjectType.newObject()
            .name("placeAtDistance")
            .withInterface(nodeInterface)
            .field(GraphQLFieldDefinition.newFieldDefinition()
                .name("id")
                .type(new GraphQLNonNull(Scalars.GraphQLID))
                .dataFetcher(environment -> {
                    Object place = ((PlaceAndDistance) environment.getSource()).place;
                    return relay.toGlobalId(placeAtDistanceType.getName(),
                        Integer.toString(((PlaceAndDistance) environment.getSource()).distance) + ";" +
                            placeInterface.getTypeResolver()
                                .getType(place)
                                .getFieldDefinition("id")
                                .getDataFetcher()
                                .get(new DataFetchingEnvironmentImpl(place, null, null,
                                    null, null, placeAtDistanceType, null))

                    );
                })
                .build())
            .field(GraphQLFieldDefinition.newFieldDefinition()
                .name("place")
                .type(placeInterface)
                .dataFetcher(environment -> ((GraphIndex.PlaceAndDistance) environment.getSource()).place)
                .build())
            .field(GraphQLFieldDefinition.newFieldDefinition()
                .name("distance")
		.description("Walking distance to the place along streets and paths")
                .type(Scalars.GraphQLInt)
                .dataFetcher(environment -> ((GraphIndex.PlaceAndDistance) environment.getSource()).distance)
                .build())
            .build();

        stoptimesInPatternType = GraphQLObjectType.newObject()
            .name("StoptimesInPattern")
	    .description("Stoptimes grouped by pattern")
            .field(GraphQLFieldDefinition.newFieldDefinition()
                .name("pattern")
                .type(patternType)
                .dataFetcher(environment -> index.patternForId
                    .get(((StopTimesInPattern) environment.getSource()).pattern.id))
                .build())
            .field(GraphQLFieldDefinition.newFieldDefinition()
                .name("stoptimes")
                .type(new GraphQLList(stoptimeType))
                .dataFetcher(environment -> ((StopTimesInPattern) environment.getSource()).times)
                .build())
            .build();

        clusterType = GraphQLObjectType.newObject()
            .name("Cluster")
	    .description("Cluster is a list of stops grouped by name and proximity")
            .withInterface(nodeInterface)
            .field(GraphQLFieldDefinition.newFieldDefinition()
                .name("id")
                .type(new GraphQLNonNull(Scalars.GraphQLID))
                .dataFetcher(environment -> relay
                    .toGlobalId(clusterType.getName(), ((StopCluster) environment.getSource()).id))
                .build())
            .field(GraphQLFieldDefinition.newFieldDefinition()
                .name("gtfsId")
                .type(new GraphQLNonNull(Scalars.GraphQLString))
                .dataFetcher(environment -> ((StopCluster) environment.getSource()).id)
                .build())
            .field(GraphQLFieldDefinition.newFieldDefinition()
                .name("name")
                .type(new GraphQLNonNull(Scalars.GraphQLString))
                .dataFetcher(environment -> ((StopCluster) environment.getSource()).name)
                .build())
            .field(GraphQLFieldDefinition.newFieldDefinition()
                .name("lat")
		.description("Latitude of the center of this cluster (i.e. average latitude of stops in this cluster)")
                .type(new GraphQLNonNull(Scalars.GraphQLFloat))
                .dataFetcher(environment -> (((StopCluster) environment.getSource()).lat))
                .build())
            .field(GraphQLFieldDefinition.newFieldDefinition()
                .name("lon")
		.description("Longitude of the center of this cluster (i.e. average longitude of stops in this cluster)")
                .type(new GraphQLNonNull(Scalars.GraphQLFloat))
                .dataFetcher(environment -> (((StopCluster) environment.getSource()).lon))
                .build())
            .field(GraphQLFieldDefinition.newFieldDefinition()
                .name("stops")
		.description("List of stops in the cluster")
                .type(new GraphQLList(new GraphQLNonNull(stopType)))
                .dataFetcher(environment -> ((StopCluster) environment.getSource()).children)
                .build())
            .build();

        stopType = GraphQLObjectType.newObject()
            .name("Stop")
            .withInterface(nodeInterface)
            .withInterface(placeInterface)
            .field(GraphQLFieldDefinition.newFieldDefinition()
                .name("id")
                .type(new GraphQLNonNull(Scalars.GraphQLID))
                .dataFetcher(environment -> relay.toGlobalId(
                    stopType.getName(),
                    GtfsLibrary.convertIdToString(((Stop) environment.getSource()).getId())))
                .build())
            .field(GraphQLFieldDefinition.newFieldDefinition()
                .name("stopTimesForPattern")
		.description("Returns timetable of the specified pattern at this stop")
                .type(new GraphQLList(stoptimeType))
                .argument(GraphQLArgument.newArgument()
                    .name("id")
		    .description("Id of the pattern")
                    .type(new GraphQLNonNull(Scalars.GraphQLString))
                    .defaultValue(null)
                    .build())
                .argument(GraphQLArgument.newArgument()
                    .name("startTime")
		    .description("Return  departures after this time. Format: Unix timestamp in seconds. Default value: current time")
                    .type(Scalars.GraphQLLong)
                    .defaultValue(0l) // Default value is current time
                    .build())
                .argument(GraphQLArgument.newArgument()
                    .name("timeRange")
                    .description("Return stoptimes within this time range, starting from `startTime`. Unit: Seconds")
                    .type(Scalars.GraphQLInt)
                    .defaultValue(24 * 60 * 60)
                    .build())
                .argument(GraphQLArgument.newArgument()
                    .name("numberOfDepartures")
                    .type(Scalars.GraphQLInt)
                    .defaultValue(2)
                    .build())
                .argument(GraphQLArgument.newArgument()
                    .name("omitNonPickups")
		    .description("If true, only those departures which allow boarding are returned")
                    .type(Scalars.GraphQLBoolean)
                    .defaultValue(false)
                    .build())
                .dataFetcher(environment ->
                    index.stopTimesForPattern(environment.getSource(),
                        index.patternForId.get(environment.getArgument("id")),
                        environment.getArgument("startTime"),
                        environment.getArgument("timeRange"),
                        environment.getArgument("numberOfDepartures"),
                        environment.getArgument("omitNonPickups")))
                .build())
            .field(GraphQLFieldDefinition.newFieldDefinition()
                .name("gtfsId")
		.description("Stop id in format FeedId:StopId")
                .type(new GraphQLNonNull(Scalars.GraphQLString))
                .dataFetcher(environment ->
                    GtfsLibrary.convertIdToString(((Stop) environment.getSource()).getId()))
                .build())
            .field(GraphQLFieldDefinition.newFieldDefinition()
                .name("name")
		.description("Name of the stop, e.g. Pasilan asema")
                .type(new GraphQLNonNull(Scalars.GraphQLString))
                .build())
            .field(GraphQLFieldDefinition.newFieldDefinition()
                .name("lat")
                .type(Scalars.GraphQLFloat)
                .dataFetcher(environment -> (((Stop) environment.getSource()).getLat()))
                .build())
            .field(GraphQLFieldDefinition.newFieldDefinition()
                .name("lon")
                .type(Scalars.GraphQLFloat)
                .dataFetcher(environment -> (((Stop) environment.getSource()).getLon()))
                .build())
            .field(GraphQLFieldDefinition.newFieldDefinition()
                .name("code")
		.description("Stop code which is visible at the stop")
                .type(Scalars.GraphQLString)
                .build())
            .field(GraphQLFieldDefinition.newFieldDefinition()
                .name("desc")
		.description("Description of the stop, usually a street name")
                .type(Scalars.GraphQLString)
                .build())
            .field(GraphQLFieldDefinition.newFieldDefinition()
                .name("zoneId")
                .type(Scalars.GraphQLString)
                .build())
            .field(GraphQLFieldDefinition.newFieldDefinition()
                .name("url")
                .type(Scalars.GraphQLString)
                .build())
            .field(GraphQLFieldDefinition.newFieldDefinition()
                .name("locationType")
                .type(locationTypeEnum)
                .build())
            .field(GraphQLFieldDefinition.newFieldDefinition()
                .name("parentStation")
		.description("The station which this stop is part of (or null if this stop is not part of a station)")
                .type(stopType)
                .dataFetcher(environment -> ((Stop) environment.getSource()).getParentStation() != null ?
                    index.stationForId.get(new AgencyAndId(
                        ((Stop) environment.getSource()).getId().getAgencyId(),
                        ((Stop) environment.getSource()).getParentStation())) : null)
                .build())
            .field(GraphQLFieldDefinition.newFieldDefinition()
                .name("wheelchairBoarding")
		.description("Whether wheelchair boarding is possible for at least some of vehicles on this stop")
                .type(wheelchairBoardingEnum)
                .build())
            .field(GraphQLFieldDefinition.newFieldDefinition()
                .name("direction")
                .type(Scalars.GraphQLString)
                .build())
            .field(GraphQLFieldDefinition.newFieldDefinition()
                .name("timezone")
                .type(Scalars.GraphQLString)
                .build())
            .field(GraphQLFieldDefinition.newFieldDefinition()
                .name("vehicleType")
		.description("Raw GTFS vehicle type used by routes which pass through this stop")
                .type(Scalars.GraphQLInt)
                .build())
            .field(GraphQLFieldDefinition.newFieldDefinition()
                .name("platformCode")
		.description("Identifier of the platform, usually a number. This value is only present for stops that are part of a station")
                .type(Scalars.GraphQLString)
                .build())
            .field(GraphQLFieldDefinition.newFieldDefinition()
                .name("cluster")
		.description("The cluster which this stop is part of")
                .type(clusterType)
                .dataFetcher(environment -> index.stopClusterForStop.get(environment.getSource()))
                .build())
            .field(GraphQLFieldDefinition.newFieldDefinition()
                .name("stops")
                .description("Returns all stops that are children of this station (Only applicable for locationType = 1)")
                .type(new GraphQLList(stopType))
                .dataFetcher(environment -> index.stopsForParentStation.get(((Stop) environment.getSource()).getId()))
                .build())
            .field(GraphQLFieldDefinition.newFieldDefinition()
                .name("routes")
		.description("Routes which pass through this stop")
                .type(new GraphQLList(new GraphQLNonNull(routeType)))
                .dataFetcher(environment -> index.patternsForStop
                    .get(environment.getSource())
                    .stream()
                    .map(pattern -> pattern.route)
                    .distinct()
                    .collect(Collectors.toList()))
                .build())
            .field(GraphQLFieldDefinition.newFieldDefinition()
                .name("patterns")
		.description("Patterns which pass through this stop")
                .type(new GraphQLList(patternType))
                .dataFetcher(environment -> index.patternsForStop.get(environment.getSource()))
                .build())
            .field(GraphQLFieldDefinition.newFieldDefinition()
                .name("transfers")               //TODO: add max distance as parameter?
		.description("List of nearby stops which can be used for transfers")
                .type(new GraphQLList(stopAtDistanceType))
                .dataFetcher(environment -> index.stopVertexForStop
                    .get(environment.getSource())
                    .getOutgoing()
                    .stream()
                    .filter(edge -> edge instanceof SimpleTransfer)
                    .map(edge -> new ImmutableMap.Builder<String, Object>()
                        .put("stop", ((TransitVertex) edge.getToVertex()).getStop())
                        .put("distance", edge.getDistance())
                        .build())
                    .collect(Collectors.toList()))
                .build())
            .field(GraphQLFieldDefinition.newFieldDefinition()
                .name("stoptimesForServiceDate")
		.description("Returns list of stoptimes for the specified date")
                .type(new GraphQLList(stoptimesInPatternType))
                .argument(GraphQLArgument.newArgument()
                    .name("date")
		    .description("Date in format YYYYMMDD")
                    .type(Scalars.GraphQLString)
                    .build())
                .argument(GraphQLArgument.newArgument()
                    .name("omitNonPickups")
		    .description("If true, only those departures which allow boarding are returned")
                    .type(Scalars.GraphQLBoolean)
                    .defaultValue(false)
                    .build())
                .dataFetcher(environment -> {
                    ServiceDate date;
                    try {  // TODO: Add our own scalar types for at least serviceDate and AgencyAndId
                        date = ServiceDate.parseString(environment.getArgument("date"));
                    } catch (ParseException e) {
                        return null;
                    }
                    Stop stop = environment.getSource();
                    boolean omitNonPickups = environment.getArgument("omitNonPickups");
                    if (stop.getLocationType() == 1) {
                        // Merge all stops if this is a station
                        return index.stopsForParentStation
                            .get(stop.getId())
                            .stream()
                            .flatMap(singleStop -> index.getStopTimesForStop(singleStop, date,omitNonPickups).stream())
                            .collect(Collectors.toList());
                    }
                    return index.getStopTimesForStop(stop, date, omitNonPickups);
                })
                .build())
            .field(GraphQLFieldDefinition.newFieldDefinition()
                .name("stoptimesForPatterns")
		.description("Returns list of stoptimes (arrivals and departures) at this stop, grouped by patterns")
                .type(new GraphQLList(stoptimesInPatternType))
                .argument(GraphQLArgument.newArgument()
                    .name("startTime")
		    .description("Return departures after this time. Format: Unix timestamp in seconds. Default value: current time")
                    .type(Scalars.GraphQLLong)
                    .defaultValue(0L) // Default value is current time
                    .build())
                .argument(GraphQLArgument.newArgument()
                    .name("timeRange")
                    .description("Return stoptimes within this time range, starting from `startTime`. Unit: Seconds")
                    .type(Scalars.GraphQLInt)
                    .defaultValue(24 * 60 * 60)
                    .build())
                .argument(GraphQLArgument.newArgument()
                    .name("numberOfDepartures")
                    .type(Scalars.GraphQLInt)
                    .defaultValue(5)
                    .build())
                .argument(GraphQLArgument.newArgument()
                    .name("omitNonPickups")
		    .description("If true, only those departures which allow boarding are returned")
                    .type(Scalars.GraphQLBoolean)
                    .defaultValue(false)
                    .build())
                .dataFetcher(environment -> {
                    Stop stop = environment.getSource();
                    if (stop.getLocationType() == 1) {
                        // Merge all stops if this is a station
                        return index.stopsForParentStation
                            .get(stop.getId())
                            .stream()
                            .flatMap(singleStop ->
                                index.stopTimesForStop(singleStop,
                                    environment.getArgument("startTime"),
                                    environment.getArgument("timeRange"),
                                    environment.getArgument("numberOfDepartures"),
                                    environment.getArgument("omitNonPickups"))
                                .stream()
                            )
                            .collect(Collectors.toList());
                    }
                    return index.stopTimesForStop(stop,
                        environment.getArgument("startTime"),
                        environment.getArgument("timeRange"),
                        environment.getArgument("numberOfDepartures"),
                        environment.getArgument("omitNonPickups"));

                })
                .build())
            .field(GraphQLFieldDefinition.newFieldDefinition()
                .name("stoptimesWithoutPatterns")
		.description("Returns list of stoptimes (arrivals and departures) at this stop")
                .type(new GraphQLList(stoptimeType))
                .argument(GraphQLArgument.newArgument()
                    .name("startTime")
		    .description("Return departures after this time. Format: Unix timestamp in seconds. Default value: current time")
                    .type(Scalars.GraphQLLong)
                    .defaultValue(0L) // Default value is current time
                    .build())
                .argument(GraphQLArgument.newArgument()
                    .name("timeRange")
                    .description("Return stoptimes within this time range, starting from `startTime`. Unit: Seconds")
                    .type(Scalars.GraphQLInt)
                    .defaultValue(24 * 60 * 60)
                    .build())
                .argument(GraphQLArgument.newArgument()
                    .name("numberOfDepartures")
                    .type(Scalars.GraphQLInt)
                    .defaultValue(5)
                    .build())
                .argument(GraphQLArgument.newArgument()
                    .name("omitNonPickups")
		    .description("If true, only those departures which allow boarding are returned")
                    .type(Scalars.GraphQLBoolean)
                    .defaultValue(false)
                    .build())
                .dataFetcher(environment -> {
                    Stop stop = environment.getSource();
                    Stream<StopTimesInPattern> stream;
                    if (stop.getLocationType() == 1) {
                        stream = index.stopsForParentStation
                            .get(stop.getId())
                            .stream()
                            .flatMap(singleStop ->
                                index.stopTimesForStop(singleStop,
                                    environment.getArgument("startTime"),
                                    environment.getArgument("timeRange"),
                                    environment.getArgument("numberOfDepartures"),
                                    environment.getArgument("omitNonPickups"))
                                    .stream()
                            );
                    }
                    else {
                        stream = index.stopTimesForStop(
                            environment.getSource(),
                            environment.getArgument("startTime"),
                            environment.getArgument("timeRange"),
                            environment.getArgument("numberOfDepartures"),
                            environment.getArgument("omitNonPickups")
                        ).stream();
                    }
                    return stream.flatMap(stoptimesWithPattern -> stoptimesWithPattern.times.stream())
                    .sorted(Comparator.comparing(t -> t.serviceDay + t.realtimeDeparture))
                    .limit((long) (int) environment.getArgument("numberOfDepartures"))
                    .collect(Collectors.toList());
                })
                .build())
            .build();

        stoptimeType = GraphQLObjectType.newObject()
            .name("Stoptime")
	    .description("Time of arrival and/or departure at a stop")
            .field(GraphQLFieldDefinition.newFieldDefinition()
                .name("stop")
                .type(stopType)
                .dataFetcher(environment -> index.stopForId
                    .get(((TripTimeShort) environment.getSource()).stopId))
                .build())
            .field(GraphQLFieldDefinition.newFieldDefinition()
                .name("scheduledArrival")
		.description("Scheduled arrival time. Format: seconds since midnight of the departure date")
                .type(Scalars.GraphQLInt)
                .dataFetcher(
                    environment -> ((TripTimeShort) environment.getSource()).scheduledArrival)
                .build())
            .field(GraphQLFieldDefinition.newFieldDefinition()
                .name("realtimeArrival")
		.description("Realtime prediction of arrival time. Format: seconds since midnight of the departure date")
                .type(Scalars.GraphQLInt)
                .dataFetcher(
                    environment -> ((TripTimeShort) environment.getSource()).realtimeArrival)
                .build())
            .field(GraphQLFieldDefinition.newFieldDefinition()
                .name("arrivalDelay")
		.description("The offset from the scheduled arrival time in seconds. Negative values indicate that the trip is running ahead of schedule.")
                .type(Scalars.GraphQLInt)
                .dataFetcher(environment -> ((TripTimeShort) environment.getSource()).arrivalDelay)
                .build())
            .field(GraphQLFieldDefinition.newFieldDefinition()
                .name("scheduledDeparture")
		.description("Scheduled departure time. Format: seconds since midnight of the departure date")
                .type(Scalars.GraphQLInt)
                .dataFetcher(
                    environment -> ((TripTimeShort) environment.getSource()).scheduledDeparture)
                .build())
            .field(GraphQLFieldDefinition.newFieldDefinition()
                .name("realtimeDeparture")
		.description("Realtime prediction of departure time. Format: seconds since midnight of the departure date")
                .type(Scalars.GraphQLInt)
                .dataFetcher(
                    environment -> ((TripTimeShort) environment.getSource()).realtimeDeparture)
                .build())
            .field(GraphQLFieldDefinition.newFieldDefinition()
                .name("departureDelay")
		.description("The offset from the scheduled departure time in seconds. Negative values indicate that the trip is running ahead of schedule")
                .type(Scalars.GraphQLInt)
                .dataFetcher(
                    environment -> ((TripTimeShort) environment.getSource()).departureDelay)
                .build())
            .field(GraphQLFieldDefinition.newFieldDefinition()
                .name("timepoint")
		.description("true, if this stop is used as a time equalization stop. false otherwise.")
                .type(Scalars.GraphQLBoolean)
                .dataFetcher(environment -> ((TripTimeShort) environment.getSource()).timepoint)
                .build())
            .field(GraphQLFieldDefinition.newFieldDefinition()
                .name("realtime")
		.description("true, if this stoptime has real-time data available")
                .type(Scalars.GraphQLBoolean)
                .dataFetcher(environment -> ((TripTimeShort) environment.getSource()).realtime)
                .build())
            .field(GraphQLFieldDefinition.newFieldDefinition()
                .name("realtimeState")
		.description("State of real-time data")
                .type(realtimeStateEnum)
                .dataFetcher(environment -> ((TripTimeShort) environment.getSource()).realtimeState)
                .build())
            .field(GraphQLFieldDefinition.newFieldDefinition()
                .name("pickupType")
		.description("Whether the vehicle can be boarded at this stop. This field can also be used to indicate if boarding is possible only with special arrangements.")
                .type(pickupDropoffTypeEnum)
                .dataFetcher(environment -> index.patternForTrip
                    .get(index.tripForId.get(((TripTimeShort) environment.getSource()).tripId))
                    .getBoardType(((TripTimeShort) environment.getSource()).stopIndex))
                .build())
            .field(GraphQLFieldDefinition.newFieldDefinition()
                .name("dropoffType")
		.description("Whether the vehicle can be disembarked at this stop. This field can also be used to indicate if disembarkation is possible only with special arrangements.")
                .type(pickupDropoffTypeEnum)
                .dataFetcher(environment -> index.patternForTrip
                    .get(index.tripForId.get(((TripTimeShort) environment.getSource()).tripId))
                    .getAlightType(((TripTimeShort) environment.getSource()).stopIndex))
                .build())
            .field(GraphQLFieldDefinition.newFieldDefinition()
                .name("serviceDay")
		.description("Departure date of the trip. Format: Unix timestamp (local time) in seconds.")
                .type(Scalars.GraphQLLong)
                .dataFetcher(environment -> ((TripTimeShort) environment.getSource()).serviceDay)
                .build())
            .field(GraphQLFieldDefinition.newFieldDefinition()
                .name("trip")
		.description("Trip which this stoptime is for")
                .type(tripType)
                .dataFetcher(environment -> index.tripForId
                    .get(((TripTimeShort) environment.getSource()).tripId))
                .build())
            .field(GraphQLFieldDefinition.newFieldDefinition()
                .name("stopHeadsign")
                .type(Scalars.GraphQLString)
                .dataFetcher(environment -> ((TripTimeShort) environment.getSource()).headsign)
                .deprecate("Use headsign instead, will be removed in the future")
                .build())
            .field(GraphQLFieldDefinition.newFieldDefinition()
                .name("headsign")
		.description("Headsign of the trip on this stop. Trip headsigns can change during the trip (e.g. on routes which run on loops), so this value should be used instead of `tripHeadsign` to display the headsign relevant to the user. ")
              	.type(Scalars.GraphQLString)
              	.dataFetcher(environment -> ((TripTimeShort) environment.getSource()).headsign)
              	.build())
            .build();

        tripType = GraphQLObjectType.newObject()
            .name("Trip")
	    .description("Trip is a occurance of a route at specific time.")
            .withInterface(nodeInterface)
            .field(GraphQLFieldDefinition.newFieldDefinition()
                .name("id")
                .type(new GraphQLNonNull(Scalars.GraphQLID))
                .dataFetcher(environment -> relay.toGlobalId(
                    tripType.getName(),
                    GtfsLibrary.convertIdToString(((Trip) environment.getSource()).getId())))
                .build())
            .field(GraphQLFieldDefinition.newFieldDefinition()
                .name("gtfsId")
                .type(new GraphQLNonNull(Scalars.GraphQLString))
                .dataFetcher(environment -> GtfsLibrary
                    .convertIdToString(((Trip) environment.getSource()).getId()))
                .build())
            .field(GraphQLFieldDefinition.newFieldDefinition()
                .name("route")
		.description("The route the trip is running on")
                .type(new GraphQLNonNull(routeType))
                .dataFetcher(environment -> ((Trip) environment.getSource()).getRoute())
                .build())
            .field(GraphQLFieldDefinition.newFieldDefinition()
                .name("serviceId")
                .type(Scalars.GraphQLString) //TODO:Should be serviceType
                .dataFetcher(environment -> GtfsLibrary
                    .convertIdToString(((Trip) environment.getSource()).getServiceId()))
                .build())
            .field(GraphQLFieldDefinition.newFieldDefinition()
                .name("activeDates")
		.description("List of dates when this trip is in service. Format: YYYYMMDD")
                .type(new GraphQLList(Scalars.GraphQLString))
                .dataFetcher(environment -> index.graph.getCalendarService()
                    .getServiceDatesForServiceId((((Trip) environment.getSource()).getServiceId()))
                    .stream()
                    .map(ServiceDate::getAsString)
                    .collect(Collectors.toList())
                )
                .build())
            .field(GraphQLFieldDefinition.newFieldDefinition()
                .name("tripShortName")
                .type(Scalars.GraphQLString)
                .build())
            .field(GraphQLFieldDefinition.newFieldDefinition()
                .name("tripHeadsign")
		.description("Headsign of the vehicle when running on this trip")
                .type(Scalars.GraphQLString)
                .build())
            .field(GraphQLFieldDefinition.newFieldDefinition()
                .name("routeShortName")
                .type(Scalars.GraphQLString)
                .build())
            .field(GraphQLFieldDefinition.newFieldDefinition()
                .name("directionId")
                .type(Scalars.GraphQLString)
                .build())
            .field(GraphQLFieldDefinition.newFieldDefinition()
                .name("blockId")
                .type(Scalars.GraphQLString)
                .build())
            .field(GraphQLFieldDefinition.newFieldDefinition()
                .name("shapeId")
                .type(Scalars.GraphQLString)
                .dataFetcher(environment -> GtfsLibrary
                    .convertIdToString(((Trip) environment.getSource()).getShapeId()))
                .build())
            .field(GraphQLFieldDefinition.newFieldDefinition()
                .name("wheelchairAccessible")
		.description("Whether the vehicle running this trip can be boarded by a wheelchair")
                .type(wheelchairBoardingEnum)
                .build())
            .field(GraphQLFieldDefinition.newFieldDefinition()
                .name("bikesAllowed")
		.description("Whether bikes are allowed on board the vehicle running this trip")
                .type(bikesAllowedEnum)
                .build())
            .field(GraphQLFieldDefinition.newFieldDefinition()
                .name("pattern")
		.description("The pattern the trip is running on")
                .type(patternType)
                .dataFetcher(
                    environment -> index.patternForTrip.get(environment.getSource()))
                .build())
            .field(GraphQLFieldDefinition.newFieldDefinition()
                .name("stops")
                .type(new GraphQLNonNull(new GraphQLList(new GraphQLNonNull(stopType))))
                .dataFetcher(environment -> index.patternForTrip
                    .get(environment.getSource()).getStops())
                .build())
            .field(GraphQLFieldDefinition.newFieldDefinition()
                .name("semanticHash")
		.description("Hash code of the trip. This value is stable and not dependent on the trip id.")
                .type(new GraphQLNonNull(Scalars.GraphQLString))
                .dataFetcher(environment -> index.patternForTrip.get(environment.getSource())
                    .semanticHashString(environment.getSource()))
                .build())
            .field(GraphQLFieldDefinition.newFieldDefinition()
                .name("stoptimes")
		.description("List of times when this trip arrives to or departs from a stop")
                .type(new GraphQLList(stoptimeType))
                .dataFetcher(environment -> TripTimeShort.fromTripTimes(
                    index.patternForTrip.get((Trip) environment.getSource()).scheduledTimetable,
                    environment.getSource()))
                .build())
            .field(GraphQLFieldDefinition.newFieldDefinition()
                .name("departureStoptime")
                .description("Departure time from the first stop")
                .type(stoptimeType)
                .argument(GraphQLArgument.newArgument()
                    .name("serviceDate")
                    .description("Date for which the departure time is returned. Format: YYYYMMDD. If this argument is not used, field `serviceDay` in the stoptime will have a value of 0.")
                    .type(Scalars.GraphQLString)
                    .build())
                .dataFetcher(environment -> {
                    try {
                        Timetable timetable = index.patternForTrip.get((Trip) environment.getSource()).scheduledTimetable;
                        TripTimes triptimes = timetable.getTripTimes(environment.getSource());
                        return new TripTimeShort(triptimes,
                                0,
                                timetable.pattern.getStop(0),
                                environment.getArgument("serviceDate") == null
                                        ? null : new ServiceDay(index.graph, ServiceDate.parseString(environment.getArgument("serviceDate")), index.graph.getCalendarService(), ((Trip)environment.getSource()).getRoute().getAgency().getId()));
                    } catch (ParseException e) {
                        //Invalid date format
                        return null;
                    }
                })
                .build())
            .field(GraphQLFieldDefinition.newFieldDefinition()
                .name("arrivalStoptime")
                .description("Arrival time to the final stop")
                .type(stoptimeType)
                .argument(GraphQLArgument.newArgument()
                        .name("serviceDate")
                        .description("Date for which the arrival time is returned. Format: YYYYMMDD. If this argument is not used, field `serviceDay` in the stoptime will have a value of 0.")
                        .type(Scalars.GraphQLString)
                        .build())
                .dataFetcher(environment -> {
                    try {
                        Timetable timetable = index.patternForTrip.get((Trip) environment.getSource()).scheduledTimetable;
                        TripTimes triptimes = timetable.getTripTimes(environment.getSource());
                        return new TripTimeShort(triptimes,
                                triptimes.getNumStops() - 1,
                                timetable.pattern.getStop(triptimes.getNumStops() - 1),
                                environment.getArgument("serviceDate") == null
                                        ? null : new ServiceDay(index.graph, ServiceDate.parseString(environment.getArgument("serviceDate")), index.graph.getCalendarService(), ((Trip)environment.getSource()).getRoute().getAgency().getId()));
                    } catch (ParseException e) {
                        //Invalid date format
                        return null;
                    }
                })
                .build())
            .field(GraphQLFieldDefinition.newFieldDefinition()
                .name("stoptimesForDate")
                .type(new GraphQLList(stoptimeType))
                .argument(GraphQLArgument.newArgument()
                    .name("serviceDay")
                    .type(Scalars.GraphQLString)
                    .defaultValue(null)
                    .description("Deprecated, please switch to serviceDate instead")
                    .build())
                .argument(GraphQLArgument.newArgument()
                    .name("serviceDate")
		    .description("Date for which stoptimes are returned. Format: YYYYMMDD")
                    .type(Scalars.GraphQLString)
                    .build())
                .dataFetcher(environment -> {
                    try {
                        final Trip trip = environment.getSource();
                        final String argServiceDate =
                            environment.containsArgument("serviceDate")
                                && environment.getArgument("serviceDate") != null
                                ? environment.getArgument("serviceDate")
                                : environment.getArgument("serviceDay");
                        final ServiceDate serviceDate = argServiceDate != null
                            ? ServiceDate.parseString(argServiceDate) : new ServiceDate();
                        final ServiceDay serviceDay = new ServiceDay(index.graph, serviceDate,
                            index.graph.getCalendarService(), trip.getRoute().getAgency().getId());
                        TimetableSnapshotSource timetableSnapshotSource = index.graph.timetableSnapshotSource;
                        Timetable timetable = null;
                        if (timetableSnapshotSource != null) {
                            TimetableSnapshot timetableSnapshot = timetableSnapshotSource.getTimetableSnapshot();
                            if (timetableSnapshot != null) {
                                timetable = timetableSnapshot.resolve(index.patternForTrip.get(trip), serviceDate);
                            }
                        }
                        if (timetable == null) {
                            timetable = index.patternForTrip.get(trip).scheduledTimetable;
                        }
                        return TripTimeShort.fromTripTimes(timetable, trip, serviceDay);
                    } catch (ParseException e) {
                        return null; // Invalid date format
                    }
                })
                .build())
            .field(GraphQLFieldDefinition.newFieldDefinition()
                .name("geometry")
		.description("List of coordinates of this trip's route")
                .type(new GraphQLList(new GraphQLList(Scalars.GraphQLFloat))) //TODO: Should be geometry
                .dataFetcher(environment -> {
                    LineString geometry = index.patternForTrip
                            .get(environment.getSource())
                            .geometry;
                    if (geometry == null) {return null;}
                    return Arrays.stream(geometry.getCoordinateSequence().toCoordinateArray())
                        .map(coordinate -> Arrays.asList(coordinate.x, coordinate.y))
                        .collect(Collectors.toList());
                    }
                )
                .build())
            .field(GraphQLFieldDefinition.newFieldDefinition()
                .name("alerts")
                .description("List of alerts which have an effect on this trip")
                .type(new GraphQLList(alertType))
                .dataFetcher(dataFetchingEnvironment -> index.getAlertsForTrip(
                    dataFetchingEnvironment.getSource()))
                .build())
            .build();

        coordinateType = GraphQLObjectType.newObject()
            .name("Coordinates")
            .field(GraphQLFieldDefinition.newFieldDefinition()
                .name("lat")
                .type(Scalars.GraphQLFloat)
                .dataFetcher(
                    environment -> ((Coordinate) environment.getSource()).y)
                .build())
            .field(GraphQLFieldDefinition.newFieldDefinition()
                .name("lon")
                .type(Scalars.GraphQLFloat)
                .dataFetcher(
                    environment -> ((Coordinate) environment.getSource()).x)
                .build())
            .build();

        patternType = GraphQLObjectType.newObject()
            .name("Pattern")
	    .description("Pattern is sequence of stops used by trips on a specific direction and variant of a route. Most routes have only two patterns: one for outbound trips and one for inbound trips") 
            .withInterface(nodeInterface)
            .field(GraphQLFieldDefinition.newFieldDefinition()
                .name("id")
                .type(new GraphQLNonNull(Scalars.GraphQLID))
                .dataFetcher(environment -> relay.toGlobalId(
                    patternType.getName(), ((TripPattern) environment.getSource()).code))
                .build())
            .field(GraphQLFieldDefinition.newFieldDefinition()
                .name("route")
                .type(new GraphQLNonNull(routeType))
                .dataFetcher(environment -> ((TripPattern) environment.getSource()).route)
                .build())
            .field(GraphQLFieldDefinition.newFieldDefinition()
                .name("directionId")
		.description("Direction of the pattern. Possible values: 0, 1")
                .type(Scalars.GraphQLInt)
                .dataFetcher(environment -> ((TripPattern) environment.getSource()).directionId)
                .build())
            .field(GraphQLFieldDefinition.newFieldDefinition()
                .name("name")
                .type(Scalars.GraphQLString)
                .dataFetcher(environment -> ((TripPattern) environment.getSource()).name)
                .build())
            .field(GraphQLFieldDefinition.newFieldDefinition()
                .name("code")
		.description("id of the pattern")
                .type(new GraphQLNonNull(Scalars.GraphQLString))
                .dataFetcher(environment -> ((TripPattern) environment.getSource()).code)
                .build())
            .field(GraphQLFieldDefinition.newFieldDefinition()
                .name("headsign")
		.description("Headsign used by trips of this pattern")
                .type(Scalars.GraphQLString)
                .dataFetcher(environment -> ((TripPattern) environment.getSource()).getDirection())
                .build())
            .field(GraphQLFieldDefinition.newFieldDefinition()
                .name("trips")
		.description("Trips which run on this pattern")
                .type(new GraphQLList(new GraphQLNonNull(tripType)))
                .build())
            .field(GraphQLFieldDefinition.newFieldDefinition()
                .name("tripsForDate")
		.description("Trips which run on this pattern on the specified date")
                .argument(GraphQLArgument.newArgument()
                    .name("serviceDay")
                    .type(Scalars.GraphQLString)
                    .description("Deprecated, please switch to serviceDate instead")
                    .build())
                .argument(GraphQLArgument.newArgument()
                    .name("serviceDate")
		    .description("Return trips of the pattern active on this date. Format: YYYYMMDD")
                    .type(Scalars.GraphQLString)
                    .build())
                .type(new GraphQLList(new GraphQLNonNull(tripType)))
                .dataFetcher(environment -> {
                    try {
                        BitSet services = index.servicesRunning(
                            ServiceDate.parseString(
                                environment.containsArgument("serviceDate")
                                    && environment.getArgument("serviceDate") != null
                                    ? environment.getArgument("serviceDate")
                                    : environment.getArgument("serviceDay")
                            )
                        );
                        return ((TripPattern) environment.getSource()).scheduledTimetable.tripTimes
                            .stream()
                            .filter(times -> services.get(times.serviceCode))
                            .map(times -> times.trip)
                            .collect(Collectors.toList());
                    } catch (ParseException e) {
                        return null; // Invalid date format
                    }
                })
                .build())
            .field(GraphQLFieldDefinition.newFieldDefinition()
                .name("stops")
		.description("List of stops served by this pattern")
                .type(new GraphQLList(new GraphQLNonNull(stopType)))
                .build())
            .field(GraphQLFieldDefinition.newFieldDefinition()
                .name("geometry")
                .type(new GraphQLList(coordinateType))
                .dataFetcher(environment -> {
                    LineString geometry = ((TripPattern) environment.getSource()).geometry;
                    if (geometry == null) {
                        return null;
                    } else {
                        return Arrays.asList(geometry.getCoordinates());
                    }
                })
                .build())
                // TODO: add stoptimes
            .field(GraphQLFieldDefinition.newFieldDefinition()
                .name("semanticHash")
                .type(Scalars.GraphQLString)
                .dataFetcher(environment ->
                    ((TripPattern) environment.getSource()).semanticHashString(null))
                .build())
            .field(GraphQLFieldDefinition.newFieldDefinition()
                .name("alerts")
                .description("List of alerts which have an effect on trips of the pattern")
                .type(new GraphQLList(alertType))
                .dataFetcher(dataFetchingEnvironment -> index.getAlertsForPattern(
                    dataFetchingEnvironment.getSource()))
                .build())
            .build();


        routeType = GraphQLObjectType.newObject()
            .name("Route")
	    .withInterface(nodeInterface)
            .field(GraphQLFieldDefinition.newFieldDefinition()
                .name("id")
                .type(new GraphQLNonNull(Scalars.GraphQLID))
                .dataFetcher(environment -> relay.toGlobalId(
                    routeType.getName(),
                    GtfsLibrary.convertIdToString(((Route) environment.getSource()).getId())))
                .build())
            .field(GraphQLFieldDefinition.newFieldDefinition()
                .name("gtfsId")
                .type(new GraphQLNonNull(Scalars.GraphQLString))
                .dataFetcher(environment ->
                    GtfsLibrary.convertIdToString(((Route) environment.getSource()).getId()))
                .build())
            .field(GraphQLFieldDefinition.newFieldDefinition()
                .name("agency")
                .description("Agency operating the route")
                .type(agencyType)
                .build())
            .field(GraphQLFieldDefinition.newFieldDefinition()
                .name("shortName")
		.description("Short name of the route, usually a line number, e.g. 550")
                .type(Scalars.GraphQLString)
                .build())
            .field(GraphQLFieldDefinition.newFieldDefinition()
                .name("longName")
		.description("Long name of the route, e.g. Helsinki-Leppävaara")
                .type(Scalars.GraphQLString)
                .build())
            .field(GraphQLFieldDefinition.newFieldDefinition()
                .name("mode")
                .type(Scalars.GraphQLString)
                .dataFetcher(environment -> GtfsLibrary.getTraverseMode(
                    environment.getSource()))
                .build())
            .field(GraphQLFieldDefinition.newFieldDefinition()
                .name("type")
                .type(Scalars.GraphQLInt)
                .dataFetcher(environment -> ((Route) environment.getSource()).getType())
                .description("The raw type integer form the GTFS source.")
                .build())
            .field(GraphQLFieldDefinition.newFieldDefinition()
                .name("desc")
                .type(Scalars.GraphQLString)
                .build())
            .field(GraphQLFieldDefinition.newFieldDefinition()
                .name("url")
                .type(Scalars.GraphQLString)
                .build())
            .field(GraphQLFieldDefinition.newFieldDefinition()
                .name("color")
                .type(Scalars.GraphQLString)
                .build())
            .field(GraphQLFieldDefinition.newFieldDefinition()
                .name("textColor")
                .type(Scalars.GraphQLString)
                .build())
            .field(GraphQLFieldDefinition.newFieldDefinition()
                .name("bikesAllowed")
                .type(bikesAllowedEnum)
                .build())
            .field(GraphQLFieldDefinition.newFieldDefinition()
                .name("patterns")
		.description("List of patterns which operate on this route")
                .type(new GraphQLList(patternType))
                .dataFetcher(environment -> index.patternsForRoute
                    .get(environment.getSource()))
                .build())
            .field(GraphQLFieldDefinition.newFieldDefinition()
                .name("stops")
		.description("List of stops on this route")
                .type(new GraphQLList(stopType))
                .dataFetcher(environment -> index.patternsForRoute
                    .get(environment.getSource())
                    .stream()
                    .map(TripPattern::getStops)
                    .flatMap(Collection::stream)
                    .distinct()
                    .collect(Collectors.toList()))
                .build())
            .field(GraphQLFieldDefinition.newFieldDefinition()
                .name("trips")
		.description("List of trips which operate on this route")
                .type(new GraphQLList(tripType))
                .dataFetcher(environment -> index.patternsForRoute
                    .get(environment.getSource())
                    .stream()
                    .map(TripPattern::getTrips)
                    .flatMap(Collection::stream)
                    .distinct()
                    .collect(Collectors.toList()))
                .build())
            .field(GraphQLFieldDefinition.newFieldDefinition()
                .name("alerts")
                .description("List of alerts which have an effect on the route")
                .type(new GraphQLList(alertType))
                .dataFetcher(dataFetchingEnvironment -> index.getAlertsForRoute(
                    dataFetchingEnvironment.getSource()))
                .build())
            .build();

        agencyType = GraphQLObjectType.newObject()
            .name("Agency")
            .description("Agency in the graph")
            .withInterface(nodeInterface)
            .field(GraphQLFieldDefinition.newFieldDefinition()
                .name("id")
                .type(new GraphQLNonNull(Scalars.GraphQLID))
                .dataFetcher(environment -> relay
                    .toGlobalId(agencyType.getName(), ((Agency) environment.getSource()).getId()))
                .build())
            .field(GraphQLFieldDefinition.newFieldDefinition()
                .name("gtfsId")
                .description("Agency id")
                .type(new GraphQLNonNull(Scalars.GraphQLString))
                .dataFetcher(environment -> ((Agency) environment.getSource()).getId())
                .build())
            .field(GraphQLFieldDefinition.newFieldDefinition()
                .name("name")
                .type(new GraphQLNonNull(Scalars.GraphQLString))
                .build())
            .field(GraphQLFieldDefinition.newFieldDefinition()
                .name("url")
                .type(new GraphQLNonNull(Scalars.GraphQLString))
                .build())
            .field(GraphQLFieldDefinition.newFieldDefinition()
                .name("timezone")
                .description("ID of the time zone which this agency operates on")
                .type(new GraphQLNonNull(Scalars.GraphQLString))
                .build())
            .field(GraphQLFieldDefinition.newFieldDefinition()
                .name("lang")
                .type(Scalars.GraphQLString)
                .build())
            .field(GraphQLFieldDefinition.newFieldDefinition()
                .name("phone")
                .description("Phone number which customers can use to contact this agency")
                .type(Scalars.GraphQLString)
                .build())
            .field(GraphQLFieldDefinition.newFieldDefinition()
                .name("fareUrl")
                .description("URL to a web page which has information of fares used by this agency")
                .type(Scalars.GraphQLString)
                .build())
            .field(GraphQLFieldDefinition.newFieldDefinition()
                .name("routes")
                .description("List of routes operated by this agency")
                .type(new GraphQLList(routeType))
                .dataFetcher(environment -> index.routeForId.values()
                    .stream()
                    .filter(route -> route.getAgency() == environment.getSource())
                    .collect(Collectors.toList()))
                .build())
            .field(GraphQLFieldDefinition.newFieldDefinition()
                .name("alerts")
                .description("List of alerts which have an effect on any of the routes operated by this agency")
                .type(new GraphQLList(alertType))
                .dataFetcher(dataFetchingEnvironment -> index.getAlertsForAgency(
                    dataFetchingEnvironment.getSource()))
                .build())
            .build();

        bikeRentalStationType = GraphQLObjectType.newObject()
            .name("BikeRentalStation")
            .withInterface(nodeInterface)
            .withInterface(placeInterface)
            .field(GraphQLFieldDefinition.newFieldDefinition()
                .name("id")
                .type(new GraphQLNonNull(Scalars.GraphQLID))
                .dataFetcher(environment -> relay
                    .toGlobalId(bikeRentalStationType.getName(), ((BikeRentalStation) environment.getSource()).id))
                .build())
            .field(GraphQLFieldDefinition.newFieldDefinition()
                .name("stationId")
                .type(Scalars.GraphQLString)
                .dataFetcher(environment -> ((BikeRentalStation) environment.getSource()).id)
                .build())
            .field(GraphQLFieldDefinition.newFieldDefinition()
                .name("name")
                .type(new GraphQLNonNull(Scalars.GraphQLString))
                .dataFetcher(environment -> ((BikeRentalStation) environment.getSource()).getName())
                .build())
            .field(GraphQLFieldDefinition.newFieldDefinition()
                .name("bikesAvailable")
		.description("Number of bikes currently available on the rental station. The total capacity of this bike rental station is the sum of fields `bikesAvailable` and `spacesAvailable`.")
                .type(Scalars.GraphQLInt)
                .dataFetcher(environment -> ((BikeRentalStation) environment.getSource()).bikesAvailable)
                .build())
            .field(GraphQLFieldDefinition.newFieldDefinition()
                .name("spacesAvailable")
		.description("Number of free spaces currently available on the rental station. The total capacity of this bike rental station is the sum of fields `bikesAvailable` and `spacesAvailable`.")
                .type(Scalars.GraphQLInt)
                .dataFetcher(environment -> ((BikeRentalStation) environment.getSource()).spacesAvailable)
                .build())
            .field(GraphQLFieldDefinition.newFieldDefinition()
                .name("state")
		.description("A description of the current state of this bike rental station, e.g. \"Station on\"")
                .type(Scalars.GraphQLString)
                .dataFetcher(environment -> ((BikeRentalStation) environment.getSource()).state)
                .build())
            .field(GraphQLFieldDefinition.newFieldDefinition()
                .name("realtime")
		.description("If true, values of `bikesAvailable` and `spacesAvailable` are updated from a real-time source. If false, values of `bikesAvailable` and `spacesAvailable` are always the total capacity divided by two.")
                .type(Scalars.GraphQLBoolean)
                .dataFetcher(environment -> ((BikeRentalStation) environment.getSource()).realTimeData)
                .build())
            .field(GraphQLFieldDefinition.newFieldDefinition()
                .name("allowDropoff")
                .type(Scalars.GraphQLBoolean)
                .dataFetcher(environment -> ((BikeRentalStation) environment.getSource()).allowDropoff)
                .build())
            .field(GraphQLFieldDefinition.newFieldDefinition()
                .name("networks")
                .type(new GraphQLList(Scalars.GraphQLString))
                .dataFetcher(environment -> new ArrayList<>(((BikeRentalStation) environment.getSource()).networks))
                .build())
            .field(GraphQLFieldDefinition.newFieldDefinition()
                .name("lon")
                .type(Scalars.GraphQLFloat)
                .dataFetcher(environment -> ((BikeRentalStation) environment.getSource()).x)
                .build())
            .field(GraphQLFieldDefinition.newFieldDefinition()
                .name("lat")
                .type(Scalars.GraphQLFloat)
                .dataFetcher(environment -> ((BikeRentalStation) environment.getSource()).y)
                .build())
            .build();

        bikeParkType = GraphQLObjectType.newObject()
            .name("BikePark")
            .withInterface(nodeInterface)
            .withInterface(placeInterface)
            .field(GraphQLFieldDefinition.newFieldDefinition()
                .name("id")
                .type(new GraphQLNonNull(Scalars.GraphQLID))
                .dataFetcher(environment -> relay
                    .toGlobalId(bikeParkType.getName(), ((BikePark) environment.getSource()).id))
                .build())
            .field(GraphQLFieldDefinition.newFieldDefinition()
                .name("bikeParkId")
                .type(Scalars.GraphQLString)
                .dataFetcher(environment -> ((BikePark) environment.getSource()).id)
                .build())
            .field(GraphQLFieldDefinition.newFieldDefinition()
                .name("name")
                .type(new GraphQLNonNull(Scalars.GraphQLString))
                .dataFetcher(environment -> ((BikePark) environment.getSource()).name)
                .build())
            .field(GraphQLFieldDefinition.newFieldDefinition()
                .name("spacesAvailable")
		.description("Number of spaces available for bikes")
                .type(Scalars.GraphQLInt)
                .dataFetcher(environment -> ((BikePark) environment.getSource()).spacesAvailable)
                .build())
            .field(GraphQLFieldDefinition.newFieldDefinition()
                .name("realtime")
		.description("If true, value of `spacesAvailable` is updated from a real-time source.")
                .type(Scalars.GraphQLBoolean)
                .dataFetcher(environment -> ((BikePark) environment.getSource()).realTimeData)
                .build())
            .field(GraphQLFieldDefinition.newFieldDefinition()
                .name("lon")
                .type(Scalars.GraphQLFloat)
                .dataFetcher(environment -> ((BikePark) environment.getSource()).x)
                .build())
            .field(GraphQLFieldDefinition.newFieldDefinition()
                .name("lat")
                .type(Scalars.GraphQLFloat)
                .dataFetcher(environment -> ((BikePark) environment.getSource()).y)
                .build())
            .build();

        ticketType = GraphQLObjectType.newObject()
            .name("TicketType")
            .description(experimental("Describes ticket type"))
            .withInterface(nodeInterface)
            .field(GraphQLFieldDefinition.newFieldDefinition()
                .name("id")
                .type(new GraphQLNonNull(Scalars.GraphQLID))
                .dataFetcher(environment -> relay
                        .toGlobalId(ticketType.getName(), ((TicketType) environment.getSource()).getId()))
                .build())
            .field(GraphQLFieldDefinition.newFieldDefinition()
                    .name("fareId")
                    .type(new GraphQLNonNull(Scalars.GraphQLID))
                    .dataFetcher(environment ->  ((TicketType) environment.getSource()).getId())
                    .build())
            .field(GraphQLFieldDefinition.newFieldDefinition()
                .name("price")
                .type(Scalars.GraphQLFloat)
                .dataFetcher(environment -> ((TicketType) environment.getSource()).getPrice())
                .build()
            )
            .build();


        carParkType = GraphQLObjectType.newObject()
            .name("CarPark")
            .withInterface(nodeInterface)
            .withInterface(placeInterface)
            .field(GraphQLFieldDefinition.newFieldDefinition()
                .name("id")
                .type(new GraphQLNonNull(Scalars.GraphQLID))
                .dataFetcher(environment -> relay
                    .toGlobalId(carParkType.getName(), ((CarPark) environment.getSource()).id))
                .build())
            .field(GraphQLFieldDefinition.newFieldDefinition()
                .name("carParkId")
                .type(Scalars.GraphQLString)
                .dataFetcher(environment -> ((CarPark) environment.getSource()).id)
                .build())
            .field(GraphQLFieldDefinition.newFieldDefinition()
                .name("name")
                .type(new GraphQLNonNull(Scalars.GraphQLString))
                .dataFetcher(environment -> ((CarPark) environment.getSource()).name)
                .build())
            .field(GraphQLFieldDefinition.newFieldDefinition()
                .name("maxCapacity")
		.description("Number of parking spaces at the car park")
                .type(Scalars.GraphQLInt)
                .dataFetcher(environment -> ((CarPark) environment.getSource()).maxCapacity)
                .build())
            .field(GraphQLFieldDefinition.newFieldDefinition()
                .name("spacesAvailable")
		.description("Number of currently available parking spaces at the car park")
                .type(Scalars.GraphQLInt)
                .dataFetcher(environment -> ((CarPark) environment.getSource()).spacesAvailable)
                .build())
            .field(GraphQLFieldDefinition.newFieldDefinition()
                .name("realtime")
		.description("If true, value of `spacesAvailable` is updated from a real-time source.")
                .type(Scalars.GraphQLBoolean)
                .dataFetcher(environment -> ((CarPark) environment.getSource()).realTimeData)
                .build())
            .field(GraphQLFieldDefinition.newFieldDefinition()
                .name("lon")
                .type(Scalars.GraphQLFloat)
                .dataFetcher(environment -> ((CarPark) environment.getSource()).x)
                .build())
            .field(GraphQLFieldDefinition.newFieldDefinition()
                .name("lat")
                .type(Scalars.GraphQLFloat)
                .dataFetcher(environment -> ((CarPark) environment.getSource()).y)
                .build())
            .build();

        GraphQLInputObjectType filterInputType = GraphQLInputObjectType.newInputObject()
            .name("InputFilters")
            .field(GraphQLInputObjectField.newInputObjectField()
                .name("stops")
                .description("Stops to include by GTFS id.")
                .type(new GraphQLList(Scalars.GraphQLString))
                .build())
            .field(GraphQLInputObjectField.newInputObjectField()
                .name("routes")
                .description("Routes to include by GTFS id.")
                .type(new GraphQLList(Scalars.GraphQLString))
                .build())
            .field(GraphQLInputObjectField.newInputObjectField()
                .name("bikeRentalStations")
                .description("Bike rentals to include by id.")
                .type(new GraphQLList(Scalars.GraphQLString))
                .build())
            .field(GraphQLInputObjectField.newInputObjectField()
                .name("bikeParks")
                .description("Bike parks to include by id.")
                .type(new GraphQLList(Scalars.GraphQLString))
                .build())
            .field(GraphQLInputObjectField.newInputObjectField()
                .name("carParks")
                .description("Car parks to include by id.")
                .type(new GraphQLList(Scalars.GraphQLString))
                .build())
            .build();

        DataFetcher nodeDataFetcher = new DataFetcher() {
            @Override public Object get(DataFetchingEnvironment environment) {
                return getObject(environment.getArgument("id"));
            }

            private Object getObject(String idString) {
                Relay.ResolvedGlobalId id = relay.fromGlobalId(idString);
                if (id.type.equals(clusterType.getName())) {
                    return index.stopClusterForId.get(id.id);
                }
                if (id.type.equals(stopAtDistanceType.getName())) {
                    String[] parts = id.id.split(";", 2);
                    return new GraphIndex.StopAndDistance(
                        index.stopForId.get(GtfsLibrary.convertIdFromString(parts[1])),
                        Integer.parseInt(parts[0], 10));
                }
                if (id.type.equals(stopType.getName())) {
                    return index.stopForId.get(GtfsLibrary.convertIdFromString(id.id));
                }
                if (id.type.equals(tripType.getName())) {
                    return index.tripForId.get(GtfsLibrary.convertIdFromString(id.id));
                }
                if (id.type.equals(routeType.getName())) {
                    return index.routeForId.get(GtfsLibrary.convertIdFromString(id.id));
                }
                if (id.type.equals(patternType.getName())) {
                    return index.patternForId.get(id.id);
                }
                if (id.type.equals(agencyType.getName())) {
                    return index.getAgencyWithoutFeedId(id.id);
                }
                if (id.type.equals(alertType.getName())) {
                    return index.getAlertForId(id.id);
                }
                if (id.type.equals(departureRowType.getName())) {
                    return GraphIndex.DepartureRow.fromId(index, id.id);
                }
                if (id.type.equals(bikeRentalStationType.getName())) {
                    // No index exists for bikeshare station ids
                    BikeRentalStationService service = index.graph.getService(BikeRentalStationService.class);
                    if (service==null)
                        return null;

                    return service.getBikeRentalStations()
                        .stream()
                        .filter(bikeRentalStation -> bikeRentalStation.id.equals(id.id))
                        .findFirst()
                        .orElse(null);
                }
                if (id.type.equals(bikeParkType.getName())) {
                    // No index exists for bike parking ids
                    BikeRentalStationService service = index.graph.getService(BikeRentalStationService.class);
                    if (service==null)
                        return null;

                    return service.getBikeParks()
                        .stream()
                        .filter(bikePark -> bikePark.id.equals(id.id))
                        .findFirst()
                        .orElse(null);
                }
                if (id.type.equals(carParkType.getName())) {
                    // No index exists for car parking ids
                    CarParkService service = index.graph.getService(CarParkService.class);
                    if (service==null)
                        return null;

                    return service.getCarParks()
                        .stream()
                        .filter(carPark -> carPark.id.equals(id.id))
                        .findFirst()
                        .orElse(null);
                }
                if (id.type.equals(placeAtDistanceType.getName())) {
                    String[] parts = id.id.split(";", 2);
                    return new PlaceAndDistance(getObject(parts[1]), Integer.parseInt(parts[0], 10));
                }
                return null;
            }
        };

        queryType = GraphQLObjectType.newObject()
            .name("QueryType")
            .field(relay.nodeField(nodeInterface, nodeDataFetcher))
            .field(GraphQLFieldDefinition.newFieldDefinition()
                .name("agencies")
                .description("Get all agencies for the specified graph")
                .type(new GraphQLList(agencyType))
                .dataFetcher(environment -> new ArrayList<>(index.getAllAgencies()))
                .build())
            .field(GraphQLFieldDefinition.newFieldDefinition()
                    .name("ticketTypes")
                    .description(experimental("Return list of available ticket types."))
                    .type(new GraphQLList(ticketType))
                    .dataFetcher(environment -> new ArrayList<>(index.getAllTicketTypes()))
                    .build()
                    )
            .field(GraphQLFieldDefinition.newFieldDefinition()
                .name("agency")
                .description("Get a single agency based on agency ID")
                .type(agencyType)
                .argument(GraphQLArgument.newArgument()
                    .name("id")
                    .type(new GraphQLNonNull(Scalars.GraphQLString))
                    .build())
                .dataFetcher(environment ->
                    index.getAgencyWithoutFeedId(environment.getArgument("id")))
                .build())
            .field(GraphQLFieldDefinition.newFieldDefinition()
                .name("stops")
                .description("Get all stops for the specified graph")
                .type(new GraphQLList(stopType))
                .argument(GraphQLArgument.newArgument()
                    .name("ids")
                    .type(new GraphQLList(Scalars.GraphQLString))
                    .build())
                .argument(GraphQLArgument.newArgument()
                    .name("name")
                    .type(Scalars.GraphQLString)
                    .build())
                .dataFetcher(environment -> {
                    if ((environment.getArgument("ids") instanceof List)) {
                        if (environment.getArguments().entrySet()
                            .stream()
                            .filter(stringObjectEntry -> stringObjectEntry.getValue() != null)
                            .collect(Collectors.toList())
                            .size() != 1) {
                            throw new IllegalArgumentException("Unable to combine other filters with ids");
                        }
                        return ((List<String>) environment.getArgument("ids"))
                            .stream()
                            .map(id -> index.stopForId.get(GtfsLibrary.convertIdFromString(id)))
                            .collect(Collectors.toList());
                    }
                    Stream<Stop> stream;
                    if (environment.getArgument("name") == null) {
                        stream = index.stopForId.values().stream();
                    }
                    else {
                        stream = index.getLuceneIndex().query(environment.getArgument("name"), true, true, false, false)
                            .stream()
                            .map(result -> index.stopForId.get(GtfsLibrary.convertIdFromString(result.id)));
                    }
                    return stream.collect(Collectors.toList());
                })
                .build())
            .field(GraphQLFieldDefinition.newFieldDefinition()
                .name("stopsByBbox")
                .description("Get all stops within the specified bounding box")
                .type(new GraphQLList(stopType))
                .argument(GraphQLArgument.newArgument()
                    .name("minLat")
		    .description("Southern bound of the bounding box")
                    .type(new GraphQLNonNull(Scalars.GraphQLFloat))
                    .build())
                .argument(GraphQLArgument.newArgument()
                    .name("minLon")
	 	    .description("Western bound of the bounding box")
                    .type(new GraphQLNonNull(Scalars.GraphQLFloat))
                    .build())
                .argument(GraphQLArgument.newArgument()
                    .name("maxLat")
		    .description("Northern bound of the bounding box")
                    .type(new GraphQLNonNull(Scalars.GraphQLFloat))
                    .build())
                .argument(GraphQLArgument.newArgument()
                    .name("maxLon")
		    .description("Eastern bound of the bounding box")
                    .type(new GraphQLNonNull(Scalars.GraphQLFloat))
                    .build())
                .argument(GraphQLArgument.newArgument()
                    .name("agency")
                    .description("Deprecated, use argument `feeds` instead")
                    .type(Scalars.GraphQLString)
                    .build())
                .argument(GraphQLArgument.newArgument()
                    .name("feeds")
                    .description("List of feed ids from which stops are returned")
                    .type(new GraphQLList(new GraphQLNonNull(Scalars.GraphQLString)))
                    .build())
                .dataFetcher(environment -> index.graph.streetIndex
                    .getTransitStopForEnvelope(new Envelope(
                        new Coordinate(environment.getArgument("minLon"),
                            environment.getArgument("minLat")),
                        new Coordinate(environment.getArgument("maxLon"),
                            environment.getArgument("maxLat"))))
                    .stream()
                    .map(TransitVertex::getStop)
                    .filter(stop -> (environment.getArgument("agency") == null && environment.getArgument("feeds") == null) ||
                        stop.getId().getAgencyId().equalsIgnoreCase(environment.getArgument("agency")) || (environment.getArgument("feeds") instanceof List && ((List)environment.getArgument("feeds")).contains(stop.getId().getAgencyId()))
                    )
                    .collect(Collectors.toList()))
                .build())
            .field(GraphQLFieldDefinition.newFieldDefinition()
                .name("stopsByRadius")
                .description("Get all stops within the specified radius from a location. The returned type is a Relay connection (see https://facebook.github.io/relay/graphql/connections.htm). The stopAtDistance type has two values: stop and distance.")
                .type(relay.connectionType("stopAtDistance",
                    relay.edgeType("stopAtDistance", stopAtDistanceType, null, new ArrayList<>()),
                    new ArrayList<>()))
                .argument(GraphQLArgument.newArgument()
                    .name("lat")
                    .description("Latitude of the location")
                    .type(new GraphQLNonNull(Scalars.GraphQLFloat))
                    .build())
                .argument(GraphQLArgument.newArgument()
                    .name("lon")
                    .description("Longitude of the location")
                    .type(new GraphQLNonNull(Scalars.GraphQLFloat))
                    .build())
                .argument(GraphQLArgument.newArgument()
                    .name("radius")
                    .description("Radius (in meters) to search for from the specified location. Note that this is walking distance along streets and paths rather than a geographic distance.")
                    .type(new GraphQLNonNull(Scalars.GraphQLInt))
                    .build())
                .argument(GraphQLArgument.newArgument()
                    .name("agency")
                    .description("Deprecated, use argument `feeds` instead")
                    .type(Scalars.GraphQLString)
                    .build())
                .argument(GraphQLArgument.newArgument()
                    .name("feeds")
                    .description("List of feed ids from which stops are returned")
                    .type(new GraphQLList(new GraphQLNonNull(Scalars.GraphQLString)))
                    .build())
                .argument(relay.getConnectionFieldArguments())
                .dataFetcher(environment -> {
                    List<GraphIndex.StopAndDistance> stops;
                    try {
                        stops = index.findClosestStopsByWalking(
                            environment.getArgument("lat"),
                            environment.getArgument("lon"),
                            environment.getArgument("radius"))
                            .stream()
                            .filter(stopAndDistance -> (environment.getArgument("agency") == null && environment.getArgument("feeds") == null) ||
                                stopAndDistance.stop.getId().getAgencyId().equalsIgnoreCase(environment.getArgument("agency")) || (environment.getArgument("feeds") instanceof List && ((List)environment.getArgument("feeds")).contains(stopAndDistance.stop.getId().getAgencyId()))
                            )
                            .sorted(Comparator.comparing(s -> s.distance))
                            .collect(Collectors.toList());
                    } catch (VertexNotFoundException e) {
                        stops = Collections.emptyList();
                    }

                    return new SimpleListConnection(stops).get(environment);
                })
                .build())
            .field(GraphQLFieldDefinition.newFieldDefinition()
                .name("nearest")
                .description(
                    "Get all places (stops, stations, etc. with coordinates) within the specified radius from a location. The returned type is a Relay connection (see https://facebook.github.io/relay/graphql/connections.htm). The placeAtDistance type has two fields: place and distance. The search is done by walking so the distance is according to the network of walkable streets and paths.")
                .type(relay.connectionType("placeAtDistance",
                    relay.edgeType("placeAtDistance", placeAtDistanceType, null, new ArrayList<>()),
                    new ArrayList<>()))
                .argument(GraphQLArgument.newArgument()
                    .name("lat")
                    .description("Latitude of the location")
                    .type(new GraphQLNonNull(Scalars.GraphQLFloat))
                    .build())
                .argument(GraphQLArgument.newArgument()
                    .name("lon")
                    .description("Longitude of the location")
                    .type(new GraphQLNonNull(Scalars.GraphQLFloat))
                    .build())
                .argument(GraphQLArgument.newArgument()
                    .name("maxDistance")
                    .description("Maximum distance (in meters) to search for from the specified location. Note that this is walking distance along streets and paths rather than a geographic distance. Default is 2000m")
                    .defaultValue(2000)
                    .type(Scalars.GraphQLInt)
                    .build())
                .argument(GraphQLArgument.newArgument()
                    .name("maxResults")
                    .description("Maximum number of results. Search is stopped when this limit is reached. Default is 20.")
                    .defaultValue(20)
                    .type(Scalars.GraphQLInt)
                    .build())
                .argument(GraphQLArgument.newArgument()
                    .name("filterByPlaceTypes")
                    .description("Only include places that imply this type. i.e. mode for stops, station etc. Also BICYCLE_RENT for bike rental stations.")
                    .type(new GraphQLList(filterPlaceTypeEnum))
                    .build())
                .argument(GraphQLArgument.newArgument()
                    .name("filterByModes")
                    .description("Only include places that include this mode. Only checked for places with mode i.e. stops, departure rows.")
                    .type(new GraphQLList(modeEnum))
                    .build())
                .argument(GraphQLArgument.newArgument()
                    .name("filterByIds")
                    .description("Only include places that match one of the given GTFS ids.")
                    .type(filterInputType)
                    .build())
                .argument(relay.getConnectionFieldArguments())
                .dataFetcher(environment -> {
                    List<AgencyAndId> filterByStops = null;
                    List<AgencyAndId> filterByRoutes = null;
                    List<String> filterByBikeRentalStations = null;
                    List<String> filterByBikeParks = null;
                    List<String> filterByCarParks = null;
                    @SuppressWarnings("rawtypes")
                    Map filterByIds = environment.getArgument("filterByIds");
                    if (filterByIds != null) {
                        filterByStops = toIdList(((List<String>) filterByIds.get("stops")));
                        filterByRoutes = toIdList(((List<String>) filterByIds.get("routes")));
                        filterByBikeRentalStations = filterByIds.get("bikeRentalStations") != null ? (List<String>) filterByIds.get("bikeRentalStations") : Collections.emptyList();
                        filterByBikeParks = filterByIds.get("bikeParks") != null ? (List<String>) filterByIds.get("bikeParks") : Collections.emptyList();
                        filterByCarParks = filterByIds.get("carParks") != null ? (List<String>) filterByIds.get("carParks") : Collections.emptyList();
                    }

                    List<TraverseMode> filterByModes = environment.getArgument("filterByModes");
                    List<GraphIndex.PlaceType> filterByPlaceTypes = environment.getArgument("filterByPlaceTypes");

                    List<GraphIndex.PlaceAndDistance> places;
                    try {
                        places = new ArrayList<>(index.findClosestPlacesByWalking(
                            environment.getArgument("lat"),
                            environment.getArgument("lon"),
                            environment.getArgument("maxDistance"),
                            environment.getArgument("maxResults"),
                            filterByModes,
                            filterByPlaceTypes,
                            filterByStops,
                            filterByRoutes,
                            filterByBikeRentalStations,
                            filterByBikeParks,
                            filterByCarParks
                        ));
                    } catch (VertexNotFoundException e) {
                        places = Collections.emptyList();
                    }

                    return new SimpleListConnection(places).get(environment);
                })
                .build())
            .field(GraphQLFieldDefinition.newFieldDefinition()
                .name("departureRow")
                .description("Get a single departure row based on its id (format is FeedId:StopId:PatternId)")
                .type(departureRowType)
                .argument(GraphQLArgument.newArgument()
                    .name("id")
                    .type(new GraphQLNonNull(Scalars.GraphQLString))
                    .build())
                .dataFetcher(environment -> GraphIndex.DepartureRow.fromId(index, environment.getArgument("id")))
                .build())
            .field(GraphQLFieldDefinition.newFieldDefinition()
                .name("stop")
                .description("Get a single stop based on its id (format is FeedId:StopId)")
                .type(stopType)
                .argument(GraphQLArgument.newArgument()
                    .name("id")
                    .type(new GraphQLNonNull(Scalars.GraphQLString))
                    .build())
                .dataFetcher(environment -> index.stopForId
                    .get(GtfsLibrary.convertIdFromString(environment.getArgument("id"))))
                .build())
            .field(GraphQLFieldDefinition.newFieldDefinition()
                .name("station")
                .description("Get a single station (stop with location_type = 1) based on its id (format is FeedId:StopId)")
                .type(stopType)
                .argument(GraphQLArgument.newArgument()
                    .name("id")
                    .type(new GraphQLNonNull(Scalars.GraphQLString))
                    .build())
                .dataFetcher(environment -> index.stationForId
                    .get(GtfsLibrary.convertIdFromString(environment.getArgument("id"))))
                .build())
            .field(GraphQLFieldDefinition.newFieldDefinition()
                .name("stations")
                .description("Get all stations (stop with location_type = 1)")
                .type(new GraphQLList(stopType))
                .dataFetcher(environment -> new ArrayList<>(index.stationForId.values()))
                .build())
            .field(GraphQLFieldDefinition.newFieldDefinition()
                .name("routes")
                .description("Get all routes for the specified graph")
                .type(new GraphQLList(routeType))
                .argument(GraphQLArgument.newArgument()
                    .name("ids")
                    .type(new GraphQLList(Scalars.GraphQLString))
                    .build())
                .argument(GraphQLArgument.newArgument()
                    .name("name")
                    .type(Scalars.GraphQLString)
                    .build())
                .argument(GraphQLArgument.newArgument()
                    .name("modes")
                    .type(Scalars.GraphQLString)
                    .build())
                .dataFetcher(environment -> {
                    if ((environment.getArgument("ids") instanceof List)) {
                        if (environment.getArguments().entrySet()
                            .stream()
                            .filter(stringObjectEntry -> stringObjectEntry.getValue() != null)
                            .collect(Collectors.toList())
                            .size() != 1) {
                            throw new IllegalArgumentException("Unable to combine other filters with ids");
                        }
                        return ((List<String>) environment.getArgument("ids"))
                            .stream()
                            .map(id -> index.routeForId.get(GtfsLibrary.convertIdFromString(id)))
                            .collect(Collectors.toList());
                    }
                    Stream<Route> stream = index.routeForId.values().stream();
                    if (environment.getArgument("name") != null) {
                        stream = stream
                            .filter(route -> route.getShortName() != null)
                            .filter(route -> route.getShortName().toLowerCase().startsWith(
                                    ((String) environment.getArgument("name")).toLowerCase())
                            );
                    }
                    if (environment.getArgument("modes") != null) {
                        Set<TraverseMode> modes = new QualifiedModeSet((String)
                            environment.getArgument("modes")).qModes
                            .stream()
                            .map(qualifiedMode -> qualifiedMode.mode)
                            .filter(TraverseMode::isTransit)
                            .collect(Collectors.toSet());
                        stream = stream
                            .filter(route ->
                                modes.contains(GtfsLibrary.getTraverseMode(route)));
                    }
                    return stream.collect(Collectors.toList());
                })
                .build())
            .field(GraphQLFieldDefinition.newFieldDefinition()
                .name("route")
                .description("Get a single route based on its id (format is FeedId:RouteId)")
                .type(routeType)
                .argument(GraphQLArgument.newArgument()
                    .name("id")
                    .type(new GraphQLNonNull(Scalars.GraphQLString))
                    .build())
                .dataFetcher(environment -> index.routeForId
                    .get(GtfsLibrary.convertIdFromString(environment.getArgument("id"))))
                .build())
            .field(GraphQLFieldDefinition.newFieldDefinition()
                .name("trips")
                .description("Get all trips for the specified graph")
                .type(new GraphQLList(tripType))
                .dataFetcher(environment -> new ArrayList<>(index.tripForId.values()))
                .build())
            .field(GraphQLFieldDefinition.newFieldDefinition()
                .name("trip")
                .description("Get a single trip based on its id (format is FeedId:TripId)")
                .type(tripType)
                .argument(GraphQLArgument.newArgument()
                    .name("id")
                    .type(new GraphQLNonNull(Scalars.GraphQLString))
                    .build())
                .dataFetcher(environment -> index.tripForId
                    .get(GtfsLibrary.convertIdFromString(environment.getArgument("id"))))
                .build())
            .field(GraphQLFieldDefinition.newFieldDefinition()
                .name("fuzzyTrip")
                .description("Finds a trip matching the given parameters. This query type is useful if the id of a trip is not known, but other details uniquely identifying the trip are available from some source (e.g. MQTT vehicle positions).")
                .type(tripType)
                .argument(GraphQLArgument.newArgument()
                    .name("route")
                    .description("id of the route")
                    .type(new GraphQLNonNull(Scalars.GraphQLString))
                    .build())
                .argument(GraphQLArgument.newArgument()
                    .name("direction")
                    .description("Direction of the trip, possible values: 0, 1")
                    .type(new GraphQLNonNull(Scalars.GraphQLInt))
                    .build())
                .argument(GraphQLArgument.newArgument()
                    .name("date")
                    .description("Departure date of the trip, format: YYYY-MM-DD")
                    .type(new GraphQLNonNull(Scalars.GraphQLString))
                    .build())
                .argument(GraphQLArgument.newArgument()
                    .name("time")
                    .description("Departure time of the trip, format: seconds since midnight of the departure date")
                    .type(new GraphQLNonNull(Scalars.GraphQLInt))
                    .build())
                .dataFetcher(environment -> {
                    try {
                        return fuzzyTripMatcher.getTrip(
                            index.routeForId.get(
                                GtfsLibrary.convertIdFromString(environment.getArgument("route"))),
                            environment.getArgument("direction"),
                            environment.getArgument("time"),
                            ServiceDate.parseString(((String) environment.getArgument("date")).replace("-", ""))
                        );
                    } catch (ParseException e) {
                        return null; // Invalid date format
                    }
                })
                .build())
            .field(GraphQLFieldDefinition.newFieldDefinition()
                .name("patterns")
                .description("Get all patterns for the specified graph")
                .type(new GraphQLList(patternType))
                .dataFetcher(environment -> new ArrayList<>(index.patternForId.values()))
                .build())
            .field(GraphQLFieldDefinition.newFieldDefinition()
                .name("pattern")
                .description("Get a single pattern based on its id (format is FeedId:RouteId:DirectionId:PatternVariantNumber)")
                .type(patternType)
                .argument(GraphQLArgument.newArgument()
                    .name("id")
                    .type(new GraphQLNonNull(Scalars.GraphQLString))
                    .build())
                .dataFetcher(environment -> index.patternForId.get(environment.getArgument("id")))
                .build())
            .field(GraphQLFieldDefinition.newFieldDefinition()
                .name("clusters")
                .description("Get all clusters for the specified graph")
                .type(new GraphQLList(clusterType))
                .dataFetcher(environment -> new ArrayList<>(index.stopClusterForId.values()))
                .build())
            .field(GraphQLFieldDefinition.newFieldDefinition()
                .name("cluster")
                .description("Get a single cluster based on its id")
                .type(clusterType)
                .argument(GraphQLArgument.newArgument()
                    .name("id")
                    .type(new GraphQLNonNull(Scalars.GraphQLString))
                    .build())
                .dataFetcher(
                    environment -> index.stopClusterForId.get(environment.getArgument("id")))
                .build())
            .field(GraphQLFieldDefinition.newFieldDefinition()
                .name("alerts")
                .description("Get all alerts active in the graph")
                .type(new GraphQLList(alertType))
                .argument(GraphQLArgument.newArgument()
                    .name("feeds")
		    .description("Only return alerts in these feeds")
                    .type(new GraphQLList(new GraphQLNonNull(Scalars.GraphQLString)))
                    .build())
                .dataFetcher(environment -> environment.getArgument("feeds") != null
                    ? index.getAlerts()
                        .stream()
                        .filter(alertPatch ->
                            ((List) environment.getArgument("feeds"))
                                .contains(alertPatch.getFeedId())
                        )
                        .collect(Collectors.toList())
                    : index.getAlerts()
                )
                .build())
            .field(GraphQLFieldDefinition.newFieldDefinition()
                .name("serviceTimeRange")
                .description("Get start and end time for publict transit services present in the graph")
                .type(serviceTimeRangeType)
                .dataFetcher(environment -> index.graph)
                .build())
            .field(GraphQLFieldDefinition.newFieldDefinition()
                .name("bikeRentalStations")
		.description("Get all bike rental stations in the graph")
                .type(new GraphQLList(bikeRentalStationType))
                .dataFetcher(dataFetchingEnvironment -> new ArrayList<>(
                        index.graph.getService(BikeRentalStationService.class) != null
                          ? index.graph.getService(BikeRentalStationService.class).getBikeRentalStations()
                          : Collections.EMPTY_LIST))
                .build())
            .field(GraphQLFieldDefinition.newFieldDefinition()
                .name("bikeRentalStation")
		.description("Get a single bike rental station based on its id")
                .type(bikeRentalStationType)
                .argument(GraphQLArgument.newArgument()
                    .name("id")
                    .type(new GraphQLNonNull(Scalars.GraphQLString))
                    .build())
                .dataFetcher(environment -> new ArrayList<BikeRentalStation>(
                        index.graph.getService(BikeRentalStationService.class) != null
                          ? index.graph.getService(BikeRentalStationService.class).getBikeRentalStations()
                          : Collections.EMPTY_LIST)
                    .stream()
                    .filter(bikeRentalStation -> bikeRentalStation.id.equals(environment.getArgument("id")))
                    .findFirst()
                    .orElse(null))
                .build())
            .field(GraphQLFieldDefinition.newFieldDefinition()
                .name("bikeParks")
		.description("Get all bike parks in the graph")
                .type(new GraphQLList(bikeParkType))
                .dataFetcher(dataFetchingEnvironment -> new ArrayList<>(
                        index.graph.getService(BikeRentalStationService.class) != null
                          ? index.graph.getService(BikeRentalStationService.class).getBikeParks()
                          : Collections.EMPTY_LIST))
                .build())
            .field(GraphQLFieldDefinition.newFieldDefinition()
                .name("bikePark")
		.description("Get a single bike park based on its id")
                .type(bikeParkType)
                .argument(GraphQLArgument.newArgument()
                    .name("id")
                    .type(new GraphQLNonNull(Scalars.GraphQLString))
                    .build())
                .dataFetcher(environment -> new ArrayList<BikePark>(
                        index.graph.getService(BikeRentalStationService.class) != null
                          ? index.graph.getService(BikeRentalStationService.class).getBikeParks()
                          : Collections.EMPTY_LIST)
                    .stream()
                    .filter(bikePark -> bikePark.id.equals(environment.getArgument("id")))
                    .findFirst()
                    .orElse(null))
                .build())
            .field(GraphQLFieldDefinition.newFieldDefinition()
                .name("carParks")
		.description("Get all car parks in the graph")
                .type(new GraphQLList(carParkType))
                .argument(GraphQLArgument.newArgument()
                    .name("ids")
                    .type(new GraphQLList(Scalars.GraphQLString))
                    .build())
                .dataFetcher(environment -> {
                    if ((environment.getArgument("ids") instanceof List)) {
                        Map<String, CarPark> carParks = index.graph.getService(CarParkService.class) != null
                                ? index.graph.getService(CarParkService.class).getCarParkById()
                                : Collections.EMPTY_MAP;
                        return ((List<String>) environment.getArgument("ids"))
                            .stream()
                            .map(carParks::get)
                            .collect(Collectors.toList());
                    }
                    return new ArrayList<>(index.graph.getService(CarParkService.class) != null
                      ? index.graph.getService(CarParkService.class).getCarParks()
                      : Collections.EMPTY_LIST);
                })
                .build())
            .field(GraphQLFieldDefinition.newFieldDefinition()
                .name("carPark")
		.description("Get a single car park based on its id")
                .type(carParkType)
                .argument(GraphQLArgument.newArgument()
                    .name("id")
                    .type(new GraphQLNonNull(Scalars.GraphQLString))
                    .build())
                .dataFetcher(environment -> new ArrayList<CarPark>(
                        index.graph.getService(CarParkService.class) != null
                          ? index.graph.getService(CarParkService.class).getCarParks()
                          : Collections.EMPTY_LIST)
                    .stream()
                    .filter(carPark -> carPark.id.equals(environment.getArgument("id")))
                    .findFirst()
                    .orElse(null))
                .build())
            .field(GraphQLFieldDefinition.newFieldDefinition()
                .name("viewer")
                .description(
                    "Needed until https://github.com/facebook/relay/issues/112 is resolved")
                .type(new GraphQLTypeReference("QueryType"))
                .dataFetcher(DataFetchingEnvironment::getParentType)
                .build())
            .field(planFieldType)
            .build();

        Set<GraphQLType> dictionary = new HashSet<>();
        dictionary.add(placeInterface);

        indexSchema = GraphQLSchema.newSchema()
            .query(queryType)
            .build(dictionary);
    }

    private List<AgencyAndId> toIdList(List<String> ids) {
        if (ids == null) return Collections.emptyList();
        return ids.stream().map(GtfsLibrary::convertIdFromString).collect(Collectors.toList());
    }

    private void createPlanType(GraphIndex index) {
        final GraphQLObjectType legGeometryType = GraphQLObjectType.newObject()
            .name("LegGeometry")
            .field(GraphQLFieldDefinition.newFieldDefinition()
                .name("length")
                .description("The number of points in the string")
                .type(Scalars.GraphQLInt)
                .dataFetcher(environment -> ((EncodedPolylineBean)environment.getSource()).getLength())
                .build())
            .field(GraphQLFieldDefinition.newFieldDefinition()
                .name("points")
                .description("List of coordinates of in a Google encoded polyline format (see https://developers.google.com/maps/documentation/utilities/polylinealgorithm)")
                .type(Scalars.GraphQLString)
                .dataFetcher(environment -> ((EncodedPolylineBean)environment.getSource()).getPoints())
                .build())
            .build();

        final GraphQLObjectType placeType = GraphQLObjectType.newObject()
            .name("Place")
            .field(GraphQLFieldDefinition.newFieldDefinition()
                .name("name")
                .description("For transit stops, the name of the stop. For points of interest, the name of the POI.")
                .type(Scalars.GraphQLString)
                .dataFetcher(environment -> ((Place)environment.getSource()).name)
                .build())
            .field(GraphQLFieldDefinition.newFieldDefinition()
                .name("vertexType")
                .description("Type of vertex. (Normal, Bike sharing station, Bike P+R, Transit stop) Mostly used for better localization of bike sharing and P+R station names")
                .type(vertexTypeEnum)
                .dataFetcher(environment -> ((Place)environment.getSource()).vertexType)
                .build())
            .field(GraphQLFieldDefinition.newFieldDefinition()
                .name("lat")
                .description("The latitude of the place.")
                .type(new GraphQLNonNull(Scalars.GraphQLFloat))
                .dataFetcher(environment -> ((Place)environment.getSource()).lat)
                .build())
            .field(GraphQLFieldDefinition.newFieldDefinition()
                .name("lon")
                .description("The longitude of the place.")
                .type(new GraphQLNonNull(Scalars.GraphQLFloat))
                .dataFetcher(environment -> ((Place)environment.getSource()).lon)
                .build())
            .field(GraphQLFieldDefinition.newFieldDefinition()
                .name("arrivalTime")
                .description("The time the rider will arrive at the place. Format: Unix timestamp in milliseconds.")
                .type(new GraphQLNonNull(Scalars.GraphQLLong))
                .dataFetcher(environment -> ((Place)environment.getSource()).arrival.getTime().getTime())
                .build())
            .field(GraphQLFieldDefinition.newFieldDefinition()
                .name("departureTime")
                .description("The time the rider will depart the place. Format: Unix timestamp in milliseconds.")
                .type(new GraphQLNonNull(Scalars.GraphQLLong))
                .dataFetcher(environment -> ((Place)environment.getSource()).departure.getTime().getTime())
                .build())
            .field(GraphQLFieldDefinition.newFieldDefinition()
                .name("stop")
                .description("The stop related to the place.")
                .type(stopType)
                .dataFetcher(environment -> ((Place) environment.getSource()).vertexType.equals(VertexType.TRANSIT) ? index.stopForId.get(((Place) environment.getSource()).stopId) : null)
                .build())
            .field(GraphQLFieldDefinition.newFieldDefinition()
                .name("bikeRentalStation")
                .type(bikeRentalStationType)
                .description("The bike rental station related to the place")
                .dataFetcher(environment -> ((Place) environment.getSource()).vertexType.equals(VertexType.BIKESHARE) ?
                    new ArrayList<>(
                            index.graph.getService(BikeRentalStationService.class) != null
                              ? index.graph.getService(BikeRentalStationService.class).getBikeRentalStations()
                              : Collections.emptyList())
                        .stream()
                        .filter(bikeRentalStation -> bikeRentalStation.id.equals(((Place) environment.getSource()).bikeShareId))
                        .findFirst()
                        .orElse(null)
                : null)
                .build())
            .field(GraphQLFieldDefinition.newFieldDefinition()
                .name("bikePark")
                .type(bikeParkType)
                .description("The bike parking related to the place")
                .dataFetcher(environment -> ((Place) environment.getSource()).vertexType.equals(VertexType.BIKEPARK) ?
                    new ArrayList<>(
                            index.graph.getService(BikeRentalStationService.class) != null
                              ? index.graph.getService(BikeRentalStationService.class).getBikeParks()
                              : Collections.emptyList())
                        .stream()
                        .filter(bikePark -> bikePark.id.equals(((Place) environment.getSource()).bikeParkId))
                        .findFirst()
                        .orElse(null)
                    : null)
                .build())
            .field(GraphQLFieldDefinition.newFieldDefinition()
                .name("carPark")
                .type(carParkType)
                .description("The car parking related to the place")
                .dataFetcher(environment -> ((Place) environment.getSource()).vertexType.equals(VertexType.PARKANDRIDE) ?
                    new ArrayList<>(
                            index.graph.getService(CarParkService.class) != null
                              ? index.graph.getService(CarParkService.class).getCarParks()
                              : Collections.emptyList())
                        .stream()
                        .filter(carPark -> carPark.id.equals(((Place) environment.getSource()).carParkId))
                        .findFirst()
                        .orElse(null)
                    : null)
                .build())
            .build();

        final GraphQLObjectType legType = GraphQLObjectType.newObject()
            .name("Leg")
            .field(GraphQLFieldDefinition.newFieldDefinition()
                .name("startTime")
                .description("The date and time when this leg begins. Format: Unix timestamp in milliseconds.")
                .type(Scalars.GraphQLLong)
                .dataFetcher(environment -> ((Leg)environment.getSource()).startTime.getTime().getTime())
                .build())
            .field(GraphQLFieldDefinition.newFieldDefinition()
                .name("endTime")
                .description("The date and time when this leg ends. Format: Unix timestamp in milliseconds.")
                .type(Scalars.GraphQLLong)
                .dataFetcher(environment -> ((Leg)environment.getSource()).endTime.getTime().getTime())
                .build())
            .field(GraphQLFieldDefinition.newFieldDefinition()
                .name("departureDelay")
                .description("For transit leg, the offset from the scheduled departure-time of the boarding stop in this leg. \"scheduled time of departure at boarding stop\" = startTime - departureDelay")
                .type(Scalars.GraphQLInt)
                .dataFetcher(environment -> ((Leg)environment.getSource()).departureDelay)
                .build())
            .field(GraphQLFieldDefinition.newFieldDefinition()
                .name("arrivalDelay")
                .description("For transit leg, the offset from the scheduled arrival-time of the alighting stop in this leg. \"scheduled time of arrival at alighting stop\" = endTime - arrivalDelay")
                .type(Scalars.GraphQLInt)
                .dataFetcher(environment -> ((Leg)environment.getSource()).arrivalDelay)
                .build())
            .field(GraphQLFieldDefinition.newFieldDefinition()
                .name("mode")
                .description("The mode (e.g., Walk) used when traversing this leg.")
                .type(modeEnum)
                .dataFetcher(environment -> Enum.valueOf(TraverseMode.class, ((Leg)environment.getSource()).mode))
                .build())
            .field(GraphQLFieldDefinition.newFieldDefinition()
                .name("duration")
                .description("The leg's duration in seconds")
                .type(Scalars.GraphQLFloat)
                .dataFetcher(environment -> ((Leg)environment.getSource()).getDuration())
                .build())
            .field(GraphQLFieldDefinition.newFieldDefinition()
                .name("legGeometry")
                .description("The leg's geometry.")
                .type(legGeometryType)
                .dataFetcher(environment -> ((Leg)environment.getSource()).legGeometry)
                .build())
            .field(GraphQLFieldDefinition.newFieldDefinition()
                .name("agency")
                .description("For transit legs, the transit agency that operates the service used for this leg. For non-transit legs, null.")
                .type(agencyType)
                .dataFetcher(environment -> getAgency(index, ((Leg)environment.getSource()).agencyId))
                .build())
            .field(GraphQLFieldDefinition.newFieldDefinition()
                .name("realTime")
                .description("Whether there is real-time data about this Leg")
                .type(Scalars.GraphQLBoolean)
                .dataFetcher(environment -> ((Leg)environment.getSource()).realTime)
                .build())
            .field(GraphQLFieldDefinition.newFieldDefinition()
                .name("distance")
                .description("The distance traveled while traversing the leg in meters.")
                .type(Scalars.GraphQLFloat)
                .dataFetcher(environment -> ((Leg)environment.getSource()).distance)
                .build())
            .field(GraphQLFieldDefinition.newFieldDefinition()
                .name("transitLeg")
                .description("Whether this leg is a transit leg or not.")
                .type(Scalars.GraphQLBoolean)
                .dataFetcher(environment -> ((Leg)environment.getSource()).isTransitLeg())
                .build())
            .field(GraphQLFieldDefinition.newFieldDefinition()
                .name("rentedBike")
                .description("Whether this leg is with a rented bike.")
                .type(Scalars.GraphQLBoolean)
                .dataFetcher(environment -> ((Leg)environment.getSource()).rentedBike)
                .build())
            .field(GraphQLFieldDefinition.newFieldDefinition()
                .name("from")
                .description("The Place where the leg originates.")
                .type(new GraphQLNonNull(placeType))
                .dataFetcher(environment -> ((Leg)environment.getSource()).from)
                .build())
            .field(GraphQLFieldDefinition.newFieldDefinition()
                .name("to")
                .description("The Place where the leg ends.")
                .type(new GraphQLNonNull(placeType))
                .dataFetcher(environment -> ((Leg)environment.getSource()).to)
                .build())
            .field(GraphQLFieldDefinition.newFieldDefinition()
                .name("route")
                .description("For transit legs, the route. For non-transit legs, null.")
                .type(routeType)
                .dataFetcher(environment -> index.routeForId.get(((Leg)environment.getSource()).routeId))
                .build())
            .field(GraphQLFieldDefinition.newFieldDefinition()
                .name("trip")
                .description("For transit legs, the trip. For non-transit legs, null.")
                .type(tripType)
                .dataFetcher(environment -> index.tripForId.get(((Leg)environment.getSource()).tripId))
                .build())
            .field(GraphQLFieldDefinition.newFieldDefinition()
                .name("serviceDate")
                .description("For transit legs, the service date of the trip. Format: YYYYMMDD. For non-transit legs, null.")
                .type(Scalars.GraphQLString)
                .dataFetcher(environment -> ((Leg)environment.getSource()).serviceDate)
                .build())
            .field(GraphQLFieldDefinition.newFieldDefinition()
                .name("intermediateStops")
                .description("For transit legs, intermediate stops between the Place where the leg originates and the Place where the leg ends. For non-transit legs, null. Returns Stop type")
                .type(new GraphQLList(stopType))
                .dataFetcher(environment -> ((Leg)environment.getSource()).stop.stream()
                    .filter(place -> place.stopId != null)
                    .map(placeWithStop -> index.stopForId.get(placeWithStop.stopId))
                    .filter(Objects::nonNull)
                    .collect(Collectors.toList()))
                .build())
            .field(GraphQLFieldDefinition.newFieldDefinition()
                .name("intermediatePlaces")
                .description("For transit legs, intermediate stops between the Place where the leg originates and the Place where the leg ends. For non-transit legs, null. Returns Place type, which can be queried eg. for departure and arrival times")
                .type(new GraphQLList(placeType))
                .dataFetcher(environment -> ((Leg)environment.getSource()).stop)
                .build())
            .field(GraphQLFieldDefinition.newFieldDefinition()
                .name("intermediatePlace")
                .description("Do we continue from a specified intermediate place")
                .type(Scalars.GraphQLBoolean)
                .dataFetcher(environment -> ((Leg) environment.getSource()).intermediatePlace)
                .build())
            .field(GraphQLFieldDefinition.newFieldDefinition()
                .name("steps")
                .type(new GraphQLList(GraphQLObjectType.newObject()
                    .name("step")
                    .field(GraphQLFieldDefinition.newFieldDefinition()
                        .name("distance")
                        .description("The distance in meters that this step takes.")
                        .type(Scalars.GraphQLFloat)
                        .dataFetcher(env -> ((WalkStep)env.getSource()).distance)
                        .build())
                    .field(GraphQLFieldDefinition.newFieldDefinition()
                        .name("lon")
                        .description("The longitude of the start of the step.")
                        .type(Scalars.GraphQLFloat)
                        .dataFetcher(env -> ((WalkStep)env.getSource()).lon)
                        .build())
                    .field(GraphQLFieldDefinition.newFieldDefinition()
                        .name("lat")
                        .description("The latitude of the start of the step.")
                        .type(Scalars.GraphQLFloat)
                        .dataFetcher(env -> ((WalkStep)env.getSource()).lat)
                        .build())
                    .field(GraphQLFieldDefinition.newFieldDefinition()
                        .name("elevationProfile")
                        .description("The elevation profile as a list of { distance, elevation } values.")
                        .type(new GraphQLList(GraphQLObjectType.newObject()
                            .name("elevationProfileComponent")
                            .field(GraphQLFieldDefinition.newFieldDefinition()
                                .name("distance")
                                .description("The distance from the start of the step, in meters.")
                                .type(Scalars.GraphQLFloat)
                                .dataFetcher(env -> ((P2<Double>)env.getSource()).first)
                                .build())
                            .field(GraphQLFieldDefinition.newFieldDefinition()
                                .name("elevation")
                                .description("The elevation at this distance, in meters.")
                                .type(Scalars.GraphQLFloat)
                                .dataFetcher(env -> ((P2<Double>)env.getSource()).second)
                                .build())
                            .build()))
                        .dataFetcher(env -> ((WalkStep)env.getSource()).elevation)
                        .build())
                    .build()))
                .dataFetcher(new PropertyDataFetcher("walkSteps"))
                .build())
            .build();

        GraphQLObjectType fareType = GraphQLObjectType.newObject()
            .name("fare")
            .field(GraphQLFieldDefinition.newFieldDefinition()
                .name("type")
                .type(Scalars.GraphQLString)
                .dataFetcher(new PropertyDataFetcher("name"))
                .build())
            .field(GraphQLFieldDefinition.newFieldDefinition()
                .name("currency")
		.description("ISO 4217 currency code")
                .type(Scalars.GraphQLString)
                .dataFetcher(environment -> ((Money)((Map<String, Object>) environment.getSource()).get("fare")).getCurrency().getCurrencyCode())
                .build())
            .field(GraphQLFieldDefinition.newFieldDefinition()
                .name("cents")
		.description("Fare price in cents. **Note:** this value is dependent on the currency used, as one cent is not necessarily ¹/₁₀₀ of the basic monerary unit.")
                .type(Scalars.GraphQLInt)
                .dataFetcher(environment -> ((Money)((Map<String, Object>) environment.getSource()).get("fare")).getCents())
                .build())
            .field(GraphQLFieldDefinition.newFieldDefinition()
                .name("components")
		.description("Components which this fare is composed of")
                .type(new GraphQLList(GraphQLObjectType.newObject()
                    .name("fareComponent")
		    .description("Component of the fare (i.e. ticket) for a part of the itinerary")
                    .field(GraphQLFieldDefinition.newFieldDefinition()
                        .name("fareId")
                        .type(Scalars.GraphQLString)
                        .dataFetcher(environment -> GtfsLibrary
                            .convertIdToString(((FareComponent) environment.getSource()).fareId))
                        .build())
                    .field(GraphQLFieldDefinition.newFieldDefinition()
                        .name("currency")
			.description("ISO 4217 currency code")
                        .type(Scalars.GraphQLString)
                        .dataFetcher(environment -> ((FareComponent) environment.getSource()).price.getCurrency().getCurrencyCode())
                        .build())
                    .field(GraphQLFieldDefinition.newFieldDefinition()
                        .name("cents")
			.description("Fare price in cents. **Note:** this value is dependent on the currency used, as one cent is not necessarily ¹/₁₀₀ of the basic monerary unit.")
                        .type(Scalars.GraphQLInt)
                        .dataFetcher(environment -> ((FareComponent) environment.getSource()).price.getCents())
                        .build())
                    .field(GraphQLFieldDefinition.newFieldDefinition()
                        .name("routes")
			.description("List of routes which use this fare component")
                        .type(new GraphQLList(routeType))
                        .dataFetcher(environment -> ((FareComponent) environment.getSource())
                            .routes
                            .stream()
                            .map(index.routeForId::get)
                            .collect(Collectors.toList()))
                        .build())
                    .build()))
                .dataFetcher(new PropertyDataFetcher("details"))
                .build())
            .build();

        final GraphQLObjectType itineraryType = GraphQLObjectType.newObject()
            .name("Itinerary")
            .field(GraphQLFieldDefinition.newFieldDefinition()
                .name("startTime")
                .description("Time when the user leaves from the origin. Format: Unix timestamp in milliseconds.")
                .type(Scalars.GraphQLLong)
                .dataFetcher(environment -> ((Itinerary)environment.getSource()).startTime.getTime().getTime())
                .build())
            .field(GraphQLFieldDefinition.newFieldDefinition()
                .name("endTime")
                .description("Time when the user arrives to the destination.. Format: Unix timestamp in milliseconds.")
                .type(Scalars.GraphQLLong)
                .dataFetcher(environment -> ((Itinerary)environment.getSource()).endTime.getTime().getTime())
                .build())
            .field(GraphQLFieldDefinition.newFieldDefinition()
                .name("duration")
                .description("Duration of the trip on this itinerary, in seconds.")
                .type(Scalars.GraphQLLong)
                .dataFetcher(environment -> ((Itinerary)environment.getSource()).duration)
                .build())
            .field(GraphQLFieldDefinition.newFieldDefinition()
                .name("waitingTime")
                .description("How much time is spent waiting for transit to arrive, in seconds.")
                .type(Scalars.GraphQLLong)
                .dataFetcher(environment -> ((Itinerary)environment.getSource()).waitingTime)
                .build())
            .field(GraphQLFieldDefinition.newFieldDefinition()
                .name("walkTime")
                .description("How much time is spent walking, in seconds.")
                .type(Scalars.GraphQLLong)
                .dataFetcher(environment -> ((Itinerary)environment.getSource()).walkTime)
                .build())
            .field(GraphQLFieldDefinition.newFieldDefinition()
                .name("walkDistance")
                .description("How far the user has to walk, in meters.")
                .type(Scalars.GraphQLFloat)
                .dataFetcher(environment -> ((Itinerary)environment.getSource()).walkDistance)
                .build())
            .field(GraphQLFieldDefinition.newFieldDefinition()
                .name("legs")
                .description("A list of Legs. Each Leg is either a walking (cycling, car) portion of the itinerary, or a transit leg on a particular vehicle. So a itinerary where the user walks to the Q train, transfers to the 6, then walks to their destination, has four legs.")
                .type(new GraphQLNonNull(new GraphQLList(legType)))
                .dataFetcher(environment -> ((Itinerary)environment.getSource()).legs)
                .build())
            .field(GraphQLFieldDefinition.newFieldDefinition()
                .name("fares")
                .description("Information about the fares for this itinerary")
                .type(new GraphQLList(fareType))
                .dataFetcher(environment -> {
                    Fare fare = ((Itinerary)environment.getSource()).fare;
                    if (fare == null) {
                        return null;
                    }
                    List<Map<String, Object>> results = fare.fare.keySet().stream().map(fareKey -> {
                        Map<String, Object> result = new HashMap<>();
                        result.put("name", fareKey);
                        result.put("fare", fare.getFare(fareKey));
                        result.put("details", fare.getDetails(fareKey));
                        return result;
                    }).collect(Collectors.toList());
                    return results;
                })
                .build())
            .field(GraphQLFieldDefinition.newFieldDefinition()
                .name("elevationGained")
                .description("How much elevation is gained, in total, over the course of the itinerary, in meters.")
                .type(Scalars.GraphQLFloat)
                .dataFetcher(env -> ((Itinerary)env.getSource()).elevationGained)
                .build())
            .field(GraphQLFieldDefinition.newFieldDefinition()
                .name("elevationLost")
                .description("How much elevation is lost, in total, over the course of the itinerary, in meters.")
                .type(Scalars.GraphQLFloat)
                .dataFetcher(env -> ((Itinerary)env.getSource()).elevationLost)
                .build())
            .build();

        planType = GraphQLObjectType.newObject()
            .name("Plan")
            .field(GraphQLFieldDefinition.newFieldDefinition()
                .name("date")
                .description("The time and date of travel. Format: Unix timestamp in milliseconds.")
                .type(Scalars.GraphQLLong)
                .dataFetcher(environment -> ((TripPlan) ((Map)environment.getSource()).get("plan")).date.getTime())
                .build())
            .field(GraphQLFieldDefinition.newFieldDefinition()
                .name("from")
                .description("The origin")
                .type(new GraphQLNonNull(placeType))
                .dataFetcher(environment -> ((TripPlan) ((Map)environment.getSource()).get("plan")).from)
                .build())
            .field(GraphQLFieldDefinition.newFieldDefinition()
                .name("to")
                .description("The destination")
                .type(new GraphQLNonNull(placeType))
                .dataFetcher(environment -> ((TripPlan) ((Map)environment.getSource()).get("plan")).to)
                .build())
            .field(GraphQLFieldDefinition.newFieldDefinition()
                .name("itineraries")
                .description("A list of possible itineraries")
                .type(new GraphQLNonNull(new GraphQLList(itineraryType)))
                .dataFetcher(environment -> ((TripPlan) ((Map)environment.getSource()).get("plan")).itinerary)
                .build())
            .field(GraphQLFieldDefinition.newFieldDefinition()
                .name("messageEnums")
                .description("A list of possible error messages as enum")
                .type(new GraphQLNonNull(new GraphQLList(Scalars.GraphQLString)))
                .dataFetcher(environment -> ((List<Message>)((Map)environment.getSource()).get("messages"))
                    .stream().map(Enum::name).collect(Collectors.toList()))
                .build())
            .field(GraphQLFieldDefinition.newFieldDefinition()
                .name("messageStrings")
                .description("A list of possible error messages in cleartext")
                .type(new GraphQLNonNull(new GraphQLList(Scalars.GraphQLString)))
                .dataFetcher(environment -> ((List<Message>)((Map)environment.getSource()).get("messages"))
                    .stream()
                    .map(message -> message.get(ResourceBundleSingleton.INSTANCE.getLocale(
                        environment.getArgument("locale"))))
                    .collect(Collectors.toList())
                )
                .build())
            .field(GraphQLFieldDefinition.newFieldDefinition()
                .name("debugOutput")
                .description("Information about the timings for the plan generation")
                .type(new GraphQLNonNull(GraphQLObjectType.newObject()
                    .name("debugOutput")
                    .field(GraphQLFieldDefinition.newFieldDefinition()
                        .name("totalTime")
                        .type(Scalars.GraphQLLong)
                        .build())
                    .field(GraphQLFieldDefinition.newFieldDefinition()
                        .name("pathCalculationTime")
                        .type(Scalars.GraphQLLong)
                        .build())
                    .field(GraphQLFieldDefinition.newFieldDefinition()
                        .name("precalculationTime")
                        .type(Scalars.GraphQLLong)
                        .build())
                    .field(GraphQLFieldDefinition.newFieldDefinition()
                        .name("renderingTime")
                        .type(Scalars.GraphQLLong)
                        .build())
                    .field(GraphQLFieldDefinition.newFieldDefinition()
                        .name("timedOut")
                        .type(Scalars.GraphQLBoolean)
                        .build())
                    .build()))
                .dataFetcher(environment -> (((Map)environment.getSource()).get("debugOutput")))
                .build())
            .build();
    }
}<|MERGE_RESOLUTION|>--- conflicted
+++ resolved
@@ -666,12 +666,7 @@
                 .build())
             .argument(GraphQLArgument.newArgument()
                 .name("modes")
-<<<<<<< HEAD
                 .description("Deprecated, use `transportModes` instead. ~~The set of TraverseModes that a user is willing to use. Default value: WALK | TRANSIT.~~")
-=======
-                //This should probably be an enum type
-                .description(String.format("A comma-separated list of transport modes that the user is willing to use. Default value: `WALK,TRANSIT`. List of possible values: %s", Arrays.toString(TraverseMode.values())))
->>>>>>> 6c4743be
                 .type(Scalars.GraphQLString)
                 .build())
             .argument(GraphQLArgument.newArgument()
