package org.opentripplanner.routing.impl;

import com.fasterxml.jackson.databind.JsonNode;
<<<<<<< HEAD
import org.opentripplanner.annotation.Component;
import org.opentripplanner.annotation.ComponentAnnotationConfigurator;
import org.opentripplanner.annotation.ServiceType;
import org.opentripplanner.model.FeedScopedId;
=======
>>>>>>> 5de2b3e0
import org.opentripplanner.model.FareAttribute;
import org.opentripplanner.model.FareRule;
import org.opentripplanner.model.FeedScopedId;
import org.opentripplanner.model.OtpTransitService;
<<<<<<< HEAD
=======
import org.opentripplanner.model.Route;
import org.opentripplanner.routing.bike_rental.TimeBasedBikeRentalFareServiceFactory;
import org.opentripplanner.routing.core.Fare.FareType;
>>>>>>> 5de2b3e0
import org.opentripplanner.routing.core.FareRuleSet;
import org.opentripplanner.routing.core.StandardFareType;
import org.opentripplanner.routing.services.FareService;
import org.opentripplanner.routing.services.FareServiceFactory;
import org.slf4j.Logger;
import org.slf4j.LoggerFactory;

import java.util.Collection;
import java.util.HashMap;
import java.util.Map;

/**
 * Implements the default GTFS fare rules as described in
 * http://groups.google.com/group/gtfs-changes/msg/4f81b826cb732f3b
 *
 * @author novalis
 *
 */
@Component(key = "default", type = ServiceType.ServiceFactory)
public class DefaultFareServiceFactory implements FareServiceFactory {

    private static final Logger LOG = LoggerFactory.getLogger(DefaultFareServiceFactory.class);

    protected Map<FeedScopedId, FareRuleSet> regularFareRules = new HashMap<>();

    @Override
    public FareService makeFareService() {
        DefaultFareServiceImpl fareService = new DefaultFareServiceImpl();
        fareService.addFareRules(StandardFareType.regular, regularFareRules.values());
        return fareService;
    }

    @Override
    public void processGtfs(OtpTransitService transitService) {
        fillFareRules(transitService.getAllFareAttributes(), transitService.getAllFareRules(), regularFareRules);
    }

    protected void fillFareRules(Collection<FareAttribute> fareAttributes,
            Collection<FareRule> fareRules, Map<FeedScopedId, FareRuleSet> fareRuleSet) {
        /*
         * Create an empty FareRuleSet for each FareAttribute, as some FareAttribute may have no
         * rules attached to them.
         */
        for (FareAttribute fare : fareAttributes) {
            FeedScopedId id = fare.getId();
            FareRuleSet fareRule = fareRuleSet.get(id);
            if (fareRule == null) {
                fareRule = new FareRuleSet(fare);
                fareRuleSet.put(id, fareRule);
            }
        }

        /*
         * For each fare rule, add it to the FareRuleSet of the fare.
         */
        for (FareRule rule : fareRules) {
            FareAttribute fare = rule.getFare();
            FeedScopedId id = fare.getId();
            FareRuleSet fareRule = fareRuleSet.get(id);
            if (fareRule == null) {
                // Should never happen by design
                LOG.error("Inexistant fare ID in fare rule: " + id);
                continue;
            }
            String contains = rule.getContainsId();
            if (contains != null) {
                fareRule.addContains(contains);
            }
            String origin = rule.getOriginId();
            String destination = rule.getDestinationId();
            if (origin != null || destination != null) {
                fareRule.addOriginDestination(origin, destination);
            }
            Route route = rule.getRoute();
            if (route != null) {
                FeedScopedId routeId = route.getId();
                fareRule.addRoute(routeId);
            }
        }
    }

    public void configure(JsonNode config) {
        // No configuration for the moment
    }

    @Override
    public String toString() { return this.getClass().getSimpleName(); }

    /**
     * Build a specific FareServiceFactory given the config node, or fallback to the default if none
     * specified.
     *
     * Accept different formats. Examples:
     *
     * <pre>
     * { fares : "seattle" }
     * --------------------------
     * { fares : {} } // Fallback to default
     * --------------------------
     * { fares : {
     *       type : "foobar",
     *       param1 : 42
     * } }
     * --------------------------
     * { fares : {
     *       combinationStrategy : "additive",
     *       fares : [
     *           "seattle",
     *           { type : "foobar", ... }
     *       ]
     * } }
     * </pre>
     */
    public static FareServiceFactory fromConfig(JsonNode config) {
        String type = null;
        if (config == null) {
            /* Empty block, fallback to default */
            type = null;
        } else if (config.isTextual()) {
            /* Simplest form: { fares : "seattle" } */
            type = config.asText();
        } else if (config.has("combinationStrategy")) {
            /* Composite */
            String combinationStrategy = config.path("combinationStrategy").asText();
            switch (combinationStrategy) {
                case "additive":
                    break;
                default:
                    throw new IllegalArgumentException("Unknown fare combinationStrategy: "
                        + combinationStrategy);
            }
            type = "composite:" + combinationStrategy;
        } else if (config.has("type")) {
            /* Fare with a type: { fares : { type : "foobar", param1 : 42 } } */
            type = config.path("type").asText(null);
        }

        if (type == null) {
            type = "default";
        }
<<<<<<< HEAD
        LOG.debug("Fare type = " + type);
        FareServiceFactory retval;
        try {
            retval = ComponentAnnotationConfigurator.getInstance()
                .getComponentInstance(type, ServiceType.ServiceFactory);
            retval.configure(config);
            return retval;
        } catch (Exception e) {
            throw new IllegalArgumentException(
                String.format("Failed to initialize fare type: '%s'", type));
=======

        FareServiceFactory factory = createFactory(type);
        factory.configure(config);
        return factory;
    }

    private static FareServiceFactory createFactory(String type) {
        switch (type) {
        case "default":
            return new DefaultFareServiceFactory();
        case "off":
            return new NoopFareServiceFactory();
        case "composite:additive":
            return new MultipleFareServiceFactory.AddingMultipleFareServiceFactory();
        case "bike-rental-time-based":
            return new TimeBasedBikeRentalFareServiceFactory();
        case "dutch":
            return new DutchFareServiceFactory();
        case "san-francisco":
            return new SFBayFareServiceFactory();
        case "new-york":
            return new NycFareServiceFactory();
        case "seattle":
            return new SeattleFareServiceFactory();
        default:
            throw new IllegalArgumentException(String.format("Unknown fare type: '%s'", type));
>>>>>>> 5de2b3e0
        }
    }
}<|MERGE_RESOLUTION|>--- conflicted
+++ resolved
@@ -1,23 +1,15 @@
 package org.opentripplanner.routing.impl;
 
 import com.fasterxml.jackson.databind.JsonNode;
-<<<<<<< HEAD
 import org.opentripplanner.annotation.Component;
 import org.opentripplanner.annotation.ComponentAnnotationConfigurator;
 import org.opentripplanner.annotation.ServiceType;
 import org.opentripplanner.model.FeedScopedId;
-=======
->>>>>>> 5de2b3e0
 import org.opentripplanner.model.FareAttribute;
 import org.opentripplanner.model.FareRule;
-import org.opentripplanner.model.FeedScopedId;
 import org.opentripplanner.model.OtpTransitService;
-<<<<<<< HEAD
-=======
 import org.opentripplanner.model.Route;
 import org.opentripplanner.routing.bike_rental.TimeBasedBikeRentalFareServiceFactory;
-import org.opentripplanner.routing.core.Fare.FareType;
->>>>>>> 5de2b3e0
 import org.opentripplanner.routing.core.FareRuleSet;
 import org.opentripplanner.routing.core.StandardFareType;
 import org.opentripplanner.routing.services.FareService;
@@ -158,7 +150,6 @@
         if (type == null) {
             type = "default";
         }
-<<<<<<< HEAD
         LOG.debug("Fare type = " + type);
         FareServiceFactory retval;
         try {
@@ -169,34 +160,6 @@
         } catch (Exception e) {
             throw new IllegalArgumentException(
                 String.format("Failed to initialize fare type: '%s'", type));
-=======
-
-        FareServiceFactory factory = createFactory(type);
-        factory.configure(config);
-        return factory;
-    }
-
-    private static FareServiceFactory createFactory(String type) {
-        switch (type) {
-        case "default":
-            return new DefaultFareServiceFactory();
-        case "off":
-            return new NoopFareServiceFactory();
-        case "composite:additive":
-            return new MultipleFareServiceFactory.AddingMultipleFareServiceFactory();
-        case "bike-rental-time-based":
-            return new TimeBasedBikeRentalFareServiceFactory();
-        case "dutch":
-            return new DutchFareServiceFactory();
-        case "san-francisco":
-            return new SFBayFareServiceFactory();
-        case "new-york":
-            return new NycFareServiceFactory();
-        case "seattle":
-            return new SeattleFareServiceFactory();
-        default:
-            throw new IllegalArgumentException(String.format("Unknown fare type: '%s'", type));
->>>>>>> 5de2b3e0
         }
     }
 }