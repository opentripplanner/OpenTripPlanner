--- conflicted
+++ resolved
@@ -150,13 +150,8 @@
       }
     }
 
-<<<<<<< HEAD
     if (paths == null || paths.isEmpty()) {
-      LOG.debug("Path not found: " + request.from() + " : " + request.to());
-=======
-    if (paths == null || paths.size() == 0) {
       LOG.debug("Path not found: {} : {}", request.from(), request.to());
->>>>>>> e7aa8a89
       throw new PathNotFoundException();
     }
 
