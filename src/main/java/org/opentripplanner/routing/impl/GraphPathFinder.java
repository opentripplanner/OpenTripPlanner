--- conflicted
+++ resolved
@@ -1,3 +1,16 @@
+/* This program is free software: you can redistribute it and/or
+ modify it under the terms of the GNU Lesser General Public License
+ as published by the Free Software Foundation, either version 3 of
+ the License, or (at your option) any later version.
+
+ This program is distributed in the hope that it will be useful,
+ but WITHOUT ANY WARRANTY; without even the implied warranty of
+ MERCHANTABILITY or FITNESS FOR A PARTICULAR PURPOSE.  See the
+ GNU General Public License for more details.
+
+ You should have received a copy of the GNU General Public License
+ along with this program.  If not, see <http://www.gnu.org/licenses/>. */
+
 package org.opentripplanner.routing.impl;
 
 import com.google.common.collect.Lists;
@@ -112,7 +125,6 @@
         }
         options.rctx.remainingWeightHeuristic = heuristic;
 
-<<<<<<< HEAD
 
         /* In RoutingRequest, maxTransfers defaults to 2. But as discussed in #2522, you can't limit the number of
          * transfers in our routing algorithm. This is a resource limiting problem, like imposing a walk limit or
@@ -122,9 +134,6 @@
         options.maxTransfers = 4; // should probably be Integer.MAX_VALUE;
 
         // OTP now always uses what used to be called longDistance mode. Non-longDistance mode is no longer supported.
-=======
-        // Now we always use what used to be called longDistance mode. Non-longDistance mode is no longer supported.
->>>>>>> 5e96cca2
         options.longDistance = true;
 
         /* maxWalk has a different meaning than it used to. It's the radius around the origin or destination within
@@ -336,6 +345,7 @@
         reversedOptions.setRoutingContext(router.graph, fromVertex, toVertex);
         reversedOptions.dominanceFunction = new DominanceFunction.MinimumWeight();
         reversedOptions.rctx.remainingWeightHeuristic = remainingWeightHeuristic;
+        reversedOptions.maxTransfers = 4;
         reversedOptions.longDistance = true;
         reversedOptions.bannedTrips = options.bannedTrips;
         return reversedOptions;
