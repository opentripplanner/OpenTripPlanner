--- conflicted
+++ resolved
@@ -28,7 +28,7 @@
 
 public class State implements Cloneable {
     /* Data which is likely to change at most traversals */
-    
+
     // the current time at this state, in milliseconds
     protected long time;
 
@@ -69,11 +69,8 @@
     // track the states of all path parsers -- probably changes frequently
     protected int[] pathParserStates;
 
-<<<<<<< HEAD
-=======
     int callAndRideTime = 0;
-    
->>>>>>> ca79a24c
+
     private static final Logger LOG = LoggerFactory.getLogger(State.class);
 
     /* CONSTRUCTORS */
@@ -104,7 +101,7 @@
         // Since you explicitly specify, the vertex, we don't set the backEdge.
         this(vertex, null, timeSeconds, options);
     }
-    
+
     /**
      * Create an initial state, forcing vertex, back edge and time to the specified values. Useful for reusing 
      * a RoutingContext in TransitIndex, tests, etc.
@@ -112,7 +109,7 @@
     public State(Vertex vertex, Edge backEdge, long timeSeconds, RoutingRequest options) {
         this(vertex, backEdge, timeSeconds, timeSeconds, options);
     }
-    
+
     /**
      * Create an initial state, forcing vertex, back edge, time and start time to the specified values. Useful for
      * starting a multiple initial state search, for example when propagating profile results to the street network in
@@ -140,7 +137,7 @@
         } else if (options.bikeParkAndRide) {
             this.stateData.bikeParked = options.arriveBy;
             this.stateData.nonTransitMode = this.stateData.bikeParked ? TraverseMode.WALK
-                    : TraverseMode.BICYCLE;
+                : TraverseMode.BICYCLE;
         }
         // if allowed to hail a car, initialize state with CAR mode if the first seen StreetEdge allows cars and a TNC
         // stop would be allowed there
@@ -208,7 +205,7 @@
     /**
      * Create a state editor to produce a child of this state, which will be the result of
      * traversing the given edge.
-     * 
+     *
      * @param e
      * @return
      */
@@ -233,7 +230,7 @@
 
     /**
      * Retrieve a State extension based on its key.
-     * 
+     *
      * @param key - An Object that is a key in this State's extension map
      * @return - The extension value for the given key, or null if not present
      */
@@ -246,21 +243,21 @@
 
     public String toString() {
         return "<State " + new Date(getTimeInMillis()) + " [" + weight + "] "
-                + (isBikeRenting() ? "BIKE_RENT " : "") + (isCarParked() ? "CAR_PARKED " : "")
-                + vertex + ">";
-    }
-    
+            + (isBikeRenting() ? "BIKE_RENT " : "") + (isCarParked() ? "CAR_PARKED " : "")
+            + vertex + ">";
+    }
+
     public String toStringVerbose() {
-        return "<State " + new Date(getTimeInMillis()) + 
-                " w=" + this.getWeight() + 
-                " t=" + this.getElapsedTimeSeconds() + 
-                " d=" + this.getWalkDistance() + 
-                " p=" + this.getPreTransitTime() +
-                " b=" + this.getNumBoardings() +
-                " br=" + this.isBikeRenting() +
-                " pr=" + this.isCarParked() + ">";
-    }
-    
+        return "<State " + new Date(getTimeInMillis()) +
+            " w=" + this.getWeight() +
+            " t=" + this.getElapsedTimeSeconds() +
+            " d=" + this.getWalkDistance() +
+            " p=" + this.getPreTransitTime() +
+            " b=" + this.getNumBoardings() +
+            " br=" + this.isBikeRenting() +
+            " pr=" + this.isCarParked() + ">";
+    }
+
     /** Returns time in seconds since epoch */
     public long getTimeSeconds() {
         return time / 1000;
@@ -275,7 +272,7 @@
         return stateData.tripTimes;
     }
 
-    /** 
+    /**
      * Returns the length of the trip in seconds up to this time, not including the initial wait.
      * It subtracts out the initial wait, up to a clamp value specified in the request.
      * If the clamp value is set to -1, no clamping will occur.
@@ -290,7 +287,7 @@
 
         // only subtract up the clamp value
         if (clampInitialWait >= 0 && initialWait > clampInitialWait)
-            initialWait = clampInitialWait;            
+            initialWait = clampInitialWait;
 
         long activeTime = getElapsedTimeSeconds() - initialWait;
 
@@ -300,7 +297,7 @@
             activeTime = getElapsedTimeSeconds();
         }
 
-        return activeTime;            
+        return activeTime;
     }
 
     public FeedScopedId getTripId() {
@@ -310,7 +307,7 @@
     public Trip getPreviousTrip() {
         return stateData.previousTrip;
     }
-    
+
     public String getZone() {
         return stateData.zone;
     }
@@ -362,7 +359,7 @@
         boolean vehicleRentingOk;
         boolean tncOK = !stateData.opt.useTransportationNetworkCompany || (
             isEverBoarded() &&
-            (!isUsingHailedCar() || isTNCStopAllowed())
+                (!isUsingHailedCar() || isTNCStopAllowed())
         );
         if (stateData.opt.arriveBy) {
             bikeRentingOk = !isBikeRenting();
@@ -477,11 +474,11 @@
     public State getBackState() {
         return this.backState;
     }
-    
+
     public TraverseMode getBackMode () {
         return stateData.backMode;
     }
-    
+
     public boolean isBackWalkingBike () {
         return stateData.backWalkingBike;
     }
@@ -500,7 +497,7 @@
             return backEdge.getDirection();
         }
     }
-    
+
     /**
      * Get the back trip of the given state. For time dependent transit, State will find the
      * right thing to do.
@@ -528,7 +525,7 @@
 
     /**
      * Optional next result that allows {@link Edge} to return multiple results.
-     * 
+     *
      * @return the next additional result from an edge traversal, or null if no more results
      */
     public State getNextResult() {
@@ -538,18 +535,18 @@
     /**
      * Extend an exiting result chain by appending this result to the existing chain. The usage
      * model looks like this:
-     * 
+     *
      * <code>
      * TraverseResult result = null;
-     * 
+     *
      * for( ... ) {
      *   TraverseResult individualResult = ...;
      *   result = individualResult.addToExistingResultChain(result);
      * }
-     * 
+     *
      * return result;
      * </code>
-     * 
+     *
      * @param existingResultChain the tail of an existing result chain, or null if the chain has not
      *        been started
      * @return
@@ -574,11 +571,11 @@
     public RoutingRequest getOptions () {
         return stateData.opt;
     }
-    
+
     /**
      * This method is on State rather than RoutingRequest because we care whether the user is in
      * possession of a rented bike.
-     * 
+     *
      * @return BICYCLE if routing with an owned bicycle, or if at this state the user is holding on
      *         to a rented bicycle.
      */
@@ -735,7 +732,7 @@
         }
         return foundAlternatePaths;
     }
-    
+
     public String getPathParserStates() {
         StringBuilder sb = new StringBuilder();
         sb.append("( ");
@@ -772,7 +769,7 @@
      * due to different weights on time-dependent (e.g. transit boarding) edges. If the optimize 
      * parameter is false, the path will be reversed but will have the same duration. This is the 
      * result of combining the functions from GraphPath optimize and reverse.
-     * 
+     *
      * @param optimize Should this path be optimized or just reversed?
      * @param forward Is this an on-the-fly reverse search in the midst of a forward search?
      * @returns a state at the other end (or this end, in the case of a forward search) 
@@ -788,21 +785,21 @@
 
         while (orig.getBackState() != null) {
             edge = orig.getBackEdge();
-            
+
             if (optimize) {
                 // first board/last alight: figure in wait time in on the fly optimization
                 if (edge instanceof TransitBoardAlight &&
-                        forward &&
-                        orig.getNumBoardings() == 1 &&
-                        (
-                                // boarding in a forward main search
-                                (((TransitBoardAlight) edge).boarding &&                         
-                                        !stateData.opt.arriveBy) ||
-                                // alighting in a reverse main search
-                                (!((TransitBoardAlight) edge).boarding &&
-                                        stateData.opt.arriveBy)
-                         )
-                    ) {
+                    forward &&
+                    orig.getNumBoardings() == 1 &&
+                    (
+                        // boarding in a forward main search
+                        (((TransitBoardAlight) edge).boarding &&
+                            !stateData.opt.arriveBy) ||
+                            // alighting in a reverse main search
+                            (!((TransitBoardAlight) edge).boarding &&
+                                stateData.opt.arriveBy)
+                    )
+                ) {
 
                     ret = ((TransitBoardAlight) edge).traverse(ret, orig.getBackState().getTimeSeconds());
                     newInitialWaitTime = ret.stateData.initialWaitTime;
@@ -811,16 +808,16 @@
                 }
 
                 if (ret != null && ret.getBackMode() != null && orig.getBackMode() != null &&
-                        ret.getBackMode() != orig.getBackMode()) {
+                    ret.getBackMode() != orig.getBackMode()) {
                     ret = ret.next; // Keep the mode the same as on the original graph path (in K+R)
                 }
 
                 if (ret == null) {
                     LOG.warn("Cannot reverse path at edge: " + edge + ", returning unoptimized "
-                            + "path. If this edge is a PatternInterlineDwell, or if there is a "
-                            + "time-dependent turn restriction here, or if there is no transit leg "
-                            + "in a K+R result, this is not totally unexpected. Otherwise, you "
-                            + "might want to look into it.");
+                        + "path. If this edge is a PatternInterlineDwell, or if there is a "
+                        + "time-dependent turn restriction here, or if there is no transit leg "
+                        + "in a K+R result, this is not totally unexpected. Otherwise, you "
+                        + "might want to look into it.");
 
                     if (forward)
                         return this;
@@ -891,7 +888,7 @@
                 //EdgeNarrative retNarrative = ret.getBackEdgeNarrative();
                 //copyExistingNarrativeToNewNarrativeAsAppropriate(origNarrative, retNarrative);
             }
-            
+
             orig = orig.getBackState();
         }
 
@@ -899,10 +896,10 @@
             State reversed = ret.reverse();
             if (getWeight() <= reversed.getWeight())
                 LOG.warn("Optimization did not decrease weight: before " + this.getWeight()
-                        + " after " + reversed.getWeight());
+                    + " after " + reversed.getWeight());
             if (getElapsedTimeSeconds() != reversed.getElapsedTimeSeconds())
                 LOG.warn("Optimization changed time: before " + this.getElapsedTimeSeconds() + " after "
-                        + reversed.getElapsedTimeSeconds());
+                    + reversed.getElapsedTimeSeconds());
             if (getActiveTime() <= reversed.getActiveTime())
                 // NOTE: this can happen and it isn't always bad (i.e. it doesn't always mean that
                 // reverse-opt got called when it shouldn't have). Imagine three lines A, B and C
@@ -914,8 +911,8 @@
                 // there is not another possible trip. The waiting time will get pushed towards the
                 // the beginning, but not all the way.
                 LOG.warn("Optimization did not decrease active time: before "
-                        + this.getActiveTime() + " after " + reversed.getActiveTime()
-                        + ", boardings: " + this.getNumBoardings());
+                    + this.getActiveTime() + " after " + reversed.getActiveTime()
+                    + ", boardings: " + this.getNumBoardings());
             if (reversed.getWeight() < this.getBackState().getWeight())
                 // This is possible; imagine a trip involving three lines, line A, line B and
                 // line C. Lines A and C run hourly while Line B runs every ten minute starting
@@ -929,23 +926,23 @@
                 // from a previous state to the beginning of the trip where it is significantly
                 // cheaper.
                 LOG.warn("Weight has been reduced enough to make it run backwards, now:"
-                        + reversed.getWeight() + " backState " + getBackState().getWeight() + ", "
-                        + "number of boardings: " + getNumBoardings());
+                    + reversed.getWeight() + " backState " + getBackState().getWeight() + ", "
+                    + "number of boardings: " + getNumBoardings());
             if (getTimeSeconds() != reversed.getTimeSeconds())
                 LOG.warn("Times do not match");
             if (Math.abs(getWeight() - reversed.getWeight()) > 1
-                    && newInitialWaitTime == stateData.initialWaitTime)
+                && newInitialWaitTime == stateData.initialWaitTime)
                 LOG.warn("Weight is changed (before: " + getWeight() + ", after: "
-                        + reversed.getWeight() + "), initial wait times " + "constant at "
-                        + newInitialWaitTime);
+                    + reversed.getWeight() + "), initial wait times " + "constant at "
+                    + newInitialWaitTime);
             if (newInitialWaitTime != reversed.stateData.initialWaitTime)
                 LOG.warn("Initial wait time not propagated: is "
-                        + reversed.stateData.initialWaitTime + ", should be " + newInitialWaitTime);
+                    + reversed.stateData.initialWaitTime + ", should be " + newInitialWaitTime);
 
             // copy the path parser states so this path is not thrown out going forward
-//            reversed.pathParserStates = 
-//                    Arrays.copyOf(this.pathParserStates, this.pathParserStates.length, newLength);
-            
+            //            reversed.pathParserStates =
+            //                    Arrays.copyOf(this.pathParserStates, this.pathParserStates.length, newLength);
+
             // copy things that didn't get copied
             reversed.initializeFieldsFrom(this);
             return reversed;
@@ -967,14 +964,14 @@
     public State reverse() {
         return optimizeOrReverse(false, false);
     }
-    
+
     /**
      * After reverse-optimizing, many things are not set. Set them from the unoptimized state.
      * @param o The other state to initialize things from.
      */
     private void initializeFieldsFrom (State o) {
         StateData currentStateData = this.stateData;
-        
+
         // easier to clone and copy back, plus more future proof
         this.stateData = o.stateData.clone();
         this.stateData.initialWaitTime = currentStateData.initialWaitTime;
