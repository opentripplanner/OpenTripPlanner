package org.opentripplanner.routing.core;

<<<<<<< HEAD
import java.util.Date;
import java.util.Map;
import java.util.Set;

=======
>>>>>>> 4dfe4c69
import org.opentripplanner.model.FeedScopedId;
import org.opentripplanner.model.Stop;
import org.opentripplanner.model.Trip;
import org.opentripplanner.routing.algorithm.NegativeWeightException;
import org.opentripplanner.routing.core.vehicle_sharing.VehicleDescription;
import org.opentripplanner.routing.edgetype.*;
import org.opentripplanner.routing.edgetype.rentedgetype.RentVehicleAnywhereEdge;
import org.opentripplanner.routing.graph.Edge;
import org.opentripplanner.routing.graph.Vertex;
import org.opentripplanner.routing.trippattern.TripTimes;
import org.opentripplanner.routing.vertextype.BikeRentalStationVertex;
import org.slf4j.Logger;
import org.slf4j.LoggerFactory;

import java.util.Date;
import java.util.Map;
import java.util.Set;

public class State implements Cloneable {
    /* Data which is likely to change at most traversals */

    protected TraversalStatistics traversalStatistics;

    // the current time at this state, in milliseconds
    protected long time;

    // accumulated weight up to this state
    public double weight;

    // associate this state with a vertex in the graph
    protected Vertex vertex;

    // allow path reconstruction from states
    protected State backState;


    public Edge backEdge;

    // allow traverse result chaining (multiple results)
    protected State next;

    /* StateData contains data which is unlikely to change as often */
    public StateData stateData;

    // how far have we walked
    public double traverseDistanceInMeters;

    // The time traveled pre-transit, for park and ride or kiss and ride searches
    int preTransitTime;

    // track the states of all path parsers -- probably changes frequently
    protected int[] pathParserStates;

    int callAndRideTime = 0;

    private static final Logger LOG = LoggerFactory.getLogger(State.class);

    public boolean usedNotRecommendedRoute = false;
    /* CONSTRUCTORS */

    /**
     * Create an initial state representing the beginning of a search for the given routing context.
     * Initial "parent-less" states can only be created at the beginning of a trip. elsewhere, all
     * states must be created from a parent and associated with an edge.
     */
    public State(RoutingRequest opt) {
        this(opt.rctx.origin, opt.rctx.originBackEdge, opt.getSecondsSinceEpoch(), opt);
    }

    /**
     * Create an initial state, forcing vertex to the specified value. Useful for reusing a
     * RoutingContext in TransitIndex, tests, etc.
     */
    public State(Vertex vertex, RoutingRequest opt) {
        // Since you explicitly specify, the vertex, we don't set the backEdge.
        this(vertex, opt.getSecondsSinceEpoch(), opt);
    }

    /**
     * Create an initial state, forcing vertex and time to the specified values. Useful for reusing
     * a RoutingContext in TransitIndex, tests, etc.
     */
    public State(Vertex vertex, long timeSeconds, RoutingRequest options) {
        // Since you explicitly specify, the vertex, we don't set the backEdge.
        this(vertex, null, timeSeconds, options);
    }

    /**
     * Create an initial state, forcing vertex, back edge and time to the specified values. Useful for reusing
     * a RoutingContext in TransitIndex, tests, etc.
     */
    public State(Vertex vertex, Edge backEdge, long timeSeconds, RoutingRequest options) {
        this(vertex, backEdge, timeSeconds, timeSeconds, options);
    }

    /**
     * Create an initial state, forcing vertex, back edge, time and start time to the specified values. Useful for starting
     * a multiple initial state search, for example when propagating profile results to the street network in RoundBasedProfileRouter.
     */
    public State(Vertex vertex, Edge backEdge, long timeSeconds, long startTime, RoutingRequest options) {
        this.weight = 0;
        this.vertex = vertex;
        this.backEdge = backEdge;
        this.backState = null;
        this.stateData = new StateData(options);
        // note that here we are breaking the circular reference between rctx and options
        // this should be harmless since reversed clones are only used when routing has finished
        this.stateData.opt = options;
        this.stateData.startTime = startTime;
        this.stateData.usingRentedBike = false;
        /* If the itinerary is to begin with a car that is left for transit, the initial state of arriveBy searches is
           with the car already "parked" and in WALK mode. Otherwise, we are in CAR mode and "unparked". */
        if (options.parkAndRide) {
            this.stateData.carParked = options.arriveBy;
            this.stateData.currentTraverseMode = this.stateData.carParked ? TraverseMode.WALK : TraverseMode.CAR;
        } else if (options.bikeParkAndRide) {
            this.stateData.bikeParked = options.arriveBy;
            this.stateData.currentTraverseMode = this.stateData.bikeParked ? TraverseMode.WALK
                    : TraverseMode.BICYCLE;
        }
        this.traverseDistanceInMeters = 0;
        this.preTransitTime = 0;
        this.time = timeSeconds * 1000;
        stateData.routeSequence = new FeedScopedId[0];
        this.traversalStatistics = new TraversalStatistics();
    }

    /**
     * Create a state editor to produce a child of this state, which will be the result of
     * traversing the given edge.
     *
     * @param e
     * @return
     */
    public StateEditor edit(Edge e) {
        return new StateEditor(this, e);
    }

    protected State clone() {
        State ret;
        try {
            ret = (State) super.clone();
        } catch (CloneNotSupportedException e1) {
            throw new IllegalStateException("This is not happening");
        }
        return ret;
    }

    /*
     * FIELD ACCESSOR METHODS States are immutable, so they have only get methods. The corresponding
     * set methods are in StateEditor.
     */

    /**
     * Retrieve a State extension based on its key.
     *
     * @param key - An Object that is a key in this State's extension map
     * @return - The extension value for the given key, or null if not present
     */
    public Object getExtension(Object key) {
        if (stateData.extensions == null) {
            return null;
        }
        return stateData.extensions.get(key);
    }

    public String toString() {
        return "<State " + new Date(getTimeInMillis()) + " [" + weight + "] "
                + (isBikeRenting() ? "BIKE_RENT " : "") + (isCarParked() ? "CAR_PARKED " : "")
                + vertex + ">";
    }

    public String toStringVerbose() {
        return "<State " + new Date(getTimeInMillis()) +
                " w=" + this.getWeight() +
                " t=" + this.getElapsedTimeSeconds() +
                " d=" + this.getTraverseDistanceInMeters() +
                " p=" + this.getPreTransitTime() +
                " b=" + this.getNumBoardings() +
                " br=" + this.isBikeRenting() +
                " pr=" + this.isCarParked() + ">";
    }

    /**
     * Returns time in seconds since epoch
     */
    public long getTimeSeconds() {
        return time / 1000;
    }

    /**
     * returns the length of the trip in seconds up to this state
     */
    public long getElapsedTimeSeconds() {
        return Math.abs(getTimeSeconds() - stateData.startTime);
    }

    public TripTimes getTripTimes() {
        return stateData.tripTimes;
    }

    /**
     * Returns the length of the trip in seconds up to this time, not including the initial wait.
     * It subtracts out the initial wait, up to a clamp value specified in the request.
     * If the clamp value is set to -1, no clamping will occur.
     * If the clamp value is set to 0, the initial wait time will not be subtracted out
     * (i.e. it will be clamped to zero).
     * This is used in lieu of reverse optimization in Analyst.
     */
    public long getActiveTime() {
        long clampInitialWait = stateData.opt.clampInitialWait;

        long initialWait = stateData.initialWaitTime;

        // only subtract up the clamp value
        if (clampInitialWait >= 0 && initialWait > clampInitialWait)
            initialWait = clampInitialWait;

        long activeTime = getElapsedTimeSeconds() - initialWait;

        // TODO: what should be done here? (Does this ever happen?)
        if (activeTime < 0) {
            LOG.warn("initial wait was greater than elapsed time.");
            activeTime = getElapsedTimeSeconds();
        }

        return activeTime;
    }

    public FeedScopedId getTripId() {
        return stateData.tripId;
    }

    public Trip getPreviousTrip() {
        return stateData.previousTrip;
    }

    public String getZone() {
        return stateData.zone;
    }

    public FeedScopedId getRoute() {
        return stateData.route;
    }

    public int getNumBoardings() {
        return stateData.numBoardings;
    }


    /**
     * Whether this path has ever previously boarded (or alighted from, in a reverse search) a
     * transit vehicle
     */
    public boolean isEverBoarded() {
        return stateData.everBoarded;
    }

    public boolean isBikeRenting() {
        return stateData.usingRentedBike;
    }

    public boolean isCarParked() {
        return stateData.carParked;
    }

    public boolean isBikeParked() {
        return stateData.bikeParked;
    }

    /**
     * @return True if the state at vertex can be the end of path.
     */
    public boolean isFinal() {
        // When drive-to-transit is enabled, we need to check whether the car has been parked (or whether it has been picked up in reverse).
        boolean parkAndRide = stateData.opt.parkAndRide;
        boolean bikeParkAndRide = stateData.opt.bikeParkAndRide;
        boolean bikeRentingOk = false;
        boolean bikeParkAndRideOk = false;
        boolean carParkAndRideOk = false;
        if (stateData.opt.arriveBy) {
            bikeRentingOk = !isBikeRenting();
            bikeParkAndRideOk = !bikeParkAndRide || !isBikeParked();
            carParkAndRideOk = !parkAndRide || !isCarParked();
        } else {
            bikeRentingOk = !isBikeRenting();
            bikeParkAndRideOk = !bikeParkAndRide || isBikeParked();
            carParkAndRideOk = !parkAndRide || isCarParked();
        }
        return bikeRentingOk && bikeParkAndRideOk && carParkAndRideOk && !isCurrentlyRentingVehicle();
    }

    public Stop getPreviousStop() {
        return stateData.previousStop;
    }

    public long getLastAlightedTimeSeconds() {
        return stateData.lastAlightedTime;
    }

    public double getTraverseDistanceInMeters() {
        return traverseDistanceInMeters;
    }

    public int getPreTransitTime() {
        return preTransitTime;
    }

    public int getCallAndRideTime() {
        return callAndRideTime;
    }

    public Vertex getVertex() {
        return this.vertex;
    }

    public int getLastNextArrivalDelta() {
        return stateData.lastNextArrivalDelta;
    }

    public double getWeight() {
        return this.weight;
    }

    public int getTimeDeltaSeconds() {
        return backState != null ? (int) (getTimeSeconds() - backState.getTimeSeconds()) : 0;
    }

    public int getAbsTimeDeltaSeconds() {
        return Math.abs(getTimeDeltaSeconds());
    }

    public double getWalkDistanceDelta() {
        if (backState != null)
            return Math.abs(this.traverseDistanceInMeters - backState.traverseDistanceInMeters);
        else
            return 0.0;
    }

    public int getPreTransitTimeDelta() {
        if (backState != null)
            return Math.abs(this.preTransitTime - backState.preTransitTime);
        else
            return 0;
    }

    public double getWeightDelta() {
        return this.weight - backState.weight;
    }

    public void checkNegativeWeight() {
        double dw = this.weight - backState.weight;
        if (dw < 0) {
            throw new NegativeWeightException(String.valueOf(dw) + " on edge " + backEdge);
        }
    }

    public boolean isOnboard() {
        return this.backEdge instanceof OnboardEdge;
    }

    public State getBackState() {
        return this.backState;
    }

    public TraverseMode getBackMode() {
        return stateData.backMode;
    }

    public boolean isBackWalkingBike() {
        return stateData.backWalkingBike;
    }

    /**
     * Get the name of the direction used to get to this state. For transit, it is the headsign,
     * while for other things it is what you would expect.
     */
    public String getBackDirection() {
        // This can happen when stop_headsign says different things at two trips on the same 
        // pattern and at the same stop.
        if (backEdge instanceof TablePatternEdge) {
            return stateData.tripTimes.getHeadsign(((TablePatternEdge) backEdge).getStopIndex());
        } else {
            return backEdge.getDirection();
        }
    }

    /**
     * Get the back trip of the given state. For time dependent transit, State will find the
     * right thing to do.
     */
    public Trip getBackTrip() {
        if (backEdge instanceof TablePatternEdge || backEdge instanceof PatternInterlineDwell) {
            return stateData.tripTimes.trip;
        } else {
            return backEdge.getTrip();
        }
    }

    public Edge getBackEdge() {
        return this.backEdge;
    }

    public boolean exceedsWeightLimit(double maxWeight) {
        return weight > maxWeight;
    }

    public long getStartTimeSeconds() {
        return stateData.startTime;
    }

    /**
     * Optional next result that allows {@link Edge} to return multiple results.
     *
     * @return the next additional result from an edge traversal, or null if no more results
     */
    public State getNextResult() {
        return next;
    }

    /**
     * Extend an exiting result chain by appending this result to the existing chain. The usage
     * model looks like this:
     *
     * <code>
     * TraverseResult result = null;
     * <p>
     * for( ... ) {
     * TraverseResult individualResult = ...;
     * result = individualResult.addToExistingResultChain(result);
     * }
     * <p>
     * return result;
     * </code>
     *
     * @param existingResultChain the tail of an existing result chain, or null if the chain has not
     *                            been started
     * @return
     */
    public State addToExistingResultChain(State existingResultChain) {
        if (this.getNextResult() != null)
            throw new IllegalStateException("this result already has a next result set");
        next = existingResultChain;
        return this;
    }

    public State detachNextResult() {
        State ret = this.next;
        this.next = null;
        return ret;
    }

    public RoutingContext getContext() {
        return stateData.opt.rctx;
    }

    public RoutingRequest getOptions() {
        return stateData.opt;
    }

    /**
     * This method is on State rather than RoutingRequest because we care whether the user is in
     * possession of a rented bike.
     *
     * @return BICYCLE if routing with an owned bicycle, or if at this state the user is holding on
     * to a rented bicycle.
     */
    public TraverseMode getNonTransitMode() {
        return stateData.currentTraverseMode;
    }
    // TODO: There is no documentation about what this means. No one knows precisely.
    // Needs to be replaced with clearly defined fields.

    public State reversedClone() {
        // We no longer compensate for schedule slack (minTransferTime) here.
        // It is distributed symmetrically over all preboard and prealight edges.
        State newState = new State(this.vertex, getTimeSeconds(), stateData.opt.reversedClone());
        newState.stateData.tripTimes = stateData.tripTimes;
        newState.stateData.initialWaitTime = stateData.initialWaitTime;
        // TODO Check if those two lines are needed:
        newState.stateData.usingRentedBike = stateData.usingRentedBike;
        newState.stateData.carParked = stateData.carParked;
        newState.stateData.bikeParked = stateData.bikeParked;
        return newState;
    }

    public void dumpPath() {
        System.out.printf("---- FOLLOWING CHAIN OF STATES ----\n");
        State s = this;
        while (s != null) {
            System.out.printf("%s via %s by %s\n", s, s.backEdge, s.getBackMode());
            s = s.backState;
        }
        System.out.printf("---- END CHAIN OF STATES ----\n");
    }

    public long getTimeInMillis() {
        return time;
    }

    // symmetric prefix check
    public boolean routeSequencePrefix(State that) {
        FeedScopedId[] rs0 = this.stateData.routeSequence;
        FeedScopedId[] rs1 = that.stateData.routeSequence;
        if (rs0 == rs1)
            return true;
        int n = rs0.length < rs1.length ? rs0.length : rs1.length;
        for (int i = 0; i < n; i++)
            if (rs0[i] != rs1[i])
                return false;
        return true;
    }

    // symmetric subset check
    public boolean routeSequenceSubsetSymmetric(State that) {
        FeedScopedId[] rs0 = this.stateData.routeSequence;
        FeedScopedId[] rs1 = that.stateData.routeSequence;
        if (rs0 == rs1)
            return true;
        FeedScopedId[] shorter, longer;
        if (rs0.length < rs1.length) {
            shorter = rs0;
            longer = rs1;
        } else {
            shorter = rs1;
            longer = rs0;
        }
        /* bad complexity, but these are tiny arrays */
        for (FeedScopedId ais : shorter) {
            boolean match = false;
            for (FeedScopedId ail : longer) {
                if (ais == ail) {
                    match = true;
                    break;
                }
            }
            if (!match) return false;
        }
        return true;
    }

    // subset check: is this a subset of that?
    public boolean routeSequenceSubset(State that) {
        FeedScopedId[] rs0 = this.stateData.routeSequence;
        FeedScopedId[] rs1 = that.stateData.routeSequence;
        if (rs0 == rs1) return true;
        if (rs0.length > rs1.length) return false;
        /* bad complexity, but these are tiny arrays */
        for (FeedScopedId r0 : rs0) {
            boolean match = false;
            for (FeedScopedId r1 : rs1) {
                if (r0 == r1) {
                    match = true;
                    break;
                }
            }
            if (!match) return false;
        }
        return true;
    }

    public boolean routeSequenceSuperset(State that) {
        return that.routeSequenceSubset(this);
    }

    public double getWalkSinceLastTransit() {
        return traverseDistanceInMeters - stateData.lastTransitWalk;
    }

    public double getWalkAtLastTransit() {
        return stateData.lastTransitWalk;
    }

    public boolean multipleOptionsBefore() {
        boolean foundAlternatePaths = false;
        TraverseMode requestedMode = getNonTransitMode();
        for (Edge out : backState.vertex.getOutgoing()) {
            if (out == backEdge) {
                continue;
            }
            if (!(out instanceof StreetEdge)) {
                continue;
            }
            State outState = out.traverse(backState);
            if (outState == null) {
                continue;
            }
            if (!outState.getBackMode().equals(requestedMode)) {
                //walking a bike, so, not really an exit
                continue;
            }
            // this section handles the case of an option which is only an option if you walk your
            // bike. It is complicated because you will not need to walk your bike until one
            // edge after the current edge.

            //now, from here, try a continuing path.
            Vertex tov = outState.getVertex();
            boolean found = false;
            for (Edge out2 : tov.getOutgoing()) {
                State outState2 = out2.traverse(outState);
                if (outState2 != null && !outState2.getBackMode().equals(requestedMode)) {
                    // walking a bike, so, not really an exit
                    continue;
                }
                found = true;
                break;
            }
            if (!found) {
                continue;
            }

            // there were paths we didn't take.
            foundAlternatePaths = true;
            break;
        }
        return foundAlternatePaths;
    }

    public String getPathParserStates() {
        StringBuilder sb = new StringBuilder();
        sb.append("( ");
        for (int i : pathParserStates) {
            sb.append(String.format("%02d ", i));
        }
        sb.append(")");
        return sb.toString();
    }

    /**
     * @return the last TripPattern used in this path (which is set when leaving the vehicle).
     */
    public TripPattern getLastPattern() {
        return stateData.lastPattern;
    }

    public boolean isLastBoardAlightDeviated() {
        return stateData.isLastBoardAlightDeviated;
    }

    public ServiceDay getServiceDay() {
        return stateData.serviceDay;
    }

    public Set<String> getBikeRentalNetworks() {
        return stateData.bikeRentalNetworks;
    }

    private boolean firstBoardOrLastAlight(State orig, Edge edge) {
        if (edge instanceof TransitBoardAlight && orig.getNumBoardings() == 1) {
            TransitBoardAlight e = (TransitBoardAlight) edge;
            // boarding in a forward main search or alighting in a reverse main search
            return (e.boarding && !stateData.opt.arriveBy) || (!e.boarding && stateData.opt.arriveBy);
        } else {
            return false;
        }
    }
    /**
     * Reverse the path implicit in the given state, re-traversing all edges in the opposite
     * direction so as to remove any unnecessary waiting in the resulting itinerary. This produces a
     * path that passes through all the same edges, but which may have a shorter overall duration
<<<<<<< HEAD
     * due to different weights on time-dependent (e.g. transit boarding) edges. This is the
     * result of combining the functions from GraphPath optimize and reverse.
     *
     * @param forward Is this an on-the-fly reverse search in the midst of a forward search?
     * @return a state at the other end (or this end, in the case of a forward search)
     * of a reversed, optimized path
     */
    public State reverseAndOptimize(boolean forward) {
=======
     * due to different weights on time-dependent (e.g. transit boarding) edges. If the optimize
     * parameter is false, the path will be reversed but will have the same duration. This is the
     * result of combining the functions from GraphPath optimize and reverse.
     *
     * @param optimize Should this path be optimized or just reversed?
     * @param forward  Is this an on-the-fly reverse search in the midst of a forward search?
     * @returns a state at the other end (or this end, in the case of a forward search)
     * of a reversed, optimized path
     */
    public State optimizeOrReverse(boolean optimize, boolean forward) {
>>>>>>> 4dfe4c69
        State orig = this;
        State ret = orig.reversedClone();
        long newInitialWaitTime = this.stateData.initialWaitTime;

        while (orig.getBackState() != null) {
<<<<<<< HEAD
            Edge edge = orig.getBackEdge();

            // first board/last alight: figure in wait time in on the fly optimization
            if (forward && firstBoardOrLastAlight(orig, edge)) {
                ret = ((TransitBoardAlight) edge).traverse(ret, orig.getBackState().getTimeSeconds());
                newInitialWaitTime = ret.stateData.initialWaitTime;
            } else if (edge instanceof RentVehicleAnywhereEdge) {
                ret = reverseOptimizeRentingVehicles((RentVehicleAnywhereEdge) edge, ret, orig);
            } else {
                ret = edge.traverse(ret);
            }
=======
            edge = orig.getBackEdge();

            if (optimize) {
                // first board/last alight: figure in wait time in on the fly optimization
                if (edge instanceof TransitBoardAlight &&
                        forward &&
                        orig.getNumBoardings() == 1 &&
                        (
                                // boarding in a forward main search
                                (((TransitBoardAlight) edge).boarding &&
                                        !stateData.opt.arriveBy) ||
                                        // alighting in a reverse main search
                                        (!((TransitBoardAlight) edge).boarding &&
                                                stateData.opt.arriveBy)
                        )
                ) {

                    ret = ((TransitBoardAlight) edge).traverse(ret, orig.getBackState().getTimeSeconds());
                    newInitialWaitTime = ret.stateData.initialWaitTime;
                } else {
                    ret = edge.traverse(ret);
                }
>>>>>>> 4dfe4c69

//            if (ret != null && ret.getBackMode() != null && orig.getBackMode() != null &&
//                    ret.getBackMode() != orig.getBackMode()) {
//                ret = ret.next; // Keep the mode the same as on the original graph path (in K+R)
//            }

            if (ret == null) {
                LOG.warn("Cannot reverse path at edge: {}, returning unoptimized path. If this edge is a " +
                        "PatternInterlineDwell, or if there is a time-dependent turn restriction here, or if there " +
                        "is no transit leg in a K+R result, this is not totally unexpected. Otherwise, you might " +
                        "want to look into it.", edge);
                return forward ? this : this.reverse();
            }
            orig = orig.getBackState();
        }

        return forward ? forward(ret, newInitialWaitTime) : ret;
    }

    private State reverseOptimizeRentingVehicles(RentVehicleAnywhereEdge edge, State ret, State orig) {
        if (ret.stateData.opt.reverseOptimizing) {
            if (ret.isCurrentlyRentingVehicle()) {
                return edge.reversedTraverseBeginRenting(ret);
            } else {
                return edge.reversedTraverseDoneRenting(ret, orig.getBackState().getCurrentVehicle());
            }
        } else {
            if (ret.isCurrentlyRentingVehicle()) {
                return edge.doneVehicleRenting(ret);
            } else {
                return edge.beginVehicleRenting(ret, orig.getBackState().getCurrentVehicle());
            }
        }
    }

    /**
     * Reverse the path implicit in the given state. The path will be reversed but will have the same duration.
     *
     * @return a state at the other end of a reversed path
     */
    public State reverse() {
        State orig = this;
        State ret = orig.reversedClone();

        while (orig.getBackState() != null) {
            Edge edge = orig.getBackEdge();

            // Not reverse-optimizing, so we don't re-traverse the edges backward.
            // Instead we just replicate all the states, and replicate the deltas between the state's incremental fields.
            // TODO determine whether this is really necessary, and whether there's a more maintainable way to do this.
<<<<<<< HEAD
            StateEditor editor = ret.edit(edge);
            // note the distinction between setFromState and setBackState
            editor.setFromState(orig);

            editor.incrementTimeInSeconds(orig.getAbsTimeDeltaSeconds());
            editor.incrementWeight(orig.getWeightDelta());
            editor.incrementWalkDistanceInMeters(orig.getWalkDistanceDelta());
            editor.incrementPreTransitTime(orig.getPreTransitTimeDelta());

            // propagate the modes through to the reversed edge
            editor.setBackMode(orig.getBackMode());

            if (orig.isBikeRenting() && !orig.getBackState().isBikeRenting()) {
                editor.doneBikeRenting();
            } else if (!orig.isBikeRenting() && orig.getBackState().isBikeRenting()) {
                editor.beginBikeRenting(((BikeRentalStationVertex) orig.vertex).getVehicleMode());
            }
            if (orig.isCarParked() != orig.getBackState().isCarParked())
                editor.setCarParked(!orig.isCarParked());
            if (orig.isBikeParked() != orig.getBackState().isBikeParked())
                editor.setBikeParked(!orig.isBikeParked());
=======
            else {
                StateEditor editor = ret.edit(edge);
                // note the distinction between setFromState and setBackState
                editor.setFromState(orig);

                editor.incrementTimeInSeconds(orig.getAbsTimeDeltaSeconds());
                editor.incrementWeight(orig.getWeightDelta());
                editor.incrementWalkDistanceInMeters(orig.getWalkDistanceDelta());
                editor.incrementPreTransitTime(orig.getPreTransitTimeDelta());

                // propagate the modes through to the reversed edge
                editor.setBackMode(orig.getBackMode());

                if (orig.isBikeRenting() && !orig.getBackState().isBikeRenting()) {
                    editor.doneBikeRenting();
                } else if (!orig.isBikeRenting() && orig.getBackState().isBikeRenting()) {
                    editor.beginBikeRenting(((BikeRentalStationVertex) orig.vertex).getVehicleMode());
                }
                if (orig.isCarParked() != orig.getBackState().isCarParked())
                    editor.setCarParked(!orig.isCarParked());
                if (orig.isBikeParked() != orig.getBackState().isBikeParked())
                    editor.setBikeParked(!orig.isBikeParked());
>>>>>>> 4dfe4c69

            editor.setNumBoardings(getNumBoardings() - orig.getNumBoardings());

            ret = editor.makeState();

            //EdgeNarrative origNarrative = orig.getBackEdgeNarrative();
            //EdgeNarrative retNarrative = ret.getBackEdgeNarrative();
            //copyExistingNarrativeToNewNarrativeAsAppropriate(origNarrative, retNarrative);

<<<<<<< HEAD
            orig = orig.getBackState();
        }

        return ret;
=======
                //EdgeNarrative origNarrative = orig.getBackEdgeNarrative();
                //EdgeNarrative retNarrative = ret.getBackEdgeNarrative();
                //copyExistingNarrativeToNewNarrativeAsAppropriate(origNarrative, retNarrative);
            }

            orig = orig.getBackState();
        }

        if (forward) {
            State reversed = ret.reverse();
            if (getWeight() <= reversed.getWeight())
                LOG.warn("Optimization did not decrease weight: before " + this.getWeight()
                        + " after " + reversed.getWeight());
            if (getElapsedTimeSeconds() != reversed.getElapsedTimeSeconds())
                LOG.warn("Optimization changed time: before " + this.getElapsedTimeSeconds() + " after "
                        + reversed.getElapsedTimeSeconds());
            if (getActiveTime() <= reversed.getActiveTime())
                // NOTE: this can happen and it isn't always bad (i.e. it doesn't always mean that
                // reverse-opt got called when it shouldn't have). Imagine three lines A, B and C
                // A trip takes line A at 7:00 and arrives at the first transit center at 7:30, where line
                // B is boarded at 7:40 to another transit center with an arrival at 8:00. At 8:30, line C
                // is boarded. Suppose line B runs every ten minutes and the other two run every hour. The
                // optimizer will optimize the B->C connection, moving the trip on line B forward
                // ten minutes. However, it will not be able to move the trip on Line A forward because
                // there is not another possible trip. The waiting time will get pushed towards the
                // the beginning, but not all the way.
                LOG.warn("Optimization did not decrease active time: before "
                        + this.getActiveTime() + " after " + reversed.getActiveTime()
                        + ", boardings: " + this.getNumBoardings());
            if (reversed.getWeight() < this.getBackState().getWeight())
                // This is possible; imagine a trip involving three lines, line A, line B and
                // line C. Lines A and C run hourly while Line B runs every ten minute starting
                // at 8:55. The user boards line A at 7:00 and gets off at the first transfer point
                // (point u) at 8:00. The user then boards the first run of line B at 8:55, an optimal
                // transfer since there is no later trip on line A that could have been taken. The user
                // deboards line B at point v at 10:00, and boards line C at 10:15. This is a
                // non-optimal transfer; the trip on line B can be moved forward 10 minutes. When
                // that happens, the first transfer becomes non-optimal (8:00 to 9:05) and the trip
                // on line A can be moved forward an hour, thus moving 55 minutes of waiting time
                // from a previous state to the beginning of the trip where it is significantly
                // cheaper.
                LOG.warn("Weight has been reduced enough to make it run backwards, now:"
                        + reversed.getWeight() + " backState " + getBackState().getWeight() + ", "
                        + "number of boardings: " + getNumBoardings());
            if (getTimeSeconds() != reversed.getTimeSeconds())
                LOG.warn("Times do not match");
            if (Math.abs(getWeight() - reversed.getWeight()) > 1
                    && newInitialWaitTime == stateData.initialWaitTime)
                LOG.warn("Weight is changed (before: " + getWeight() + ", after: "
                        + reversed.getWeight() + "), initial wait times " + "constant at "
                        + newInitialWaitTime);
            if (newInitialWaitTime != reversed.stateData.initialWaitTime)
                LOG.warn("Initial wait time not propagated: is "
                        + reversed.stateData.initialWaitTime + ", should be " + newInitialWaitTime);

            // copy the path parser states so this path is not thrown out going forward
//            reversed.pathParserStates = 
//                    Arrays.copyOf(this.pathParserStates, this.pathParserStates.length, newLength);

            // copy things that didn't get copied
            reversed.initializeFieldsFrom(this);
            return reversed;
        } else
            return ret;
>>>>>>> 4dfe4c69
    }

    public State forward(State ret, long newInitialWaitTime) {
        State reversed = ret.reverse();
        if (getWeight() <= reversed.getWeight())
            LOG.warn("Optimization did not decrease weight: before " + this.getWeight()
                    + " after " + reversed.getWeight());
        if (getElapsedTimeSeconds() != reversed.getElapsedTimeSeconds())
            LOG.warn("Optimization changed time: before " + this.getElapsedTimeSeconds() + " after "
                    + reversed.getElapsedTimeSeconds());
        if (getActiveTime() <= reversed.getActiveTime())
            // NOTE: this can happen and it isn't always bad (i.e. it doesn't always mean that
            // reverse-opt got called when it shouldn't have). Imagine three lines A, B and C
            // A trip takes line A at 7:00 and arrives at the first transit center at 7:30, where line
            // B is boarded at 7:40 to another transit center with an arrival at 8:00. At 8:30, line C
            // is boarded. Suppose line B runs every ten minutes and the other two run every hour. The
            // optimizer will optimize the B->C connection, moving the trip on line B forward
            // ten minutes. However, it will not be able to move the trip on Line A forward because
            // there is not another possible trip. The waiting time will get pushed towards the
            // the beginning, but not all the way.
            LOG.warn("Optimization did not decrease active time: before "
                    + this.getActiveTime() + " after " + reversed.getActiveTime()
                    + ", boardings: " + this.getNumBoardings());
        if (reversed.getWeight() < this.getBackState().getWeight())
            // This is possible; imagine a trip involving three lines, line A, line B and
            // line C. Lines A and C run hourly while Line B runs every ten minute starting
            // at 8:55. The user boards line A at 7:00 and gets off at the first transfer point
            // (point u) at 8:00. The user then boards the first run of line B at 8:55, an optimal
            // transfer since there is no later trip on line A that could have been taken. The user
            // deboards line B at point v at 10:00, and boards line C at 10:15. This is a
            // non-optimal transfer; the trip on line B can be moved forward 10 minutes. When
            // that happens, the first transfer becomes non-optimal (8:00 to 9:05) and the trip
            // on line A can be moved forward an hour, thus moving 55 minutes of waiting time
            // from a previous state to the beginning of the trip where it is significantly
            // cheaper.
            LOG.warn("Weight has been reduced enough to make it run backwards, now:"
                    + reversed.getWeight() + " backState " + getBackState().getWeight() + ", "
                    + "number of boardings: " + getNumBoardings());
        if (getTimeSeconds() != reversed.getTimeSeconds())
            LOG.warn("Times do not match");
        if (Math.abs(getWeight() - reversed.getWeight()) > 1
                && newInitialWaitTime == stateData.initialWaitTime)
            LOG.warn("Weight is changed (before: " + getWeight() + ", after: "
                    + reversed.getWeight() + "), initial wait times " + "constant at "
                    + newInitialWaitTime);
        if (newInitialWaitTime != reversed.stateData.initialWaitTime)
            LOG.warn("Initial wait time not propagated: is "
                    + reversed.stateData.initialWaitTime + ", should be " + newInitialWaitTime);

        // copy the path parser states so this path is not thrown out going forward
//            reversed.pathParserStates =
//                    Arrays.copyOf(this.pathParserStates, this.pathParserStates.length, newLength);

        // copy things that didn't get copied
        reversed.initializeFieldsFrom(this);
        return reversed;
    }

    /**
     * After reverse-optimizing, many things are not set. Set them from the unoptimized state.
     *
     * @param o The other state to initialize things from.
     */
    private void initializeFieldsFrom(State o) {
        StateData currentStateData = this.stateData;

        // easier to clone and copy back, plus more future proof
        this.stateData = o.stateData.clone();
        this.stateData.initialWaitTime = currentStateData.initialWaitTime;
        // this will get re-set on the next alight (or board in a reverse search)
        this.stateData.lastNextArrivalDelta = -1;
    }

    public boolean getReverseOptimizing() {
        return stateData.opt.reverseOptimizing;
    }

    public double getOptimizedElapsedTimeSeconds() {
        return getElapsedTimeSeconds() - stateData.initialWaitTime;
    }

    public boolean hasEnteredNoThruTrafficArea() {
        return stateData.enteredNoThroughTrafficArea;
    }

    public boolean isCurrentlyRentingVehicle() {
        return stateData.currentVehicle != null;
    }

    public VehicleDescription getCurrentVehicle() {
        return stateData.currentVehicle;
    }

    public double getDistanceInWalk() {
        return traversalStatistics.distanceInWalk;
    }

    public Map<TraverseMode, Double> createDistanceTraversedInModeMap() {
        return traversalStatistics.createDistanceTraversedInModeMap();
    }

    public Map<TraverseMode, Integer> createTimeTraversedInModeMap() {
        return traversalStatistics.createTimeTraversedInModeMap();
    }
}<|MERGE_RESOLUTION|>--- conflicted
+++ resolved
@@ -1,12 +1,5 @@
 package org.opentripplanner.routing.core;
 
-<<<<<<< HEAD
-import java.util.Date;
-import java.util.Map;
-import java.util.Set;
-
-=======
->>>>>>> 4dfe4c69
 import org.opentripplanner.model.FeedScopedId;
 import org.opentripplanner.model.Stop;
 import org.opentripplanner.model.Trip;
@@ -667,7 +660,6 @@
      * Reverse the path implicit in the given state, re-traversing all edges in the opposite
      * direction so as to remove any unnecessary waiting in the resulting itinerary. This produces a
      * path that passes through all the same edges, but which may have a shorter overall duration
-<<<<<<< HEAD
      * due to different weights on time-dependent (e.g. transit boarding) edges. This is the
      * result of combining the functions from GraphPath optimize and reverse.
      *
@@ -676,24 +668,11 @@
      * of a reversed, optimized path
      */
     public State reverseAndOptimize(boolean forward) {
-=======
-     * due to different weights on time-dependent (e.g. transit boarding) edges. If the optimize
-     * parameter is false, the path will be reversed but will have the same duration. This is the
-     * result of combining the functions from GraphPath optimize and reverse.
-     *
-     * @param optimize Should this path be optimized or just reversed?
-     * @param forward  Is this an on-the-fly reverse search in the midst of a forward search?
-     * @returns a state at the other end (or this end, in the case of a forward search)
-     * of a reversed, optimized path
-     */
-    public State optimizeOrReverse(boolean optimize, boolean forward) {
->>>>>>> 4dfe4c69
         State orig = this;
         State ret = orig.reversedClone();
         long newInitialWaitTime = this.stateData.initialWaitTime;
 
         while (orig.getBackState() != null) {
-<<<<<<< HEAD
             Edge edge = orig.getBackEdge();
 
             // first board/last alight: figure in wait time in on the fly optimization
@@ -705,30 +684,6 @@
             } else {
                 ret = edge.traverse(ret);
             }
-=======
-            edge = orig.getBackEdge();
-
-            if (optimize) {
-                // first board/last alight: figure in wait time in on the fly optimization
-                if (edge instanceof TransitBoardAlight &&
-                        forward &&
-                        orig.getNumBoardings() == 1 &&
-                        (
-                                // boarding in a forward main search
-                                (((TransitBoardAlight) edge).boarding &&
-                                        !stateData.opt.arriveBy) ||
-                                        // alighting in a reverse main search
-                                        (!((TransitBoardAlight) edge).boarding &&
-                                                stateData.opt.arriveBy)
-                        )
-                ) {
-
-                    ret = ((TransitBoardAlight) edge).traverse(ret, orig.getBackState().getTimeSeconds());
-                    newInitialWaitTime = ret.stateData.initialWaitTime;
-                } else {
-                    ret = edge.traverse(ret);
-                }
->>>>>>> 4dfe4c69
 
 //            if (ret != null && ret.getBackMode() != null && orig.getBackMode() != null &&
 //                    ret.getBackMode() != orig.getBackMode()) {
@@ -779,7 +734,6 @@
             // Not reverse-optimizing, so we don't re-traverse the edges backward.
             // Instead we just replicate all the states, and replicate the deltas between the state's incremental fields.
             // TODO determine whether this is really necessary, and whether there's a more maintainable way to do this.
-<<<<<<< HEAD
             StateEditor editor = ret.edit(edge);
             // note the distinction between setFromState and setBackState
             editor.setFromState(orig);
@@ -801,30 +755,6 @@
                 editor.setCarParked(!orig.isCarParked());
             if (orig.isBikeParked() != orig.getBackState().isBikeParked())
                 editor.setBikeParked(!orig.isBikeParked());
-=======
-            else {
-                StateEditor editor = ret.edit(edge);
-                // note the distinction between setFromState and setBackState
-                editor.setFromState(orig);
-
-                editor.incrementTimeInSeconds(orig.getAbsTimeDeltaSeconds());
-                editor.incrementWeight(orig.getWeightDelta());
-                editor.incrementWalkDistanceInMeters(orig.getWalkDistanceDelta());
-                editor.incrementPreTransitTime(orig.getPreTransitTimeDelta());
-
-                // propagate the modes through to the reversed edge
-                editor.setBackMode(orig.getBackMode());
-
-                if (orig.isBikeRenting() && !orig.getBackState().isBikeRenting()) {
-                    editor.doneBikeRenting();
-                } else if (!orig.isBikeRenting() && orig.getBackState().isBikeRenting()) {
-                    editor.beginBikeRenting(((BikeRentalStationVertex) orig.vertex).getVehicleMode());
-                }
-                if (orig.isCarParked() != orig.getBackState().isCarParked())
-                    editor.setCarParked(!orig.isCarParked());
-                if (orig.isBikeParked() != orig.getBackState().isBikeParked())
-                    editor.setBikeParked(!orig.isBikeParked());
->>>>>>> 4dfe4c69
 
             editor.setNumBoardings(getNumBoardings() - orig.getNumBoardings());
 
@@ -834,77 +764,10 @@
             //EdgeNarrative retNarrative = ret.getBackEdgeNarrative();
             //copyExistingNarrativeToNewNarrativeAsAppropriate(origNarrative, retNarrative);
 
-<<<<<<< HEAD
             orig = orig.getBackState();
         }
 
         return ret;
-=======
-                //EdgeNarrative origNarrative = orig.getBackEdgeNarrative();
-                //EdgeNarrative retNarrative = ret.getBackEdgeNarrative();
-                //copyExistingNarrativeToNewNarrativeAsAppropriate(origNarrative, retNarrative);
-            }
-
-            orig = orig.getBackState();
-        }
-
-        if (forward) {
-            State reversed = ret.reverse();
-            if (getWeight() <= reversed.getWeight())
-                LOG.warn("Optimization did not decrease weight: before " + this.getWeight()
-                        + " after " + reversed.getWeight());
-            if (getElapsedTimeSeconds() != reversed.getElapsedTimeSeconds())
-                LOG.warn("Optimization changed time: before " + this.getElapsedTimeSeconds() + " after "
-                        + reversed.getElapsedTimeSeconds());
-            if (getActiveTime() <= reversed.getActiveTime())
-                // NOTE: this can happen and it isn't always bad (i.e. it doesn't always mean that
-                // reverse-opt got called when it shouldn't have). Imagine three lines A, B and C
-                // A trip takes line A at 7:00 and arrives at the first transit center at 7:30, where line
-                // B is boarded at 7:40 to another transit center with an arrival at 8:00. At 8:30, line C
-                // is boarded. Suppose line B runs every ten minutes and the other two run every hour. The
-                // optimizer will optimize the B->C connection, moving the trip on line B forward
-                // ten minutes. However, it will not be able to move the trip on Line A forward because
-                // there is not another possible trip. The waiting time will get pushed towards the
-                // the beginning, but not all the way.
-                LOG.warn("Optimization did not decrease active time: before "
-                        + this.getActiveTime() + " after " + reversed.getActiveTime()
-                        + ", boardings: " + this.getNumBoardings());
-            if (reversed.getWeight() < this.getBackState().getWeight())
-                // This is possible; imagine a trip involving three lines, line A, line B and
-                // line C. Lines A and C run hourly while Line B runs every ten minute starting
-                // at 8:55. The user boards line A at 7:00 and gets off at the first transfer point
-                // (point u) at 8:00. The user then boards the first run of line B at 8:55, an optimal
-                // transfer since there is no later trip on line A that could have been taken. The user
-                // deboards line B at point v at 10:00, and boards line C at 10:15. This is a
-                // non-optimal transfer; the trip on line B can be moved forward 10 minutes. When
-                // that happens, the first transfer becomes non-optimal (8:00 to 9:05) and the trip
-                // on line A can be moved forward an hour, thus moving 55 minutes of waiting time
-                // from a previous state to the beginning of the trip where it is significantly
-                // cheaper.
-                LOG.warn("Weight has been reduced enough to make it run backwards, now:"
-                        + reversed.getWeight() + " backState " + getBackState().getWeight() + ", "
-                        + "number of boardings: " + getNumBoardings());
-            if (getTimeSeconds() != reversed.getTimeSeconds())
-                LOG.warn("Times do not match");
-            if (Math.abs(getWeight() - reversed.getWeight()) > 1
-                    && newInitialWaitTime == stateData.initialWaitTime)
-                LOG.warn("Weight is changed (before: " + getWeight() + ", after: "
-                        + reversed.getWeight() + "), initial wait times " + "constant at "
-                        + newInitialWaitTime);
-            if (newInitialWaitTime != reversed.stateData.initialWaitTime)
-                LOG.warn("Initial wait time not propagated: is "
-                        + reversed.stateData.initialWaitTime + ", should be " + newInitialWaitTime);
-
-            // copy the path parser states so this path is not thrown out going forward
-//            reversed.pathParserStates = 
-//                    Arrays.copyOf(this.pathParserStates, this.pathParserStates.length, newLength);
-
-            // copy things that didn't get copied
-            reversed.initializeFieldsFrom(this);
-            return reversed;
-        } else
-            return ret;
->>>>>>> 4dfe4c69
     }
 
     public State forward(State ret, long newInitialWaitTime) {
