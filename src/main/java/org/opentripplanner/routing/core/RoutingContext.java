package org.opentripplanner.routing.core;

import com.google.common.collect.Iterables;
<<<<<<< HEAD
import com.google.common.collect.Sets;
import com.vividsolutions.jts.geom.LineString;
import org.onebusaway.gtfs.model.Agency;
import org.onebusaway.gtfs.model.AgencyAndId;
import org.onebusaway.gtfs.model.Stop;
import org.onebusaway.gtfs.model.calendar.ServiceDate;
import org.onebusaway.gtfs.services.calendar.CalendarService;
=======
import org.locationtech.jts.geom.LineString;
import org.opentripplanner.model.Agency;
import org.opentripplanner.model.FeedScopedId;
import org.opentripplanner.model.Stop;
import org.opentripplanner.model.calendar.ServiceDate;
import org.opentripplanner.model.CalendarService;
>>>>>>> 3c49fd9b
import org.opentripplanner.api.resource.DebugOutput;
import org.opentripplanner.common.geometry.GeometryUtils;
import org.opentripplanner.routing.algorithm.strategies.EuclideanRemainingWeightHeuristic;
import org.opentripplanner.routing.algorithm.strategies.RemainingWeightHeuristic;
import org.opentripplanner.routing.edgetype.StreetEdge;
import org.opentripplanner.routing.edgetype.TemporaryPartialStreetEdge;
import org.opentripplanner.routing.edgetype.TimetableSnapshot;
import org.opentripplanner.routing.error.GraphNotFoundException;
import org.opentripplanner.routing.error.TransitTimesException;
import org.opentripplanner.routing.error.VertexNotFoundException;
import org.opentripplanner.routing.graph.Edge;
import org.opentripplanner.routing.graph.Graph;
import org.opentripplanner.routing.graph.Vertex;
import org.opentripplanner.routing.location.StreetLocation;
import org.opentripplanner.routing.location.TemporaryStreetLocation;
import org.opentripplanner.routing.services.OnBoardDepartService;
import org.opentripplanner.routing.vertextype.TemporaryVertex;
import org.opentripplanner.routing.vertextype.TransitStop;
import org.opentripplanner.updater.stoptime.TimetableSnapshotSource;
import org.opentripplanner.util.NonLocalizedString;
import org.slf4j.Logger;
import org.slf4j.LoggerFactory;

import java.util.ArrayList;
import java.util.Calendar;
import java.util.Date;
import java.util.HashMap;
import java.util.HashSet;
import java.util.Map;
import java.util.Objects;
import java.util.Set;
import java.util.stream.Collectors;

/**
 * A RoutingContext holds information needed to carry out a search for a particular TraverseOptions, on a specific graph.
 * Includes things like (temporary) endpoint vertices, transfer tables, service day caches, etc.
 *
 * In addition, while the RoutingRequest should only carry parameters _in_ to the routing operation, the routing context
 * should be used to carry information back out, such as debug figures or flags that certain thresholds have been exceeded.
 */
public class RoutingContext implements Cloneable {

    private static final Logger LOG = LoggerFactory.getLogger(RoutingContext.class);

    /* FINAL FIELDS */

    public RoutingRequest opt; // not final so we can reverse-clone

    public final Graph graph;

    public final Vertex fromVertex;

    public final Vertex toVertex;

    // origin means "where the initial state will be located" not "the beginning of the trip from the user's perspective"
    public final Vertex origin;

    // target means "where this search will terminate" not "the end of the trip from the user's perspective"
    public final Vertex target;
    
    // The back edge associated with the origin - i.e. continuing a previous search.
    // NOTE: not final so that it can be modified post-construction for testing.
    // TODO(flamholz): figure out a better way.
    public Edge originBackEdge;

    // public final Calendar calendar;
    public final CalendarService calendarService;

    public final Map<FeedScopedId, Set<ServiceDate>> serviceDatesByServiceId = new HashMap<FeedScopedId, Set<ServiceDate>>();

    public RemainingWeightHeuristic remainingWeightHeuristic;

    public final TransferTable transferTable;

    /** The timetableSnapshot is a {@link TimetableSnapshot} for looking up real-time updates. */
    public final TimetableSnapshot timetableSnapshot;

    /**
     * Cache lists of which transit services run on which midnight-to-midnight periods. This ties a TraverseOptions to a particular start time for the
     * duration of a search so the same options cannot be used for multiple searches concurrently. To do so this cache would need to be moved into
     * StateData, with all that entails.
     */
    public ArrayList<ServiceDay> serviceDays;

    /**
     * The search will be aborted if it is still running after this time (in milliseconds since the epoch). A negative or zero value implies no limit.
     * This provides an absolute timeout, whereas the maxComputationTime is relative to the beginning of an individual search. While the two might
     * seem equivalent, we trigger search retries in various places where it is difficult to update relative timeout value. The earlier of the two
     * timeouts is applied.
     */
    public long searchAbortTime = 0;

    public Vertex startingStop;

    /** An object that accumulates profiling and debugging info for inclusion in the response. */
    public DebugOutput debugOutput = new DebugOutput();

    /** Indicates that the search timed out or was otherwise aborted. */
    public boolean aborted;

    /** Indicates that a maximum slope constraint was specified but was removed during routing to produce a result. */
    public boolean slopeRestrictionRemoved = false;

    /* CONSTRUCTORS */

    /**
     * Constructor that automatically computes origin/target from RoutingRequest.
     */
    public RoutingContext(RoutingRequest routingRequest, Graph graph) {
        this(routingRequest, graph, null, null, true);
    }

    /**
     * Constructor that takes to/from vertices as input.
     */
    public RoutingContext(RoutingRequest routingRequest, Graph graph, Vertex from, Vertex to) {
        this(routingRequest, graph, from, to, false);
    }

    /**
     * Returns the StreetEdges that overlap between two vertices' edge sets.
     */
    private Set<StreetEdge> overlappingStreetEdges(Vertex u, Vertex v) {
<<<<<<< HEAD
        Set<Edge> vEdges = Sets.newHashSet(Iterables.concat(v.getIncoming(), v.getOutgoing()));
        Set<Edge> uEdges = Sets.newHashSet(Iterables.concat(u.getIncoming(), u.getOutgoing()));
        return Sets.intersection(uEdges, vEdges).stream()
                .filter(Objects::nonNull)
                .filter(e -> e instanceof StreetEdge)
                .map(e -> (StreetEdge)e)
                .collect(Collectors.toSet());
=======
        Set<Integer> vIds = new HashSet<Integer>();
        Set<Integer> uIds = new HashSet<Integer>();
        for (Edge e : Iterables.concat(v.getIncoming(), v.getOutgoing())) {
            vIds.add(e.getId());
        }
        for (Edge e : Iterables.concat(u.getIncoming(), u.getOutgoing())) {
            uIds.add(e.getId());
        }

        // Intesection of edge IDs between u and v.
        uIds.retainAll(vIds);
        Set<Integer> overlappingIds = uIds;

        // Fetch the edges by ID - important so we aren't stuck with temporary edges.
        Set<StreetEdge> overlap = new HashSet<>();
        for (Integer id : overlappingIds) {
            Edge e = graph.getEdgeById(id);
            if (e == null || !(e instanceof StreetEdge)) {
                continue;
            }

            overlap.add((StreetEdge) e);
        }
        return overlap;
>>>>>>> 3c49fd9b
    }

    /**
     * Creates a PartialStreetEdge along the input StreetEdge iff its direction makes this possible.
     */
    private void makePartialEdgeAlong(StreetEdge streetEdge, TemporaryStreetLocation from,
                                      TemporaryStreetLocation to) {
        LineString parent = streetEdge.getGeometry();
        LineString head = GeometryUtils.getInteriorSegment(parent,
                streetEdge.getFromVertex().getCoordinate(), from.getCoordinate());
        LineString tail = GeometryUtils.getInteriorSegment(parent,
                to.getCoordinate(), streetEdge.getToVertex().getCoordinate());

        if (parent.getLength() > head.getLength() + tail.getLength()) {
            LineString partial = GeometryUtils.getInteriorSegment(parent,
                    from.getCoordinate(), to.getCoordinate());

            double lengthRatio = partial.getLength() / parent.getLength();
            double length = streetEdge.getDistance() * lengthRatio;

            //TODO: localize this
            String name = from.getLabel() + " to " + to.getLabel();
            new TemporaryPartialStreetEdge(streetEdge, from, to, partial, new NonLocalizedString(name), length);
        }
    }

    /**
     * Flexible constructor which may compute to/from vertices.
     * 
     * TODO(flamholz): delete this flexible constructor and move the logic to constructors above appropriately.
     * 
     * @param findPlaces if true, compute origin and target from RoutingRequest using spatial indices.
     */
    private RoutingContext(RoutingRequest routingRequest, Graph graph, Vertex from, Vertex to,
            boolean findPlaces) {
        if (graph == null) {
            throw new GraphNotFoundException();
        }
        this.opt = routingRequest;
        this.graph = graph;
        this.debugOutput.startedCalculating();

        // The following block contains potentially resource-intensive things that are only relevant for transit.
        // In normal searches the impact is low, because the routing context is only constructed once at the beginning
        // of the search, but when computing transfers or doing large batch jobs, repeatedly re-constructing useless
        // transit-specific information can have an impact.
        if (opt.modes.isTransit()) {
            // the graph's snapshot may be frequently updated.
            // Grab a reference to ensure a coherent view of the timetables throughout this search.
            if (routingRequest.ignoreRealtimeUpdates) {
                timetableSnapshot = null;
            } else {
                TimetableSnapshotSource timetableSnapshotSource = graph.timetableSnapshotSource;
                if (timetableSnapshotSource == null) {
                    timetableSnapshot = null;
                } else {
                    timetableSnapshot = timetableSnapshotSource.getTimetableSnapshot();
                }
            }
            calendarService = graph.getCalendarService();
            setServiceDays();
        } else {
            timetableSnapshot = null;
            calendarService = null;
        }

        Edge fromBackEdge = null;
        Edge toBackEdge = null;
        if (findPlaces) {
            // normal mode, search for vertices based RoutingRequest and split streets
            toVertex = graph.streetIndex.getVertexForLocation(opt.to, opt, true);
            if (opt.startingTransitTripId != null && !opt.arriveBy) {
                // Depart on-board mode: set the from vertex to "on-board" state
                OnBoardDepartService onBoardDepartService = graph.getService(OnBoardDepartService.class);
                if (onBoardDepartService == null)
                    throw new UnsupportedOperationException("Missing OnBoardDepartService");
                fromVertex = onBoardDepartService.setupDepartOnBoard(this);
            } else {
                fromVertex = graph.streetIndex.getVertexForLocation(opt.from, opt, false);
            }
        } else {
            // debug mode, force endpoint vertices to those specified rather than searching
            fromVertex = from;
            toVertex = to;
        }

        // If the from and to vertices are generated and lie on some of the same edges, we need to wire them
        // up along those edges so that we don't get odd circuitous routes for really short trips.
        // TODO(flamholz): seems like this might be the wrong place for this code? Can't find a better one.
        //
        if (fromVertex instanceof TemporaryStreetLocation && toVertex instanceof TemporaryStreetLocation) {
            TemporaryStreetLocation fromStreetVertex = (TemporaryStreetLocation) fromVertex;
            TemporaryStreetLocation toStreetVertex = (TemporaryStreetLocation) toVertex;
            Set<StreetEdge> overlap = overlappingStreetEdges(fromStreetVertex, toStreetVertex);
            for (StreetEdge pse : overlap) {
                makePartialEdgeAlong(pse, fromStreetVertex, toStreetVertex);
            }
        }

        if (opt.startingTransitStopId != null) {
            Stop stop = graph.index.stopForId.get(opt.startingTransitStopId);
            TransitStop tstop = graph.index.stopVertexForStop.get(stop);
            startingStop = tstop.departVertex;
        }
        origin = opt.arriveBy ? toVertex : fromVertex;
        originBackEdge = opt.arriveBy ? toBackEdge : fromBackEdge;
        target = opt.arriveBy ? fromVertex : toVertex;
        transferTable = graph.getTransferTable();
        remainingWeightHeuristic = new EuclideanRemainingWeightHeuristic();

        if (this.origin != null) {
            LOG.debug("Origin vertex inbound edges {}", this.origin.getIncoming());
            LOG.debug("Origin vertex outbound edges {}", this.origin.getOutgoing());
        }
        // target is where search will terminate, can be origin or destination depending on arriveBy
        LOG.debug("Target vertex {}", this.target);
        if (this.target != null) {
            LOG.debug("Destination vertex inbound edges {}", this.target.getIncoming());
            LOG.debug("Destination vertex outbound edges {}", this.target.getOutgoing());
        }
    }

    /* INSTANCE METHODS */

    public void check() {
        ArrayList<String> notFound = new ArrayList<String>();

        // check origin present when not doing an arrive-by batch search
        if (fromVertex == null) {
            notFound.add("from");
        }

        // check destination present when not doing a depart-after batch search
        if (toVertex == null) {
            notFound.add("to");
        }
        if (notFound.size() > 0) {
            throw new VertexNotFoundException(notFound);
        }
        if (opt.modes.isTransit() && !graph.transitFeedCovers(opt.dateTime)) {
            // user wants a path through the transit network,
            // but the date provided is outside those covered by the transit feed.
            throw new TransitTimesException();
        }
    }

    /**
     * Cache ServiceDay objects representing which services are running yesterday, today, and tomorrow relative to the search time. This information
     * is very heavily used (at every transit boarding) and Date operations were identified as a performance bottleneck. Must be called after the
     * TraverseOptions already has a CalendarService set.
     */
    private void setServiceDays() {
        Calendar c = Calendar.getInstance();
        c.setTime(new Date(opt.getSecondsSinceEpoch() * 1000));
        c.setTimeZone(graph.getTimeZone());

        final ServiceDate serviceDate = new ServiceDate(c);
        this.serviceDays = new ArrayList<ServiceDay>(3);
        if (calendarService == null && graph.getCalendarService() != null
                && (opt.modes == null || opt.modes.contains(TraverseMode.TRANSIT))) {
            LOG.warn("RoutingContext has no CalendarService. Transit will never be boarded.");
            return;
        }

        for (String feedId : graph.getFeedIds()) {
            for (Agency agency : graph.getAgencies(feedId)) {
                addIfNotExists(this.serviceDays, new ServiceDay(graph, serviceDate.previous(),
                        calendarService, agency.getId()));
                addIfNotExists(this.serviceDays, new ServiceDay(graph, serviceDate, calendarService, agency.getId()));
                addIfNotExists(this.serviceDays, new ServiceDay(graph, serviceDate.next(),
                        calendarService, agency.getId()));
            }
        }
    }

    private static <T> void addIfNotExists(ArrayList<T> list, T item) {
        if (!list.contains(item)) {
            list.add(item);
        }
    }

    /** check if the start and end locations are accessible */
    public boolean isAccessible() {
        if (opt.wheelchairAccessible) {
            return isWheelchairAccessible(fromVertex) && isWheelchairAccessible(toVertex);
        }
        return true;
    }

    // this could be handled by method overloading on Vertex
    public boolean isWheelchairAccessible(Vertex v) {
        if (v instanceof TransitStop) {
            TransitStop ts = (TransitStop) v;
            return ts.hasWheelchairEntrance();
        } else if (v instanceof StreetLocation) {
            StreetLocation sl = (StreetLocation) v;
            return sl.isWheelchairAccessible();
        }
        return true;
    }

    /**
     * Tear down this routing context, removing any temporary edges from
     * the "permanent" graph objects. This enables all temporary objects
     * for garbage collection.
     */
    public void destroy() {
        TemporaryVertex.dispose(fromVertex);
        TemporaryVertex.dispose(toVertex);
    }
}<|MERGE_RESOLUTION|>--- conflicted
+++ resolved
@@ -1,24 +1,15 @@
 package org.opentripplanner.routing.core;
 
 import com.google.common.collect.Iterables;
-<<<<<<< HEAD
 import com.google.common.collect.Sets;
-import com.vividsolutions.jts.geom.LineString;
-import org.onebusaway.gtfs.model.Agency;
-import org.onebusaway.gtfs.model.AgencyAndId;
-import org.onebusaway.gtfs.model.Stop;
-import org.onebusaway.gtfs.model.calendar.ServiceDate;
-import org.onebusaway.gtfs.services.calendar.CalendarService;
-=======
 import org.locationtech.jts.geom.LineString;
+import org.opentripplanner.model.Stop;
 import org.opentripplanner.model.Agency;
+import org.opentripplanner.model.CalendarService;
 import org.opentripplanner.model.FeedScopedId;
-import org.opentripplanner.model.Stop;
-import org.opentripplanner.model.calendar.ServiceDate;
-import org.opentripplanner.model.CalendarService;
->>>>>>> 3c49fd9b
 import org.opentripplanner.api.resource.DebugOutput;
 import org.opentripplanner.common.geometry.GeometryUtils;
+import org.opentripplanner.model.calendar.ServiceDate;
 import org.opentripplanner.routing.algorithm.strategies.EuclideanRemainingWeightHeuristic;
 import org.opentripplanner.routing.algorithm.strategies.RemainingWeightHeuristic;
 import org.opentripplanner.routing.edgetype.StreetEdge;
@@ -40,14 +31,7 @@
 import org.slf4j.Logger;
 import org.slf4j.LoggerFactory;
 
-import java.util.ArrayList;
-import java.util.Calendar;
-import java.util.Date;
-import java.util.HashMap;
-import java.util.HashSet;
-import java.util.Map;
-import java.util.Objects;
-import java.util.Set;
+import java.util.*;
 import java.util.stream.Collectors;
 
 /**
@@ -140,7 +124,6 @@
      * Returns the StreetEdges that overlap between two vertices' edge sets.
      */
     private Set<StreetEdge> overlappingStreetEdges(Vertex u, Vertex v) {
-<<<<<<< HEAD
         Set<Edge> vEdges = Sets.newHashSet(Iterables.concat(v.getIncoming(), v.getOutgoing()));
         Set<Edge> uEdges = Sets.newHashSet(Iterables.concat(u.getIncoming(), u.getOutgoing()));
         return Sets.intersection(uEdges, vEdges).stream()
@@ -148,32 +131,6 @@
                 .filter(e -> e instanceof StreetEdge)
                 .map(e -> (StreetEdge)e)
                 .collect(Collectors.toSet());
-=======
-        Set<Integer> vIds = new HashSet<Integer>();
-        Set<Integer> uIds = new HashSet<Integer>();
-        for (Edge e : Iterables.concat(v.getIncoming(), v.getOutgoing())) {
-            vIds.add(e.getId());
-        }
-        for (Edge e : Iterables.concat(u.getIncoming(), u.getOutgoing())) {
-            uIds.add(e.getId());
-        }
-
-        // Intesection of edge IDs between u and v.
-        uIds.retainAll(vIds);
-        Set<Integer> overlappingIds = uIds;
-
-        // Fetch the edges by ID - important so we aren't stuck with temporary edges.
-        Set<StreetEdge> overlap = new HashSet<>();
-        for (Integer id : overlappingIds) {
-            Edge e = graph.getEdgeById(id);
-            if (e == null || !(e instanceof StreetEdge)) {
-                continue;
-            }
-
-            overlap.add((StreetEdge) e);
-        }
-        return overlap;
->>>>>>> 3c49fd9b
     }
 
     /**
