package org.opentripplanner.routing.core;

import com.google.common.base.Objects;
import com.google.common.collect.Sets;
import org.opentripplanner.model.FeedScopedId;
import org.opentripplanner.model.Route;
import org.opentripplanner.model.Trip;
import org.opentripplanner.api.common.Message;
import org.opentripplanner.api.common.ParameterException;
import org.opentripplanner.api.parameter.QualifiedModeSet;
import org.opentripplanner.common.MavenVersion;
import org.opentripplanner.common.model.GenericLocation;
import org.opentripplanner.common.model.NamedPlace;
import org.opentripplanner.routing.edgetype.StreetEdge;
import org.opentripplanner.routing.error.TrivialPathException;
import org.opentripplanner.routing.graph.Edge;
import org.opentripplanner.routing.graph.Graph;
import org.opentripplanner.routing.graph.Vertex;
import org.opentripplanner.routing.impl.DurationComparator;
import org.opentripplanner.routing.impl.PathComparator;
import org.opentripplanner.routing.request.BannedStopSet;
import org.opentripplanner.routing.spt.DominanceFunction;
import org.opentripplanner.routing.spt.GraphPath;
import org.opentripplanner.routing.spt.ShortestPathTree;
import org.opentripplanner.util.DateUtils;
import org.slf4j.Logger;
import org.slf4j.LoggerFactory;

import java.io.Serializable;
import java.util.ArrayList;
import java.util.Arrays;
import java.util.Collections;
<<<<<<< HEAD
import java.util.Collections;
=======
import java.util.Comparator;
>>>>>>> 4996b6d1
import java.util.Date;
import java.util.GregorianCalendar;
import java.util.HashMap;
import java.util.HashSet;
import java.util.List;
import java.util.Locale;
import java.util.Map;
import java.util.TimeZone;
import java.util.Set;

import javax.xml.datatype.DatatypeConfigurationException;
import javax.xml.datatype.DatatypeConstants;
import javax.xml.datatype.DatatypeFactory;
import javax.xml.datatype.XMLGregorianCalendar;

/**
 * A trip planning request. Some parameters may not be honored by the trip planner for some or all itineraries.
 * For example, maxWalkDistance may be relaxed if the alternative is to not provide a route.
 *
 * All defaults should be specified here in the RoutingRequest, NOT as annotations on query parameters in web services
 * that create RoutingRequests. This establishes a priority chain for default values:
 * RoutingRequest field initializers, then JSON router config, then query parameters.
 */
public class RoutingRequest implements Cloneable, Serializable {

    private static final long serialVersionUID = MavenVersion.VERSION.getUID();

    private static final Logger LOG = LoggerFactory.getLogger(RoutingRequest.class);

    /**
     * The model that computes turn/traversal costs.
     * TODO: move this to the Router or the Graph if it doesn't clutter the code too much
     */
    public IntersectionTraversalCostModel traversalCostModel = new SimpleIntersectionTraversalCostModel();

    /* FIELDS UNIQUELY IDENTIFYING AN SPT REQUEST */

    /** The complete list of incoming query parameters. */
    public final HashMap<String, String> parameters = new HashMap<String, String>();

    /** The router ID -- internal ID to switch between router implementation (or graphs) */
    public String routerId = "";

    /** The start location */
    public GenericLocation from;

    /** The end location */
    public GenericLocation to;

    /** An ordered list of intermediate locations to be visited. */
    public List<GenericLocation> intermediatePlaces;

    /**
     * The maximum distance (in meters) the user is willing to walk for access/egress legs.
     * Defaults to unlimited.
     */
    public double maxWalkDistance = Double.MAX_VALUE;

    /**
     * The maximum distance (in meters) the user is willing to walk for transfer legs.
     * Defaults to unlimited. Currently set to be the same value as maxWalkDistance.
     */
    public double maxTransferWalkDistance = Double.MAX_VALUE;

    /**
     * The maximum time (in seconds) of pre-transit travel when using drive-to-transit (park and
     * ride or kiss and ride). By default limited to 30 minutes driving, because if it's unlimited on
     * large graphs the search becomes very slow.
     */
    public int maxPreTransitTime = 30 * 60;

    /** The worst possible time (latest for depart-by and earliest for arrive-by) to accept */
    public long worstTime = Long.MAX_VALUE;

    /** The worst possible weight that we will accept when planning a trip. */
    public double maxWeight = Double.MAX_VALUE;

    /** The maximum duration of a returned itinerary, in hours. */
    public double maxHours = Double.MAX_VALUE;

    /** Whether maxHours limit should consider wait/idle time between the itinerary and the requested arrive/depart time. */
    public boolean useRequestedDateTimeInMaxHours = false;

    /** The set of TraverseModes that a user is willing to use. Defaults to WALK | TRANSIT. */
    public TraverseModeSet modes = new TraverseModeSet("TRANSIT,WALK"); // defaults in constructor overwrite this

    /** The weight multipliers for TraverseModes */
    public Map<TraverseMode, Double> modeWeights = new HashMap<>();

    /** The set of characteristics that the user wants to optimize for -- defaults to QUICK, or optimize for transit time. */
    public OptimizeType optimize = OptimizeType.QUICK;
    // TODO this should be completely removed and done only with individual cost parameters
    // Also: apparently OptimizeType only affects BICYCLE mode traversal of street segments.
    // If this is the case it should be very well documented and carried over into the Enum name.

    /** The epoch date/time that the trip should depart (or arrive, for requests where arriveBy is true) */
    public long dateTime = new Date().getTime() / 1000;

    /** Whether the trip should depart at dateTime (false, the default), or arrive at dateTime. */
    public boolean arriveBy = false;

    /** Whether the trip must be wheelchair accessible. */
    public boolean wheelchairAccessible = false;

    /** The maximum number of itineraries to return. */
    public int numItineraries = 3;

    /** The maximum slope of streets for wheelchair trips. */
    public double maxSlope = 0.0833333333333; // ADA max wheelchair ramp slope is a good default.

    /** Whether the planner should return intermediate stops lists for transit legs. */
    public boolean showIntermediateStops = false;

    /** max walk/bike speed along streets, in meters per second */
    public double walkSpeed;

    public double bikeSpeed;

    public double carSpeed;

    public Set<String>allowedFares = null;

    public Locale locale = new Locale("en", "US");

    /**
     * An extra penalty added on transfers (i.e. all boardings except the first one).
     * Not to be confused with bikeBoardCost and walkBoardCost, which are the cost of boarding a
     * vehicle with and without a bicycle. The boardCosts are used to model the 'usual' perceived
     * cost of using a transit vehicle, and the transferPenalty is used when a user requests even 
     * less transfers. In the latter case, we don't actually optimize for fewest transfers, as this 
     * can lead to absurd results. Consider a trip in New York from Grand Army 
     * Plaza (the one in Brooklyn) to Kalustyan's at noon. The true lowest transfers route is to 
     * wait until midnight, when the 4 train runs local the whole way. The actual fastest route is 
     * the 2/3 to the 4/5 at Nevins to the 6 at Union Square, which takes half an hour.
     * Even someone optimizing for fewest transfers doesn't want to wait until midnight. Maybe they 
     * would be willing to walk to 7th Ave and take the Q to Union Square, then transfer to the 6. 
     * If this takes less than optimize_transfer_penalty seconds, then that's what we'll return.
     */
    public int transferPenalty = 0;

    /** A multiplier for how bad walking is, compared to being in transit for equal lengths of time.
     *  Defaults to 2. Empirically, values between 10 and 20 seem to correspond well to the concept
     *  of not wanting to walk too much without asking for totally ridiculous itineraries, but this
     *  observation should in no way be taken as scientific or definitive. Your mileage may vary.*/
    public double walkReluctance = 2.0;

    /** Used instead of walk reluctance for stairs */
    public double stairsReluctance = 2.0;
    
    /** Multiplicative factor on expected turning time. */
    public double turnReluctance = 1.0;

    /** How much more reluctant is the user to walk on streets with car traffic allowed **/
    public double walkOnStreetReluctance = 1.0;

    /**
     * How long does it take to get an elevator, on average (actually, it probably should be a bit *more* than average, to prevent optimistic trips)?
     * Setting it to "seems like forever," while accurate, will probably prevent OTP from working correctly.
     */
    // TODO: how long does it /really/ take to get an elevator?
    public int elevatorBoardTime = 90;

    /** What is the cost of boarding an elevator? */
    public int elevatorBoardCost = 90;

    /** How long does it take to advance one floor on an elevator? */
    public int elevatorHopTime = 20;

    /** What is the cost of travelling one floor on an elevator? */
    public int elevatorHopCost = 20;

    // it is assumed that getting off an elevator is completely free

    /** Time to get on and off your own bike */
    public int bikeSwitchTime;

    /** Cost of getting on and off your own bike */
    public int bikeSwitchCost;

    /** Time to rent a bike */
    public int bikeRentalPickupTime = 60;

    /**
     * Cost of renting a bike. The cost is a bit more than actual time to model the associated cost and trouble.
     */
    public int bikeRentalPickupCost = 120;

    /** Time to drop-off a rented bike */
    public int bikeRentalDropoffTime = 30;

    /** Cost of dropping-off a rented bike */
    public int bikeRentalDropoffCost = 30;

    /** Time to park a bike */
    public int bikeParkTime = 60;

    /** Cost of parking a bike. */
    public int bikeParkCost = 120;

    /**
     * Time to park a car in a park and ride, w/o taking into account driving and walking cost
     * (time to park, switch off, pick your stuff, lock the car, etc...)
     */
    public int carDropoffTime = 120;

    /**
     * How much worse is waiting for a transit vehicle than being on a transit vehicle, as a multiplier. The default value treats wait and on-vehicle
     * time as the same.
     *
     * It may be tempting to set this higher than walkReluctance (as studies often find this kind of preferences among
     * riders) but the planner will take this literally and walk down a transit line to avoid waiting at a stop.
     * This used to be set less than 1 (0.95) which would make waiting offboard preferable to waiting onboard in an
     * interlined trip. That is also undesirable.
     *
     * If we only tried the shortest possible transfer at each stop to neighboring stop patterns, this problem could disappear.
     */
    public double waitReluctance = 1.0;

    /** How much less bad is waiting at the beginning of the trip (replaces waitReluctance on the first boarding) */
    public double waitAtBeginningFactor = 0.4;

    /** This prevents unnecessary transfers by adding a cost for boarding a vehicle. */
    public int walkBoardCost = 60 * 10;

    /** Separate cost for boarding a vehicle with a bicycle, which is more difficult than on foot. */
    public int bikeBoardCost = 60 * 10;

    /**
     * Do not use certain named routes.
     * The paramter format is: feedId_routeId,feedId_routeId,feedId_routeId
     * This parameter format is completely nonstandard and should be revised for the 2.0 API, see issue #1671.
     */
    public RouteMatcher bannedRoutes = RouteMatcher.emptyMatcher();

    /** Only use certain named routes */
    public RouteMatcher whiteListedRoutes = RouteMatcher.emptyMatcher();

    /** Do not use certain named agencies */
    public HashSet<String> bannedAgencies = new HashSet<String>();

    /** Only use certain named agencies */
    public HashSet<String> whiteListedAgencies = new HashSet<String>();

    /** Do not use certain trips */
    public HashMap<FeedScopedId, BannedStopSet> bannedTrips = new HashMap<FeedScopedId, BannedStopSet>();

    /** Do not use certain stops. See for more information the bannedStops property in the RoutingResource class. */
    public StopMatcher bannedStops = StopMatcher.emptyMatcher(); 
    
    /** Do not use certain stops. See for more information the bannedStopsHard property in the RoutingResource class. */
    public StopMatcher bannedStopsHard = StopMatcher.emptyMatcher();
    
    /** Set of preferred routes by user. */
    public RouteMatcher preferredRoutes = RouteMatcher.emptyMatcher();
    
    /** Set of preferred agencies by user. */
    public HashSet<String> preferredAgencies = new HashSet<String>();

    /**
     * Penalty added for using every route that is not preferred if user set any route as preferred. We return number of seconds that we are willing
     * to wait for preferred route.
     */
    public int otherThanPreferredRoutesPenalty = 300;

    /** Set of unpreferred routes for given user. */
    public RouteMatcher unpreferredRoutes = RouteMatcher.emptyMatcher();
    
    /** Set of unpreferred agencies for given user. */
    public HashSet<String> unpreferredAgencies = new HashSet<String>();

    /**
     * Penalty added for using every unpreferred route. We return number of seconds that we are willing to wait for preferred route.
     */
    public int useUnpreferredRoutesPenalty = 300;

    /**
     * A global minimum transfer time (in seconds) that specifies the minimum amount of time that must pass between exiting one transit vehicle and
     * boarding another. This time is in addition to time it might take to walk between transit stops. This time should also be overridden by specific
     * transfer timing information in transfers.txt
     */
    // initialize to zero so this does not inadvertently affect tests, and let Planner handle defaults
    public int transferSlack = 0;

    /** Invariant: boardSlack + alightSlack <= transferSlack. */
    public int boardSlack = 0;

    public int alightSlack = 0;

    public int maxTransfers = 2;

    /**
     * Extensions to the trip planner will require additional traversal options beyond the default 
     * set. We provide an extension point for adding arbitrary parameters with an 
     * extension-specific key.
     */
    public Map<Object, Object> extensions = new HashMap<Object, Object>();

    /** Penalty for using a non-preferred transfer */
    public int nonpreferredTransferPenalty = 180;

    /**
     * For the bike triangle, how important time is. 
     * triangleTimeFactor+triangleSlopeFactor+triangleSafetyFactor == 1
     */
    public double triangleTimeFactor;

    /** For the bike triangle, how important slope is */
    public double triangleSlopeFactor;

    /** For the bike triangle, how important safety is */
    public double triangleSafetyFactor;

    /** Options specifically for the case that you are walking a bicycle. */
    public RoutingRequest bikeWalkingOptions;

    /** This is true when a GraphPath is being traversed in reverse for optimization purposes. */
    public boolean reverseOptimizing = false;

    /** when true, do not use goal direction or stop at the target, build a full SPT */
    public boolean batch = false;

    /**
     * Whether or not bike rental availability information will be used to plan bike rental trips
     */
    public boolean useBikeRentalAvailabilityInformation = false;

    /**
     * The maximum wait time in seconds the user is willing to delay trip start. Only effective in Analyst.
     */
    public long clampInitialWait = -1;

    /**
     * When true, reverse optimize this search on the fly whenever needed, rather than reverse-optimizing the entire path when it's done.
     */
    public boolean reverseOptimizeOnTheFly = false;

    /**
     * The number of heuristic steps per main step when using interleaved bidirectional heuristics. Default 8.
     */

    public int heuristicStepsPerMainStep = 8;

    /**
     * When true, do a full reversed search to compact the legs of the GraphPath.
     */
    public boolean compactLegsByReversedSearch = true;

    /**
     * If true, cost turns as they would be in a country where driving occurs on the right; otherwise, cost them as they would be in a country where
     * driving occurs on the left.
     */
    public boolean driveOnRight = true;

    /**
     * The deceleration speed of an automobile, in meters per second per second.
     */
    // 2.9 m/s/s: 65 mph - 0 mph in 10 seconds
    public double carDecelerationSpeed = 2.9;

    /**
     * The acceleration speed of an automobile, in meters per second per second.
     */
    // 2.9 m/s/s: 0 mph to 65 mph in 10 seconds
    public double carAccelerationSpeed = 2.9;
    
    /**
     * When true, realtime updates are ignored during this search.
     */
    public boolean ignoreRealtimeUpdates = false;

    /**
     * If true, the remaining weight heuristic is disabled. Currently only implemented for the long
     * distance path service.
     */
    public boolean disableRemainingWeightHeuristic = false;

    /**
     * The routing context used to actually carry out this search. It is important to build States from TraverseOptions
     * rather than RoutingContexts,and just keep a reference to the context in the TraverseOptions, rather than using
     * RoutingContexts for everything because in some testing and graph building situations we need to build a bunch of
     * initial states with different times and vertices from a single TraverseOptions, without setting all the transit
     * context or building temporary vertices (with all the exception-throwing checks that entails).
     * 
     * While they are conceptually separate, TraverseOptions does maintain a reference to its accompanying
     * RoutingContext (and vice versa) so that both do not need to be passed/injected separately into tight inner loops
     * within routing algorithms. These references should be set to null when the request scope is torn down -- the
     * routing context becomes irrelevant at that point, since temporary graph elements have been removed and the graph
     * may have been reloaded.
     */
    public RoutingContext rctx;

    /** A transit stop that this trip must start from */
    public FeedScopedId startingTransitStopId;
    
    /** A trip where this trip must start from (depart-onboard routing) */
    public FeedScopedId startingTransitTripId;

    public boolean walkingBike;

    public boolean softWalkLimiting = true;
    public boolean softPreTransitLimiting = true;

    public double softWalkPenalty = 60.0; // a jump in cost when stepping over the walking limit
    public double softWalkOverageRate = 5.0; // a jump in cost for every meter over the walking limit

    public double preTransitPenalty = 300.0; // a jump in cost when stepping over the pre-transit time limit
    public double preTransitOverageRate = 10.0; // a jump in cost for every second over the pre-transit time limit

    /*
      Additional flags affecting mode transitions.
      This is a temporary solution, as it only covers parking and rental at the beginning of the trip.
    */
    public boolean allowBikeRental = false;
    public boolean bikeParkAndRide = false;
    public boolean parkAndRide  = false;
    public boolean kissAndRide  = false;
    public boolean rideAndKiss  = false;

    /* Whether we are in "long-distance mode". This is currently a server-wide setting, but it could be made per-request. */
    // TODO remove
    public boolean longDistance = false;

    /** Should traffic congestion be considered when driving? */
    public boolean useTraffic = true;

    /** The function that compares paths converging on the same vertex to decide which ones continue to be explored. */
    public DominanceFunction dominanceFunction = new DominanceFunction.Pareto();

    /** Accept only paths that use transit (no street-only paths). */
    public boolean onlyTransitTrips = false;

    /** Option to disable the default filtering of GTFS-RT alerts by time. */
    public boolean disableAlertFiltering = false;

    /** Whether to apply the ellipsoid->geoid offset to all elevations in the response */
    public boolean geoidElevation = false;

    /** Which path comparator to use */
    public String pathComparator = null;

    /** Saves split edge which can be split on origin/destination search
     *
     * This is used so that TrivialPathException is thrown if origin and destination search would split the same edge
     */
    private StreetEdge splitEdge = null;

    /**
     * How expensive it is to drive a car when car&parking, increase this value to make car driving parts shorter.
     */
    public double carParkCarLegWeight = 1;


    /**
     * Filtering sensitivity. Value 0 disables filtering. The higher the value,
     * the easier less good routes get filtered from response.
     * Recommended value range is 0.2 - 5. Value 1 means that if an itinerary is twice as worse
     * than another one in some respect (say 100% more walking), it will be filtered.
     * Value 0.5 filters 200% worse itineraries and value 2 defines 50% filtering level.
     * Value 5 filters 20% worse routes.
     * So, filter level = 100%/sensitivity
     */
    public double itineraryFiltering = 0; // off by default

    /* CONSTRUCTORS */

    /** Constructor for options; modes defaults to walk and transit */
    public RoutingRequest() {
        // http://en.wikipedia.org/wiki/Walking
        walkSpeed = 1.33; // 1.33 m/s ~ 3mph, avg. human speed
        bikeSpeed = 5; // 5 m/s, ~11 mph, a random bicycling speed
        // http://en.wikipedia.org/wiki/Speed_limit
        carSpeed = 40; // 40 m/s, 144 km/h, above the maximum (finite) driving speed limit worldwide
        setModes(new TraverseModeSet(TraverseMode.WALK, TraverseMode.TRANSIT));
        bikeWalkingOptions = this;

        // So that they are never null.
        from = new GenericLocation();
        to = new GenericLocation();
    }

    public RoutingRequest(TraverseModeSet modes) {
        this();
        this.setModes(modes);
    }

    public RoutingRequest(QualifiedModeSet qmodes) {
        this();
        qmodes.applyToRoutingRequest(this);
    }

    public RoutingRequest(String qmodes) {
        this();
        new QualifiedModeSet(qmodes).applyToRoutingRequest(this);
    }

    public RoutingRequest(TraverseMode mode) {
        this();
        this.setModes(new TraverseModeSet(mode));
    }

    public RoutingRequest(TraverseMode mode, OptimizeType optimize) {
        this(new TraverseModeSet(mode), optimize);
    }

    public RoutingRequest(TraverseModeSet modeSet, OptimizeType optimize) {
        this();
        this.optimize = optimize;
        this.setModes(modeSet);
    }

    /* ACCESSOR/SETTER METHODS */

    public boolean transitAllowed() {
        return modes.isTransit();
    }

    public long getSecondsSinceEpoch() {
        return dateTime;
    }

    public void setArriveBy(boolean arriveBy) {
        this.arriveBy = arriveBy;
        bikeWalkingOptions.arriveBy = arriveBy;
        if (worstTime == Long.MAX_VALUE || worstTime == 0)
            worstTime = arriveBy ? 0 : Long.MAX_VALUE;
    }

    public void setMode(TraverseMode mode) {
        setModes(new TraverseModeSet(mode));
    }

    public void setModes(TraverseModeSet modes) {
        this.modes = modes;
        if (modes.getBicycle()) {
            // This alternate routing request is used when we get off a bike to take a shortcut and are
            // walking alongside the bike. FIXME why are we only copying certain fields instead of cloning the request?
            bikeWalkingOptions = new RoutingRequest();
            bikeWalkingOptions.setArriveBy(this.arriveBy);
            bikeWalkingOptions.maxWalkDistance = maxWalkDistance;
            bikeWalkingOptions.maxPreTransitTime = maxPreTransitTime;
            bikeWalkingOptions.walkSpeed = walkSpeed * 0.8; // walking bikes is slow
            bikeWalkingOptions.walkReluctance = walkReluctance * 2.7; // and painful
            bikeWalkingOptions.optimize = optimize;
            bikeWalkingOptions.modes = modes.clone();
            bikeWalkingOptions.modes.setBicycle(false);
            bikeWalkingOptions.modes.setWalk(true);
            bikeWalkingOptions.walkingBike = true;
            bikeWalkingOptions.bikeSwitchTime = bikeSwitchTime;
            bikeWalkingOptions.bikeSwitchCost = bikeSwitchCost;
            bikeWalkingOptions.stairsReluctance = stairsReluctance * 5; // carrying bikes on stairs is awful
        } else if (modes.getCar()) {
            bikeWalkingOptions = new RoutingRequest();
            bikeWalkingOptions.setArriveBy(this.arriveBy);
            bikeWalkingOptions.maxWalkDistance = maxWalkDistance;
            bikeWalkingOptions.maxPreTransitTime = maxPreTransitTime;
            bikeWalkingOptions.modes = modes.clone();
            bikeWalkingOptions.modes.setBicycle(false);
            bikeWalkingOptions.modes.setWalk(true);
        }
    }

    public void setOptimize(OptimizeType optimize) {
        this.optimize = optimize;
        bikeWalkingOptions.optimize = optimize;
    }

    public void setWheelchairAccessible(boolean wheelchairAccessible) {
        this.wheelchairAccessible = wheelchairAccessible;
    }



    /**
     * only allow traversal by the specified mode; don't allow walking bikes. This is used during contraction to reduce the number of possible paths.
     */
    public void freezeTraverseMode() {
        bikeWalkingOptions = clone();
        bikeWalkingOptions.bikeWalkingOptions = new RoutingRequest(new TraverseModeSet());
    }

    /**
     * Add an extension parameter with the specified key. Extensions allow you to add arbitrary traversal options.
     */
    public void putExtension(Object key, Object value) {
        extensions.put(key, value);
    }

    /** Determine if a particular extension parameter is present for the specified key. */
    public boolean containsExtension(Object key) {
        return extensions.containsKey(key);
    }

    /** Get the extension parameter with the specified key. */
    @SuppressWarnings("unchecked")
    public <T> T getExtension(Object key) {
        return (T) extensions.get(key);
    }

    /** Returns the model that computes the cost of intersection traversal. */
    public IntersectionTraversalCostModel getIntersectionTraversalCostModel() {
        return traversalCostModel;
    }
    
    /** @return the (soft) maximum walk distance */
    // If transit is not to be used and this is a point to point search
    // or one with soft walk limiting, disable walk limit.
    public double getMaxWalkDistance() {
        if (modes.isTransit() || (batch && !softWalkLimiting)) {
            return maxWalkDistance;
        } else {
            return Double.MAX_VALUE;            
        }
    }
    
    public void setWalkBoardCost(int walkBoardCost) {
        if (walkBoardCost < 0) {
            this.walkBoardCost = 0;
        }
        else {
            this.walkBoardCost = walkBoardCost;
        }
    }
    
    public void setBikeBoardCost(int bikeBoardCost) {
        if (bikeBoardCost < 0) {
            this.bikeBoardCost = 0;
        }
        else {
            this.bikeBoardCost = bikeBoardCost;
        }
    }
    
    public void setPreferredAgencies(String s) {
        if (!s.isEmpty()) {
            preferredAgencies = new HashSet<>();
            Collections.addAll(preferredAgencies, s.split(","));
        }
    }

    public void setPreferredRoutes(String s) {
        if (!s.isEmpty()) {
        //RouteMatcher expects route ids in format [FeedId]__[RouteId] -> replace ":" in ids with "__"
        s = s.replaceAll(":", "__");

        if (s != null && !s.equals(""))
            preferredRoutes = RouteMatcher.parse(s);
        }
        else {
            preferredRoutes = RouteMatcher.emptyMatcher();
        }
    }
    
    public void setOtherThanPreferredRoutesPenalty(int penalty) {
        if(penalty < 0) penalty = 0;
        this.otherThanPreferredRoutesPenalty = penalty;
    }

    public void setUnpreferredAgencies(String s) {
        if (!s.isEmpty()) {
            unpreferredAgencies = new HashSet<>();
            Collections.addAll(unpreferredAgencies, s.split(","));
        }
    }

    public void setUnpreferredRoutes(String s) {
        if (!s.isEmpty()) {
        //RouteMatcher expects route ids in format [FeedId]__[RouteId] -> replace ":" in ids with "__"
        s = s.replaceAll(":", "__");

        if (s != null && !s.equals(""))
            unpreferredRoutes = RouteMatcher.parse(s);
        }
        else {
            unpreferredRoutes = RouteMatcher.emptyMatcher();
        }
    }

    public void setBannedRoutes(String s) {
        if (!s.isEmpty()) {
        //RouteMatcher expects route ids in format [FeedId]__[RouteId] -> replace ":" in ids with "__"
        s = s.replaceAll(":", "__");

        if (s != null && !s.equals(""))
            bannedRoutes = RouteMatcher.parse(s);
        }
        else {
            bannedRoutes = RouteMatcher.emptyMatcher();
        }
    }

    public void setWhiteListedRoutes(String s) {
        if (!s.isEmpty()) {
            whiteListedRoutes = RouteMatcher.parse(s);
        }
        else {
            whiteListedRoutes = RouteMatcher.emptyMatcher();
        }
    }

    public void setBannedStops(String s) {
        if (!s.isEmpty()) {
            bannedStops = StopMatcher.parse(s);
        }
        else {
            bannedStops = StopMatcher.emptyMatcher();
        }
    }

    public void setBannedStopsHard(String s) {
        if (!s.isEmpty()) {
            bannedStopsHard = StopMatcher.parse(s);
        }
        else {
            bannedStopsHard = StopMatcher.emptyMatcher();
        }
    }

    public void setBannedAgencies(String s) {
        if (!s.isEmpty()) {
            bannedAgencies = new HashSet<>();
            Collections.addAll(bannedAgencies, s.split(","));
        }
    }

    public void setWhiteListedAgencies(String s) {
        if (!s.isEmpty()) {
            whiteListedAgencies = new HashSet<>();
            Collections.addAll(whiteListedAgencies, s.split(","));
        }
    }

    public final static int MIN_SIMILARITY = 1000;

    public void setFromString(String from) {
        this.from = GenericLocation.fromOldStyleString(from);
    }

    public void setToString(String to) {
        this.to = GenericLocation.fromOldStyleString(to);
    }

    /**
     * Clear the allowed modes.
     */
    public void clearModes() {
        modes.clear();
    }

    /**
     * Add a TraverseMode to the set of allowed modes.
     */
    public void addMode(TraverseMode mode) {
        modes.setMode(mode, true);
    }

    /**
     * Add multiple modes to the set of allowed modes.
     */
    public void addMode(List<TraverseMode> mList) {
        for (TraverseMode m : mList) {
            addMode(m);
        }
    }

    public Date getDateTime() {
        return new Date(dateTime * 1000);
    }

    public void setDateTime(Date dateTime) {
        this.dateTime = dateTime.getTime() / 1000;
    }

    public void setDateTime(String date, String time, TimeZone tz) {
        Date dateObject = DateUtils.toDate(date, time, tz);
        setDateTime(dateObject);
    }

    public int getNumItineraries() {
        if (modes.isTransit()) {
            return numItineraries;
        } else {
            // If transit is not to be used, only search for one itinerary.
            return 1;
        }
    }

    public void setNumItineraries(int numItineraries) {
        this.numItineraries = numItineraries;
    }

    public String toString() {
        return toString(" ");
    }

    public String toString(String sep) {
        return from + sep + to + sep + getMaxWalkDistance() + sep + getDateTime() + sep
                + arriveBy + sep + optimize + sep + modes.getAsStr() + sep
                + getNumItineraries();
    }

    public void removeMode(TraverseMode mode) {
        modes.setMode(mode, false);
    }

    /**
     * Sets intermediatePlaces by parsing GenericLocations from a list of string.
     */
    public void setIntermediatePlacesFromStrings(List<String> intermediates) {
        this.intermediatePlaces = new ArrayList<GenericLocation>(intermediates.size());
        for (String place : intermediates) {
            intermediatePlaces.add(GenericLocation.fromOldStyleString(place));
        }
    }

    /** Clears any intermediate places from this request. */
    public void clearIntermediatePlaces() {
        if (this.intermediatePlaces != null) {
            this.intermediatePlaces.clear();
        }
    }

    /**
     * Returns true if there are any intermediate places set.
     */
    public boolean hasIntermediatePlaces() {
        return this.intermediatePlaces != null && this.intermediatePlaces.size() > 0;
    }

    /**
     * Adds a GenericLocation to the end of the intermediatePlaces list. Will initialize intermediatePlaces if it is null.
     */
    public void addIntermediatePlace(GenericLocation location) {
        if (this.intermediatePlaces == null) {
            this.intermediatePlaces = new ArrayList<GenericLocation>();
        }
        this.intermediatePlaces.add(location);
    }

    public void setTriangleSafetyFactor(double triangleSafetyFactor) {
        this.triangleSafetyFactor = triangleSafetyFactor;
        bikeWalkingOptions.triangleSafetyFactor = triangleSafetyFactor;
    }

    public void setTriangleSlopeFactor(double triangleSlopeFactor) {
        this.triangleSlopeFactor = triangleSlopeFactor;
        bikeWalkingOptions.triangleSlopeFactor = triangleSlopeFactor;
    }

    public void setTriangleTimeFactor(double triangleTimeFactor) {
        this.triangleTimeFactor = triangleTimeFactor;
        bikeWalkingOptions.triangleTimeFactor = triangleTimeFactor;
    }

    public NamedPlace getFromPlace() {
        return this.from.getNamedPlace();
    }

    public NamedPlace getToPlace() {
        return this.to.getNamedPlace();
    }

    /* INSTANCE METHODS */

    @SuppressWarnings("unchecked")
    @Override
    public RoutingRequest clone() {
        try {
            RoutingRequest clone = (RoutingRequest) super.clone();
            clone.bannedRoutes = bannedRoutes.clone();
            clone.bannedTrips = (HashMap<FeedScopedId, BannedStopSet>) bannedTrips.clone();
            clone.bannedStops = bannedStops.clone();
            clone.bannedStopsHard = bannedStopsHard.clone();
            clone.whiteListedAgencies = (HashSet<String>) whiteListedAgencies.clone();
            clone.whiteListedRoutes = whiteListedRoutes.clone();
            clone.preferredAgencies = (HashSet<String>) preferredAgencies.clone();
            clone.preferredRoutes = preferredRoutes.clone();
            if (this.bikeWalkingOptions != this)
                clone.bikeWalkingOptions = this.bikeWalkingOptions.clone();
            else
                clone.bikeWalkingOptions = clone;
            return clone;
        } catch (CloneNotSupportedException e) {
            /* this will never happen since our super is the cloneable object */
            throw new RuntimeException(e);
        }
    }

    public RoutingRequest reversedClone() {
        RoutingRequest ret = this.clone();
        ret.setArriveBy(!ret.arriveBy);
        ret.reverseOptimizing = !ret.reverseOptimizing; // this is not strictly correct
        ret.useBikeRentalAvailabilityInformation = false;
        return ret;
    }

    public void setRoutingContext(Graph graph) {
        if (rctx == null) {
            // graphService.getGraph(routerId)
            this.rctx = new RoutingContext(this, graph);
            // check after back reference is established, to allow temp edge cleanup on exceptions
            this.rctx.check();
        } else {
            if (rctx.graph == graph) {
                LOG.debug("keeping existing routing context");
                return;
            } else {
                LOG.error("attempted to reset routing context using a different graph");
                return;
            }
        }
    }

    /** For use in tests. Force RoutingContext to specific vertices rather than making temp edges. */
    public void setRoutingContext(Graph graph, Edge fromBackEdge, Vertex from, Vertex to) {
        // normally you would want to tear down the routing context...
        // but this method is mostly used in tests, and teardown interferes with testHalfEdges
        // FIXME here, or in test, and/or in other places like TSP that use this method
        // if (rctx != null)
        // this.rctx.destroy();
        this.rctx = new RoutingContext(this, graph, from, to);
        this.rctx.originBackEdge = fromBackEdge;
    }

    public void setRoutingContext(Graph graph, Vertex from, Vertex to) {
        setRoutingContext(graph, null, from, to);
    }

    /** For use in tests. Force RoutingContext to specific vertices rather than making temp edges. */
    public void setRoutingContext(Graph graph, String from, String to) {
        this.setRoutingContext(graph, graph.getVertex(from), graph.getVertex(to));
    }

    /** Used in internals API. Make a RoutingContext with no origin or destination vertices specified. */
    public void setDummyRoutingContext(Graph graph) {
        this.setRoutingContext(graph, "", "");
    }

    public RoutingContext getRoutingContext() {
        return this.rctx;
    }

    /**
     * Equality does not mean that the fields of the two RoutingRequests are identical, but that they will produce the same SPT. This is particularly
     * important when the batch field is set to 'true'. Does not consider the RoutingContext, to allow SPT caching. Intermediate places are also not
     * included because the TSP solver will factor a single intermediate places routing request into several routing requests without intermediates
     * before searching.
     */
    @Override
    public boolean equals(Object o) {
        if (!(o instanceof RoutingRequest))
            return false;
        RoutingRequest other = (RoutingRequest) o;
        if (this.batch != other.batch)
            return false;
        boolean endpointsMatch;
        if (this.batch) {
            if (this.arriveBy) {
                endpointsMatch = to.equals(other.to);
            } else {
                endpointsMatch = from.equals(other.from);
            }
        } else {
            endpointsMatch = ((from == null && other.from == null) || from.equals(other.from))
                    && ((to == null && other.to == null) || to.equals(other.to));
        }
        return endpointsMatch
                && dateTime == other.dateTime
                && arriveBy == other.arriveBy
                && numItineraries == other.numItineraries // should only apply in non-batch?
                && walkSpeed == other.walkSpeed
                && bikeSpeed == other.bikeSpeed
                && carSpeed == other.carSpeed
                && maxWeight == other.maxWeight
                && worstTime == other.worstTime
                && maxTransfers == other.maxTransfers
                && modes.equals(other.modes)
                && modeWeights == other.modeWeights
                && wheelchairAccessible == other.wheelchairAccessible
                && optimize.equals(other.optimize)
                && maxWalkDistance == other.maxWalkDistance
                && maxTransferWalkDistance == other.maxTransferWalkDistance
                && maxPreTransitTime == other.maxPreTransitTime
                && transferPenalty == other.transferPenalty
                && maxSlope == other.maxSlope
                && walkReluctance == other.walkReluctance
                && walkOnStreetReluctance == other.walkOnStreetReluctance
                && waitReluctance == other.waitReluctance
                && waitAtBeginningFactor == other.waitAtBeginningFactor
                && walkBoardCost == other.walkBoardCost
                && bikeBoardCost == other.bikeBoardCost
                && bannedRoutes.equals(other.bannedRoutes)
                && bannedTrips.equals(other.bannedTrips)
                && preferredRoutes.equals(other.preferredRoutes)
                && unpreferredRoutes.equals(other.unpreferredRoutes)
                && transferSlack == other.transferSlack
                && boardSlack == other.boardSlack
                && alightSlack == other.alightSlack
                && nonpreferredTransferPenalty == other.nonpreferredTransferPenalty
                && otherThanPreferredRoutesPenalty == other.otherThanPreferredRoutesPenalty
                && useUnpreferredRoutesPenalty == other.useUnpreferredRoutesPenalty
                && triangleSafetyFactor == other.triangleSafetyFactor
                && triangleSlopeFactor == other.triangleSlopeFactor
                && triangleTimeFactor == other.triangleTimeFactor
                && stairsReluctance == other.stairsReluctance
                && elevatorBoardTime == other.elevatorBoardTime
                && elevatorBoardCost == other.elevatorBoardCost
                && elevatorHopTime == other.elevatorHopTime
                && elevatorHopCost == other.elevatorHopCost
                && bikeSwitchTime == other.bikeSwitchTime
                && bikeSwitchCost == other.bikeSwitchCost
                && bikeRentalPickupTime == other.bikeRentalPickupTime
                && bikeRentalPickupCost == other.bikeRentalPickupCost
                && bikeRentalDropoffTime == other.bikeRentalDropoffTime
                && bikeRentalDropoffCost == other.bikeRentalDropoffCost
                && useBikeRentalAvailabilityInformation == other.useBikeRentalAvailabilityInformation
                && extensions.equals(other.extensions)
                && clampInitialWait == other.clampInitialWait
                && reverseOptimizeOnTheFly == other.reverseOptimizeOnTheFly
                && ignoreRealtimeUpdates == other.ignoreRealtimeUpdates
                && disableRemainingWeightHeuristic == other.disableRemainingWeightHeuristic
                && Objects.equal(startingTransitTripId, other.startingTransitTripId)
                && useTraffic == other.useTraffic
                && disableAlertFiltering == other.disableAlertFiltering
                && geoidElevation == other.geoidElevation
                && this.carParkCarLegWeight == other.carParkCarLegWeight
                && itineraryFiltering == other.itineraryFiltering;
    }

    /**
     * Equality and hashCode should not consider the routing context, to allow SPT caching.
     * When adding fields to the hash code, pick a random large prime number that's not yet in use.
     */
    @Override
    public int hashCode() {
        int hashCode = new Double(walkSpeed).hashCode() + new Double(bikeSpeed).hashCode()
                + new Double(carSpeed).hashCode() + new Double(maxWeight).hashCode()
                + (int) (worstTime & 0xffffffff) + modes.hashCode()
                + (arriveBy ? 8966786 : 0) + (wheelchairAccessible ? 731980 : 0)
                + optimize.hashCode() + new Double(maxWalkDistance).hashCode()
                + new Double(maxTransferWalkDistance).hashCode()
                + new Double(transferPenalty).hashCode() + new Double(maxSlope).hashCode()
                + new Double(walkReluctance).hashCode() + new Double(waitReluctance).hashCode()
                + new Double(walkOnStreetReluctance).hashCode()
                + new Double(waitAtBeginningFactor).hashCode() * 15485863
                + walkBoardCost + bikeBoardCost + bannedRoutes.hashCode()
                + bannedTrips.hashCode() * 1373 + transferSlack * 20996011
                + (int) nonpreferredTransferPenalty + (int) transferPenalty * 163013803
                + new Double(triangleSafetyFactor).hashCode() * 195233277
                + new Double(triangleSlopeFactor).hashCode() * 136372361
                + new Double(triangleTimeFactor).hashCode() * 790052899
                + new Double(stairsReluctance).hashCode() * 315595321
                + maxPreTransitTime * 63061489
                + new Long(clampInitialWait).hashCode() * 209477
                + new Boolean(reverseOptimizeOnTheFly).hashCode() * 95112799
                + new Boolean(ignoreRealtimeUpdates).hashCode() * 154329
                + new Boolean(disableRemainingWeightHeuristic).hashCode() * 193939
                + new Boolean(useTraffic).hashCode() * 10169
                + new Double(carParkCarLegWeight).hashCode()
                + new Double(itineraryFiltering).hashCode()*17;
        if (batch) {
            hashCode *= -1;
            // batch mode, only one of two endpoints matters
            if (arriveBy) {
                hashCode += to.hashCode() * 1327144003;
            } else {
                hashCode += from.hashCode() * 524287;
            }
            hashCode += numItineraries; // why is this only present here?
        } else {
            // non-batch, both endpoints matter
            hashCode += from.hashCode() * 524287;
            hashCode += to.hashCode() * 1327144003;
        }
        return hashCode;
    }

    /** Tear down any routing context (remove temporary edges from edge lists) */
    public void cleanup() {
        if (this.rctx == null)
            LOG.warn("routing context was not set, cannot destroy it.");
        else {
            rctx.destroy();
            LOG.debug("routing context destroyed");
        }
    }

    /**
     * @param mode
     * @return The road speed for a specific traverse mode.
     */
    public double getSpeed(TraverseMode mode) {
        switch (mode) {
        case WALK:
            return walkSpeed;
        case BICYCLE:
            return bikeSpeed;
        case CAR:
            return carSpeed;
        default:
            break;
        }
        throw new IllegalArgumentException("getSpeed(): Invalid mode " + mode);
    }

    /** @return The highest speed for all possible road-modes. */
    public double getStreetSpeedUpperBound() {
        // Assume carSpeed > bikeSpeed > walkSpeed
        if (modes.getCar())
            return carSpeed;
        if (modes.getBicycle())
            return bikeSpeed;
        return walkSpeed;
    }

    /**
     * @param mode
     * @return The board cost for a specific traverse mode.
     */
    public int getBoardCost(TraverseMode mode) {
        if (mode == TraverseMode.BICYCLE)
            return bikeBoardCost;
        // I assume you can't bring your car in the bus
        return walkBoardCost;
    }

    /** @return The lower boarding cost for all possible road-modes. */
    public int getBoardCostLowerBound() {
        // Assume walkBoardCost < bikeBoardCost
        if (modes.getWalk())
            return walkBoardCost;
        return bikeBoardCost;
    }

    /**
     * @return The time it actually takes to board a vehicle. Could be significant eg. on airplanes and ferries
     */
    public int getBoardTime(TraverseMode transitMode) {
        Integer i = this.rctx.graph.boardTimes.get(transitMode);
        return i == null ? 0 : i;
    }

    /**
     * @return The weight (multiplier) for mode, the default weight is one.
     * Allows de-prioritizing modes.
     */
    public double getModeWeight(TraverseMode traverseMode) {
        Double graphWeight = this.rctx.graph.modeWeights.get(traverseMode);
        Double requestWeight = this.modeWeights.get(traverseMode);
        if (requestWeight == null) {
           return graphWeight != null ? graphWeight : 1d;
        } else {
            return requestWeight;
        }
    }

    /**
     * @return The time it actually takes to alight a vehicle. Could be significant eg. on airplanes and ferries
     */
    public int getAlightTime(TraverseMode transitMode) {
        Integer i = this.rctx.graph.alightTimes.get(transitMode);
        return i == null ? 0 : i;
    }

    private String getRouteOrAgencyStr(HashSet<String> strings) {
        StringBuilder builder = new StringBuilder();
        for (String agency : strings) {
            builder.append(agency);
            builder.append(",");
        }
        if (builder.length() > 0) {
            // trim trailing comma
            builder.setLength(builder.length() - 1);
        }
        return builder.toString();
    }

    public void setMaxWalkDistance(double maxWalkDistance) {
        if (maxWalkDistance > 0) {
            this.maxWalkDistance = maxWalkDistance;
            bikeWalkingOptions.maxWalkDistance = maxWalkDistance;
        }
    }

    public void setMaxPreTransitTime(int maxPreTransitTime) {
        if (maxPreTransitTime > 0) {
            this.maxPreTransitTime = maxPreTransitTime;
            bikeWalkingOptions.maxPreTransitTime = maxPreTransitTime;
        }
    }

    public void setModeWeight(TraverseMode traverseMode, Double weight) {
        if (weight > 0) {
            this.modeWeights.put(traverseMode, weight);
        }
    }

    public void setCarParkCarLegWeight(double carParkCarLegWeight) {
        if(carParkCarLegWeight>0) {
            this.carParkCarLegWeight = carParkCarLegWeight;
        }
    }

    public void setItineraryFiltering(double itineraryFiltering) {
        if(itineraryFiltering>=0) {
            this.itineraryFiltering = itineraryFiltering;
        }
    }

    public void setWalkReluctance(double walkReluctance) {
        if (walkReluctance > 0) {
            this.walkReluctance = walkReluctance;
            // Do not set bikeWalkingOptions.walkReluctance here, because that needs a higher value.
        }
    }

    public void setWalkOnStreetReluctance(double walkOnStreetReluctance) {
        if (walkOnStreetReluctance > 0) {
            this.walkOnStreetReluctance = walkOnStreetReluctance;
        }
    }

    public void setWaitReluctance(double waitReluctance) {
        if (waitReluctance > 0) {
            this.waitReluctance = waitReluctance;
        }
    }

    public void setWaitAtBeginningFactor(double waitAtBeginningFactor) {
        if (waitAtBeginningFactor > 0) {
            this.waitAtBeginningFactor = waitAtBeginningFactor;
        }
    }

    public void banTrip(FeedScopedId trip) {
        bannedTrips.put(trip, BannedStopSet.ALL);
    }

    public boolean routeIsBanned(Route route) {
        /* check if agency is banned for this plan */
        if (bannedAgencies != null) {
            if (bannedAgencies.contains(route.getAgency().getId())) {
                return true;
            }
        }

        /* check if route banned for this plan */
        if (bannedRoutes != null) {
            if (bannedRoutes.matches(route)) {
                return true;
            }
        }

        boolean whiteListed = false;
        boolean whiteListInUse = false;

        /* check if agency is whitelisted for this plan */
        if (whiteListedAgencies != null && whiteListedAgencies.size() > 0) {
            whiteListInUse = true;
            if (whiteListedAgencies.contains(route.getAgency().getId())) {
                whiteListed = true;
            }
        }

        /* check if route is whitelisted for this plan */
        if (whiteListedRoutes != null && !whiteListedRoutes.isEmpty()) {
            whiteListInUse = true;
            if (whiteListedRoutes.matches(route)) {
                whiteListed = true;
            }
        }

        if (whiteListInUse && !whiteListed) {
            return true;
        }

        return false;
    }

    /** Check if route is preferred according to this request. */
    public long preferencesPenaltyForRoute(Route route) {
        long preferences_penalty = 0;
        String agencyID = route.getAgency().getId();
        if ((preferredRoutes != null && !preferredRoutes.equals(RouteMatcher.emptyMatcher())) ||
                (preferredAgencies != null && !preferredAgencies.isEmpty())) {
            boolean isPreferedRoute = preferredRoutes != null && preferredRoutes.matches(route);
            boolean isPreferedAgency = preferredAgencies != null && preferredAgencies.contains(agencyID);
            if (!isPreferedRoute && !isPreferedAgency) {
                preferences_penalty += otherThanPreferredRoutesPenalty;
            }
            else {
                preferences_penalty = 0;
            }
        }
        boolean isUnpreferedRoute  = unpreferredRoutes   != null && unpreferredRoutes.matches(route);
        boolean isUnpreferedAgency = unpreferredAgencies != null && unpreferredAgencies.contains(agencyID);
        if (isUnpreferedRoute || isUnpreferedAgency) {
            preferences_penalty += useUnpreferredRoutesPenalty;
        }
        return preferences_penalty;
    }

    /**
     * Get the maximum expected speed over all transit modes.
     * TODO derive actual speeds from GTFS feeds. On the other hand, that's what the bidirectional heuristic does on the fly.
     */
    public double getTransitSpeedUpperBound() {
        if (modes.contains(TraverseMode.RAIL)) {
            return 84; // 300kph typical peak speed of a TGV
        }
        if (modes.contains(TraverseMode.CAR)) {
            return 40; // 130kph max speed of a car on a highway
        }
        // Considering that buses can travel on highways, return the same max speed for all other transit.
        return 40; // TODO find accurate max speeds
    }

    /**
     * Sets the bicycle triangle routing parameters -- the relative importance of safety, flatness, and speed.
     * These three fields of the RoutingRequest should have values between 0 and 1, and should add up to 1.
     * This setter function accepts any three numbers and will normalize them to add up to 1.
     */
    public void setTriangleNormalized (double safe, double slope, double time) {
        double total = safe + slope + time;
        safe /= total;
        slope /= total;
        time /= total;
        this.triangleSafetyFactor = safe;
        this.triangleSlopeFactor = slope;
        this.triangleTimeFactor = time;
    }

    /** Create a new ShortestPathTree instance using the DominanceFunction specified in this RoutingRequest. */
    public ShortestPathTree getNewShortestPathTree() {
        return this.dominanceFunction.getNewShortestPathTree(this);
    }

    public void parseTime(TimeZone tz, String date, String time) {
        if (date == null && time != null) { // Time was provided but not date
            LOG.debug("parsing ISO datetime {}", time);
            try {
                // If the time query param doesn't specify a timezone, use the graph's default. See issue #1373.
                DatatypeFactory df = javax.xml.datatype.DatatypeFactory.newInstance();
                XMLGregorianCalendar xmlGregCal = df.newXMLGregorianCalendar(time);
                GregorianCalendar gregCal = xmlGregCal.toGregorianCalendar();
                if (xmlGregCal.getTimezone() == DatatypeConstants.FIELD_UNDEFINED) {
                    gregCal.setTimeZone(tz);
                }
                Date d2 = gregCal.getTime();
                setDateTime(d2);
            } catch (DatatypeConfigurationException e) {
                setDateTime(date, time, tz);
            }
        } else {
            setDateTime(date, time, tz);
        }
    }

    public static void assertTriangleParameters(Double triangleSafetyFactor, Double triangleTimeFactor, Double triangleSlopeFactor) throws ParameterException {
        if (triangleSafetyFactor == null || triangleSlopeFactor == null || triangleTimeFactor == null) {
            throw new ParameterException(Message.UNDERSPECIFIED_TRIANGLE);
        }

        // FIXME couldn't this be simplified by only specifying TWO of the values?
        if (Math.abs(triangleSafetyFactor+ triangleSlopeFactor + triangleTimeFactor - 1) > Math.ulp(1) * 3) {
            throw new ParameterException(Message.TRIANGLE_NOT_AFFINE);
        }
    }

    public void assertSlack() {
        if (boardSlack + alightSlack > transferSlack) {
            // TODO thrown exception type is not consistent with assertTriangleParameters
            throw new RuntimeException("Invalid parameters: " +
                    "transfer slack must be greater than or equal to board slack plus alight slack");
        }
    }

    /**
     * Does nothing if different edge is split in origin/destination search
     *
     * But throws TrivialPathException if same edge is split in origin/destination search.
     *
     * used in {@link org.opentripplanner.graph_builder.linking.SimpleStreetSplitter} in {@link org.opentripplanner.graph_builder.linking.SimpleStreetSplitter#link(Vertex, StreetEdge, double, RoutingRequest)}
     * @param edge
     */
    public void canSplitEdge(StreetEdge edge) {
        if (splitEdge == null) {
            splitEdge = edge;
        } else {
            if (splitEdge.equals(edge)) {
                throw new TrivialPathException();
            }
        }

    }

<<<<<<< HEAD
    public List<Integer> getLocationSlacks() {
        List<Integer> locationSlacks = new ArrayList<>();
        locationSlacks.add(0);
        if (hasIntermediatePlaces()) {
            for (GenericLocation place : intermediatePlaces) {
                locationSlacks.add(place.locationSlack);
            }
        }
        return locationSlacks;
    }
=======
    public Comparator<GraphPath> getPathComparator(boolean compareStartTimes) {
        if ("duration".equals(pathComparator)) {
            return new DurationComparator();
        }
        return new PathComparator(compareStartTimes);
    }

>>>>>>> 4996b6d1
}<|MERGE_RESOLUTION|>--- conflicted
+++ resolved
@@ -30,11 +30,7 @@
 import java.util.ArrayList;
 import java.util.Arrays;
 import java.util.Collections;
-<<<<<<< HEAD
-import java.util.Collections;
-=======
 import java.util.Comparator;
->>>>>>> 4996b6d1
 import java.util.Date;
 import java.util.GregorianCalendar;
 import java.util.HashMap;
@@ -1430,7 +1426,6 @@
 
     }
 
-<<<<<<< HEAD
     public List<Integer> getLocationSlacks() {
         List<Integer> locationSlacks = new ArrayList<>();
         locationSlacks.add(0);
@@ -1441,7 +1436,7 @@
         }
         return locationSlacks;
     }
-=======
+
     public Comparator<GraphPath> getPathComparator(boolean compareStartTimes) {
         if ("duration".equals(pathComparator)) {
             return new DurationComparator();
@@ -1449,5 +1444,4 @@
         return new PathComparator(compareStartTimes);
     }
 
->>>>>>> 4996b6d1
 }