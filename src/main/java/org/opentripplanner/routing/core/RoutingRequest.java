--- conflicted
+++ resolved
@@ -3,12 +3,8 @@
 import com.google.common.base.Objects;
 import org.opentripplanner.model.FeedScopedId;
 import org.opentripplanner.model.Route;
-<<<<<<< HEAD
-import org.opentripplanner.model.Trip;
 import org.opentripplanner.api.common.Message;
 import org.opentripplanner.api.common.ParameterException;
-=======
->>>>>>> 494d292d
 import org.opentripplanner.api.parameter.QualifiedModeSet;
 import org.opentripplanner.common.MavenVersion;
 import org.opentripplanner.common.model.GenericLocation;
@@ -31,10 +27,7 @@
 import java.io.Serializable;
 import java.util.ArrayList;
 import java.util.Arrays;
-<<<<<<< HEAD
-=======
 import java.util.Collection;
->>>>>>> 494d292d
 import java.util.Collections;
 import java.util.Comparator;
 import java.util.Date;
@@ -600,11 +593,6 @@
     /** Whether to apply the ellipsoid->geoid offset to all elevations in the response */
     public boolean geoidElevation = false;
 
-<<<<<<< HEAD
-    /** Which path comparator to use */
-    public String pathComparator = null;
-
-=======
     /**
      * How many extra ServiceDays to look in the future (or back, if arriveBy=true)
      *
@@ -639,7 +627,6 @@
      */
     public int flexMinPartialHopLength = 400;
 
->>>>>>> 494d292d
     /** Saves split edge which can be split on origin/destination search
      *
      * This is used so that TrivialPathException is thrown if origin and destination search would split the same edge
@@ -647,7 +634,6 @@
     private StreetEdge splitEdge = null;
 
     /**
-<<<<<<< HEAD
      * How expensive it is to drive a car when car&parking, increase this value to make car driving parts shorter.
      */
     public double carParkCarLegWeight = 1;
@@ -663,7 +649,8 @@
      * So, filter level = 100%/sensitivity
      */
     public double itineraryFiltering = 0; // off by default
-=======
+
+    /**
      * Keep track of epoch time the request was created by OTP. This is currently only used by the
      * GTFS-Flex implementation.
      *
@@ -675,7 +662,6 @@
      * is usable is 2:00pm.
      */
     public long clockTimeSec;
->>>>>>> 494d292d
 
     /* CONSTRUCTORS */
 
@@ -873,7 +859,6 @@
         }
     }
 
-<<<<<<< HEAD
     public void addUnpreferredRoutes(String s) {
         if (!s.isEmpty()) {
             //RouteMatcher expects route ids in format [FeedId]__[RouteId] -> replace ":" in ids with "__"
@@ -885,9 +870,6 @@
     public void setAllowedBikeRentalNetworks(String s) {
         allowedBikeRentalNetworks = new HashSet<>();
         
-=======
-    public void setUnpreferredRoutes(String s) {
->>>>>>> 494d292d
         if (!s.isEmpty()) {
             Collections.addAll(allowedBikeRentalNetworks, s.split(","));
         }
@@ -1249,14 +1231,12 @@
                 && Objects.equal(startingTransitTripId, other.startingTransitTripId)
                 && disableAlertFiltering == other.disableAlertFiltering
                 && geoidElevation == other.geoidElevation
-<<<<<<< HEAD
                 && this.carParkCarLegWeight == other.carParkCarLegWeight
                 && itineraryFiltering == other.itineraryFiltering
                 && allowedFares == null ? other.allowedFares == null
                         : allowedFares.equals(other.allowedFares)
                 && allowedBikeRentalNetworks == null ? other.allowedBikeRentalNetworks == null
-                        : allowedBikeRentalNetworks.equals(other.allowedBikeRentalNetworks);
-=======
+                        : allowedBikeRentalNetworks.equals(other.allowedBikeRentalNetworks)
                 && flexFlagStopExtraPenalty == other.flexFlagStopExtraPenalty
                 && flexDeviatedRouteExtraPenalty == other.flexDeviatedRouteExtraPenalty
                 && flexCallAndRideReluctance == other.flexCallAndRideReluctance
@@ -1269,7 +1249,6 @@
                 && flexMinPartialHopLength == other.flexMinPartialHopLength
                 && clockTimeSec == other.clockTimeSec
                 && serviceDayLookout == other.serviceDayLookout;
->>>>>>> 494d292d
     }
 
     /**
@@ -1300,12 +1279,10 @@
                 + new Boolean(reverseOptimizeOnTheFly).hashCode() * 95112799
                 + new Boolean(ignoreRealtimeUpdates).hashCode() * 154329
                 + new Boolean(disableRemainingWeightHeuristic).hashCode() * 193939
-<<<<<<< HEAD
                 + new Boolean(omitCanceled).hashCode() * 9055003
                 + new Boolean(useTraffic).hashCode() * 10169
                 + new Double(carParkCarLegWeight).hashCode()
-                + new Double(itineraryFiltering).hashCode()*17;
-=======
+                + new Double(itineraryFiltering).hashCode()*17
                 + new Boolean(useTraffic).hashCode() * 10169
                 + Integer.hashCode(flexFlagStopExtraPenalty) * 179424691
                 + Integer.hashCode(flexDeviatedRouteExtraPenalty) *  7424299
@@ -1323,7 +1300,6 @@
                 + new Boolean(useTraffic).hashCode() * 10169
                 + Integer.hashCode(serviceDayLookout) * 31558519;
 
->>>>>>> 494d292d
         if (batch) {
             hashCode *= -1;
             // batch mode, only one of two endpoints matters
@@ -1660,7 +1636,6 @@
 
     }
 
-<<<<<<< HEAD
     public List<Integer> getLocationSlacks() {
         List<Integer> locationSlacks = new ArrayList<>();
         locationSlacks.add(0);
@@ -1670,14 +1645,14 @@
             }
         }
         return locationSlacks;
-=======
+    }
+
     public void resetClockTime() {
         this.clockTimeSec = System.currentTimeMillis() / 1000;
     }
 
     public void setServiceDayLookout(int serviceDayLookout) {
         this.serviceDayLookout = serviceDayLookout;
->>>>>>> 494d292d
     }
 
     public Comparator<GraphPath> getPathComparator(boolean compareStartTimes) {
@@ -1687,11 +1662,8 @@
         return new PathComparator(compareStartTimes);
     }
 
-<<<<<<< HEAD
     public String getAllowedFaresString() {
         return allowedFares == null ? "All zones allowed" : "Allowed zones: " + allowedFares.toString();
     }
 
-=======
->>>>>>> 494d292d
 }