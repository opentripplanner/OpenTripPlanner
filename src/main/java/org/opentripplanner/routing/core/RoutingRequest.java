--- conflicted
+++ resolved
@@ -1,18 +1,12 @@
 package org.opentripplanner.routing.core;
 
 import com.google.common.base.Objects;
-<<<<<<< HEAD
 import com.google.common.collect.Sets;
 import org.opentripplanner.model.FeedScopedId;
 import org.opentripplanner.model.Route;
 import org.opentripplanner.model.Trip;
-=======
-import org.onebusaway.gtfs.model.AgencyAndId;
-import org.onebusaway.gtfs.model.Route;
-import org.onebusaway.gtfs.model.Trip;
 import org.opentripplanner.api.common.Message;
 import org.opentripplanner.api.common.ParameterException;
->>>>>>> 5e96cca2
 import org.opentripplanner.api.parameter.QualifiedModeSet;
 import org.opentripplanner.common.MavenVersion;
 import org.opentripplanner.common.model.GenericLocation;
@@ -31,10 +25,7 @@
 
 import java.io.Serializable;
 import java.util.ArrayList;
-<<<<<<< HEAD
-=======
-import java.util.Arrays;
->>>>>>> 5e96cca2
+import java.util.Collections;
 import java.util.Collections;
 import java.util.Date;
 import java.util.GregorianCalendar;
@@ -480,7 +471,7 @@
     private StreetEdge splitEdge = null;
 
     /**
-     * How expensive it is to drive a car when car&parking, increase this value to make car driving parts shorter. 
+     * How expensive it is to drive a car when car&parking, increase this value to make car driving parts shorter.
      */
     public double carParkCarLegWeight = 1;
 
@@ -673,14 +664,11 @@
     }
 
     public void setPreferredRoutes(String s) {
-<<<<<<< HEAD
         if (!s.isEmpty()) {
-=======
         //RouteMatcher expects route ids in format [FeedId]__[RouteId] -> replace ":" in ids with "__"
         s = s.replaceAll(":", "__");
-        
+
         if (s != null && !s.equals(""))
->>>>>>> 5e96cca2
             preferredRoutes = RouteMatcher.parse(s);
         }
         else {
@@ -701,14 +689,11 @@
     }
     
     public void setUnpreferredRoutes(String s) {
-<<<<<<< HEAD
         if (!s.isEmpty()) {
-=======
         //RouteMatcher expects route ids in format [FeedId]__[RouteId] -> replace ":" in ids with "__"
         s = s.replaceAll(":", "__");
 
         if (s != null && !s.equals(""))
->>>>>>> 5e96cca2
             unpreferredRoutes = RouteMatcher.parse(s);
         }
         else {
@@ -717,14 +702,11 @@
     }
 
     public void setBannedRoutes(String s) {
-<<<<<<< HEAD
         if (!s.isEmpty()) {
-=======
         //RouteMatcher expects route ids in format [FeedId]__[RouteId] -> replace ":" in ids with "__"
         s = s.replaceAll(":", "__");
 
         if (s != null && !s.equals(""))
->>>>>>> 5e96cca2
             bannedRoutes = RouteMatcher.parse(s);
         }
         else {
@@ -1120,8 +1102,11 @@
 
     /** Tear down any routing context (remove temporary edges from edge lists) */
     public void cleanup() {
-        if (this.rctx != null) {
+        if (this.rctx == null)
+            LOG.warn("routing context was not set, cannot destroy it.");
+        else {
             rctx.destroy();
+            LOG.debug("routing context destroyed");
         }
     }
 
@@ -1181,7 +1166,7 @@
     }
 
     /**
-     * @return The weight (multiplier) for mode, the default weight is one. 
+     * @return The weight (multiplier) for mode, the default weight is one.
      * Allows de-prioritizing modes.
      */
     public double getModeWeight(TraverseMode traverseMode) {
@@ -1200,6 +1185,19 @@
     public int getAlightTime(TraverseMode transitMode) {
         Integer i = this.rctx.graph.alightTimes.get(transitMode);
         return i == null ? 0 : i;
+    }
+
+    private String getRouteOrAgencyStr(HashSet<String> strings) {
+        StringBuilder builder = new StringBuilder();
+        for (String agency : strings) {
+            builder.append(agency);
+            builder.append(",");
+        }
+        if (builder.length() > 0) {
+            // trim trailing comma
+            builder.setLength(builder.length() - 1);
+        }
+        return builder.toString();
     }
 
     public void setMaxWalkDistance(double maxWalkDistance) {
