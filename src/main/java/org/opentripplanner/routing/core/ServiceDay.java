--- conflicted
+++ resolved
@@ -48,10 +48,6 @@
 
     public ServiceDay(Graph graph, ServiceDate serviceDate, CalendarService cs, TimeZone timeZone) {
         this.serviceDate = new ServiceDate(serviceDate);
-<<<<<<< HEAD
-
-=======
->>>>>>> 494d292d
         init(graph, cs, timeZone);
     }
 
