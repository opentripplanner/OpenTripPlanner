--- conflicted
+++ resolved
@@ -1,22 +1,9 @@
 package org.opentripplanner.routing.api.request.preference;
 
-<<<<<<< HEAD
-// TODO VIA: Javadoc
-
-=======
->>>>>>> 98ce547d
 import java.io.Serializable;
 import java.util.function.Consumer;
 import org.opentripplanner.routing.core.BicycleOptimizeType;
-<<<<<<< HEAD
 import org.opentripplanner.util.lang.ToStringBuilder;
-=======
-import org.slf4j.Logger;
-import org.slf4j.LoggerFactory;
-
-// TODO VIA (Thomas): Javadoc
-public class BikePreferences implements Cloneable, Serializable {
->>>>>>> 98ce547d
 
 /**
  * The bike preferences contain all speed, reluctance, cost and factor preferences for biking
@@ -31,7 +18,6 @@
 
   private final double speed;
 
-<<<<<<< HEAD
   private final double reluctance;
   private final int boardCost;
   private final double walkingSpeed;
@@ -42,21 +28,6 @@
   private final int parkCost;
   private final BicycleOptimizeType optimizeType;
   private final TimeSlopeSafetyTriangle optimizeTriangle;
-=======
-  // TODO VIA (Thomas): Is this part of transit preferences
-  private int boardCost = 60 * 10;
-  private double walkingSpeed = 1.33;
-  private double walkingReluctance = 5.0;
-  private double reluctance = 2.0;
-
-  private int switchTime;
-  private int switchCost;
-  private int parkTime = 60;
-  /** Cost of parking a bike. */
-  private int parkCost = 120;
-
-  private TimeSlopeSafetyTriangle optimizeTriangle = TimeSlopeSafetyTriangle.DEFAULT;
->>>>>>> 98ce547d
 
   public BikePreferences() {
     this.speed = 5;
