--- conflicted
+++ resolved
@@ -184,14 +184,10 @@
       reluctanceForMode.equals(that.reluctanceForMode) &&
       otherThanPreferredRoutesPenalty == that.otherThanPreferredRoutesPenalty &&
       unpreferredCost.equals(that.unpreferredCost) &&
-<<<<<<< HEAD
-      extraSearchCoachReluctance == that.extraSearchCoachReluctance &&
-=======
       Objects.equals(relaxTransitPriorityGroup, that.relaxTransitPriorityGroup) &&
       ignoreRealtimeUpdates == that.ignoreRealtimeUpdates &&
       includePlannedCancellations == that.includePlannedCancellations &&
       includeRealtimeCancellations == that.includeRealtimeCancellations &&
->>>>>>> b0be55fd
       raptor.equals(that.raptor)
     );
   }
