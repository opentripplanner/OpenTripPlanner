package org.opentripplanner.routing.api.request;

import static org.opentripplanner.util.time.DurationUtils.durationInSeconds;

import java.io.Serializable;
import java.time.Duration;
import java.time.Instant;
import java.time.ZoneId;
import java.time.ZonedDateTime;
import java.util.Locale;
import java.util.function.Consumer;
import org.opentripplanner.model.GenericLocation;
import org.opentripplanner.model.plan.SortOrder;
import org.opentripplanner.model.plan.pagecursor.PageCursor;
import org.opentripplanner.model.plan.pagecursor.PageType;
import org.opentripplanner.routing.api.request.preference.RoutingPreferences;
import org.opentripplanner.routing.api.request.request.JourneyRequest;
import org.opentripplanner.util.time.DateUtils;
import org.slf4j.Logger;
import org.slf4j.LoggerFactory;

/**
 * A trip planning request. Some parameters may not be honored by the trip planner for some or all
 * itineraries.
 * <p>
 * All defaults should be specified here in the RouteRequest, NOT as annotations on query
 * parameters in web services that create RouteRequests. This establishes a priority chain for
 * default values: RouteRequest field initializers, then JSON router config, then query
 * parameters.
 *
 * @Deprecated tag is added to all parameters that are not currently functional in either the Raptor
 * router or other non-transit routing (walk, bike, car etc.)
 * <p>
 * TODO OTP2 Many fields are deprecated in this class, the reason is documented in the
 *           RoutingResource class, not here. Eventually the field will be removed from this
 *           class, but we want to keep it in the RoutingResource as long as we support the
 *           REST API.
 */
public class RouteRequest implements Cloneable, Serializable {

  private static final Logger LOG = LoggerFactory.getLogger(RouteRequest.class);

  private static final long NOW_THRESHOLD_SEC = durationInSeconds("15h");

  /* FIELDS UNIQUELY IDENTIFYING AN SPT REQUEST */

  private GenericLocation from;

  private GenericLocation to;

  private Instant dateTime = Instant.now();

  private Duration searchWindow;

  private PageCursor pageCursor;

  private boolean timetableView = true;

  private boolean arriveBy = false;

  private int numItineraries = 50;

  private Locale locale = new Locale("en", "US");

  private RoutingPreferences preferences = new RoutingPreferences();

  private JourneyRequest journey = new JourneyRequest();

  private boolean wheelchair = false;

  /* CONSTRUCTORS */

  /** Constructor for options; modes defaults to walk and transit */
  public RouteRequest() {
    // So that they are never null.
    from = new GenericLocation(null, null);
    to = new GenericLocation(null, null);
  }

  /* ACCESSOR/SETTER METHODS */

  public void setJourney(JourneyRequest journey) {
    this.journey = journey;
  }

  public void setArriveBy(boolean arriveBy) {
    this.arriveBy = arriveBy;
  }

  public JourneyRequest journey() {
    return journey;
  }

  public RoutingPreferences preferences() {
    return preferences;
  }

  public void withPreferences(Consumer<RoutingPreferences.Builder> body) {
    this.preferences = preferences.copyOf().apply(body).build();
  }

<<<<<<< HEAD
  public void setPreferences(RoutingPreferences preferences) {
    this.preferences = preferences;
  }

  /**
   * Whether the trip must be wheelchair-accessible
   */
=======
>>>>>>> 28739281
  public boolean wheelchair() {
    return wheelchair;
  }

  public void setWheelchair(boolean wheelchair) {
    this.wheelchair = wheelchair;
  }

  /**
   * The epoch date/time in seconds that the trip should depart (or arrive, for requests where
   * arriveBy is true)
   * <p>
   * The search time for the current request. If the client have moved to the next page then this is
   * the adjusted search time - the dateTime passed in is ignored and replaced with by a time from
   * the pageToken.
   */
  public Instant dateTime() {
    return dateTime;
  }

  public void setDateTime(Instant dateTime) {
    this.dateTime = dateTime;
  }

  public void setDateTime(String date, String time, ZoneId tz) {
    ZonedDateTime dateObject = DateUtils.toZonedDateTime(date, time, tz);
    setDateTime(dateObject == null ? Instant.now() : dateObject.toInstant());
  }

  /**
   * Is the trip originally planned withing the previous/next 15h?
   */
  public boolean isTripPlannedForNow() {
    return Duration.between(dateTime, Instant.now()).abs().toSeconds() < NOW_THRESHOLD_SEC;
  }

  public SortOrder itinerariesSortOrder() {
    if (pageCursor != null) {
      return pageCursor.originalSortOrder;
    }
    return arriveBy ? SortOrder.STREET_AND_DEPARTURE_TIME : SortOrder.STREET_AND_ARRIVAL_TIME;
  }

  /**
   * Adjust the 'dateTime' if the page cursor is set to "goto next/previous page". The date-time is
   * used for many things, for example finding the days to search, but the transit search is using
   * the cursor[if exist], not the date-time.
   */
  public void applyPageCursor() {
    if (pageCursor != null) {
      // We switch to "depart-after" search when paging next(lat==null). It does not make
      // sense anymore to keep the latest-arrival-time when going to the "next page".
      if (pageCursor.latestArrivalTime == null) {
        arriveBy = false;
      }
      this.dateTime = arriveBy ? pageCursor.latestArrivalTime : pageCursor.earliestDepartureTime;
      journey.setModes(journey.modes().copyOf().withDirectMode(StreetMode.NOT_SET).build());
      LOG.debug("Request dateTime={} set from pageCursor.", dateTime);
    }
  }

  /**
   * When paging we must crop the list of itineraries in the right end according to the sorting of
   * the original search and according to the page cursor type (next or previous).
   * <p>
   * We need to flip the cropping and crop the head/start of the itineraries when:
   * <ul>
   * <li>Paging to the previous page for a {@code depart-after/sort-on-arrival-time} search.
   * <li>Paging to the next page for a {@code arrive-by/sort-on-departure-time} search.
   * </ul>
   */
  public boolean maxNumberOfItinerariesCropHead() {
    if (pageCursor == null) {
      return false;
    }

    var previousPage = pageCursor.type == PageType.PREVIOUS_PAGE;
    return pageCursor.originalSortOrder.isSortedByArrivalTimeAcceding() == previousPage;
  }

  /**
   * Related to {@link #maxNumberOfItinerariesCropHead()}, but is {@code true} if we should crop the
   * search-window head(in the beginning) or tail(in the end).
   * <p>
   * For the first search we look if the sort is ascending(crop tail) or descending(crop head), and
   * for paged results we look at the paging type: next(tail) and previous(head).
   */
  public boolean doCropSearchWindowAtTail() {
    if (pageCursor == null) {
      return itinerariesSortOrder().isSortedByArrivalTimeAcceding();
    }
    return pageCursor.type == PageType.NEXT_PAGE;
  }

  public String toString(String sep) {
    return from + sep + to + sep + dateTime + sep + arriveBy + sep + journey.modes();
  }

  /* INSTANCE METHODS */

  public RouteRequest copyAndPrepareForTransferRouting() {
    var rr = clone();
    rr.setArriveBy(false);
    rr.setDateTime(Instant.ofEpochSecond(0));
    rr.setFrom(null);
    rr.setTo(null);
    return rr;
  }

  /**
   * This method is used to clone the default message, and insert a current time. A typical use-case
   * is to copy the default request(from router-config), and then set all user specified parameters
   * before performing a routing search.
   */
  public RouteRequest copyWithDateTimeNow() {
    RouteRequest copy = clone();
    copy.setDateTime(Instant.now());
    return copy;
  }

  @Override
  public RouteRequest clone() {
    try {
      RouteRequest clone = (RouteRequest) super.clone();
      clone.journey = journey.clone();

      return clone;
    } catch (CloneNotSupportedException e) {
      /* this will never happen since our super is the cloneable object */
      throw new RuntimeException(e);
    }
  }

  public String toString() {
    return toString(" ");
  }

  /** The start location */
  public GenericLocation from() {
    return from;
  }

  public void setFrom(GenericLocation from) {
    this.from = from;
  }

  /** The end location */
  public GenericLocation to() {
    return to;
  }

  public void setTo(GenericLocation to) {
    this.to = to;
  }

  /**
   * This is the time/duration in seconds from the earliest-departure-time(EDT) to
   * latest-departure-time(LDT). In case of a reverse search it will be the time from earliest to
   * latest arrival time (LAT - EAT).
   * <p>
   * All optimal travels that depart within the search window is guarantied to be found.
   * <p>
   * This is sometimes referred to as the Range Raptor Search Window - but could be used in a none
   * Transit search as well; Hence this is named search-window and not raptor-search-window. Do not
   * confuse this with the travel-window, which is the time between EDT to LAT.
   * <p>
   * Use {@code null} to unset, and {@link Duration#ZERO} to do one Raptor iteration. The value is
   * dynamically  assigned a suitable value, if not set. In a small to medium size operation you may
   * use a fixed value, like 60 minutes. If you have a mixture of high frequency cities routes and
   * infrequent long distant journeys, the best option is normally to use the dynamic auto
   * assignment.
   * <p>
   * There is no need to set this when going to the next/previous page any more.
   */
  public Duration searchWindow() {
    return searchWindow;
  }

  public void setSearchWindow(Duration searchWindow) {
    this.searchWindow = searchWindow;
  }

  public Locale locale() {
    return locale;
  }

  public void setLocale(Locale locale) {
    this.locale = locale;
  }

  /**
   * Use the cursor to go to the next or previous "page" of trips. You should pass in the original
   * request as is.
   * <p>
   * The next page of itineraries will depart after the current results and the previous page of
   * itineraries will depart before the current results.
   * <p>
   * The paging does not support timeTableView=false and arriveBy=true, this will result in none
   * pareto-optimal results.
   */
  public PageCursor pageCursor() {
    return pageCursor;
  }

  public void setPageCursorFromEncoded(String pageCursor) {
    this.pageCursor = PageCursor.decode(pageCursor);
  }

  /**
   * Search for the best trip options within a time window. If {@code true} two itineraries are
   * considered optimal if one is better on arrival time(earliest wins) and the other is better on
   * departure time(latest wins).
   * <p>
   * In combination with {@code arriveBy} this parameter cover the following 3 use cases:
   * <ul>
   *   <li>
   *     The traveler want to find the best alternative within a time window. Set
   *     {@code timetableView=true} and {@code arriveBy=false}. This is the default, and if the
   *     intention of the traveler is unknown, this gives the best result. This use-case includes
   *     all itineraries in the two next use-cases. This option also work well with paging.
   * <p>
   *     Setting the {@code arriveBy=false}, covers the same use-case, but the input time is
   *     interpreted as latest-arrival-time, and not earliest-departure-time.
   *   </li>
   *   <li>
   *     The traveler want to find the best alternative with departure after a specific time.
   *     For example: I am at the station now and want to get home as quickly as possible.
   *     Set {@code timetableView=true} and {@code arriveBy=false}. Do not support paging.
   *   </li>
   *   <li>
   *     Traveler want to find the best alternative with arrival before specific time. For
   *     example going to a meeting. Set {@code timetableView=true} and {@code arriveBy=false}.
   *     Do not support paging.
   *   </li>
   * </ul>
   * Default: true
   */
  public boolean timetableView() {
    return timetableView;
  }

  public void setTimetableView(boolean timetableView) {
    this.timetableView = timetableView;
  }

  /**
   * Whether the trip should depart at dateTime (false, the default), or arrive at dateTime.
   */
  public boolean arriveBy() {
    return arriveBy;
  }

  /**
   * The maximum number of itineraries to return. In OTP1 this parameter terminates the search, but
   * in OTP2 it crops the list of itineraries AFTER the search is complete. This parameter is a post
   * search filter function. A side effect from reducing the result is that OTP2 cannot guarantee to
   * find all pareto-optimal itineraries when paging. Also, a large search-window and a small {@code
   * numItineraries} waste computer CPU calculation time.
   * <p>
   * The default value is 50. This is a reasonably high threshold to prevent large amount of data to
   * be returned. Consider tuning the search-window instead of setting this to a small value.
   */
  public int numItineraries() {
    return numItineraries;
  }

  public void setNumItineraries(int numItineraries) {
    this.numItineraries = numItineraries;
  }
}<|MERGE_RESOLUTION|>--- conflicted
+++ resolved
@@ -23,10 +23,9 @@
  * A trip planning request. Some parameters may not be honored by the trip planner for some or all
  * itineraries.
  * <p>
- * All defaults should be specified here in the RouteRequest, NOT as annotations on query
- * parameters in web services that create RouteRequests. This establishes a priority chain for
- * default values: RouteRequest field initializers, then JSON router config, then query
- * parameters.
+ * All defaults should be specified here in the RouteRequest, NOT as annotations on query parameters
+ * in web services that create RouteRequests. This establishes a priority chain for default values:
+ * RouteRequest field initializers, then JSON router config, then query parameters.
  *
  * @Deprecated tag is added to all parameters that are not currently functional in either the Raptor
  * router or other non-transit routing (walk, bike, car etc.)
@@ -99,7 +98,6 @@
     this.preferences = preferences.copyOf().apply(body).build();
   }
 
-<<<<<<< HEAD
   public void setPreferences(RoutingPreferences preferences) {
     this.preferences = preferences;
   }
@@ -107,8 +105,6 @@
   /**
    * Whether the trip must be wheelchair-accessible
    */
-=======
->>>>>>> 28739281
   public boolean wheelchair() {
     return wheelchair;
   }
