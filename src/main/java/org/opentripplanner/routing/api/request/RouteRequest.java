--- conflicted
+++ resolved
@@ -300,11 +300,7 @@
    * latest-departure-time(LDT). In case of a reverse search, it will be the time from earliest to
    * latest arrival time (LAT - EAT).
    * <p>
-<<<<<<< HEAD
-   * All optimal travels that depart within the search window are guaranteed to be found.
-=======
    * All optimal itineraries that depart within the search window are guaranteed to be found.
->>>>>>> b801b659
    * <p>
    * This is sometimes referred to as the Range Raptor Search Window - but could be used in a none
    * Transit search as well; Hence this is named search-window and not raptor-search-window. Do not
