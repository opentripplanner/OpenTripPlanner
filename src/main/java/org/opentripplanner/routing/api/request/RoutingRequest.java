--- conflicted
+++ resolved
@@ -124,18 +124,17 @@
     public double maxAccessEgressDurationSeconds = Duration.ofMinutes(45).toSeconds();
 
     /**
-<<<<<<< HEAD
+     * Override the settings in maxAccessEgressDurationSeconds for specific street modes. This is
+     * done because some street modes searches are much more resource intensive than others.
+     */
+    public Map<StreetMode, Double> maxAccessEgressDurationSecondsForMode = new HashMap<>();
+
+    /**
      * Limits the number of closest stations to use for access/egress searches when using {@link
      * StreetMode#CAR_PICKUP}. This is for both for performance reasons and because we want car
      * to be used as a last resort and not replace large parts of a transit trip.
      */
     public int maxNumberOfStationsForCarAccessEgress = 5;
-=======
-     * Override the settings in maxAccessEgressDurationSeconds for specific street modes. This is
-     * done because some street modes searches are much more resource intensive than others.
-     */
-    public Map<StreetMode, Double> maxAccessEgressDurationSecondsForMode = new HashMap<>();
->>>>>>> 18e44bed
 
     /**
      * The access/egress/direct/transit modes allowed for this main request. The parameter
