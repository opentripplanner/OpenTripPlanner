--- conflicted
+++ resolved
@@ -7,35 +7,18 @@
 import static java.util.Collections.emptyList;
 
 public abstract class EdgeWithParkingZones extends Edge {
-<<<<<<< HEAD
-//    TODO comments needed!!!!
-    private final ParkingZoneInfo parkingZones = new ParkingZoneInfo();
-    //    TODO comments needed!!!!
-    private final ParkingZoneInfo parkingZonesEnabled = new ParkingZoneInfo();
-
-    protected EdgeWithParkingZones(Vertex v1, Vertex v2) {
-        super(v1, v2);
-=======
 
     private ParkingZoneInfo parkingZones = new ParkingZoneInfo(emptyList(), emptyList());
 
     protected EdgeWithParkingZones(Vertex v) {
         super(v, v);
->>>>>>> 8669d4df
     }
 
     protected boolean canDropoffVehicleHere(VehicleDescription vehicle) {
         return parkingZones.canDropoffVehicleHere(vehicle);
     }
 
-<<<<<<< HEAD
-    public void updateParkingZones(List<SingleParkingZone> parkingZonesEnabled,
-                                   List<SingleParkingZone> parkingZones) {
-        this.parkingZonesEnabled.updateParkingZones(parkingZonesEnabled);
-        this.parkingZones.updateParkingZones(parkingZones);
-=======
     public void setParkingZones(ParkingZoneInfo parkingZones) {
         this.parkingZones = parkingZones;
->>>>>>> 8669d4df
     }
 }