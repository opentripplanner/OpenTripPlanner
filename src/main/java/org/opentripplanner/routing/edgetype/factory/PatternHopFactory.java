--- conflicted
+++ resolved
@@ -256,11 +256,8 @@
 
     private Map<FeedScopedId, double[]> distancesByShapeId = new HashMap<FeedScopedId, double[]>();
 
-<<<<<<< HEAD
-=======
     private Map<String, Geometry> flexAreasById = new HashMap<>();
 
->>>>>>> 494d292d
     private FareServiceFactory fareServiceFactory;
 
     private Multimap<StopPattern, TripPattern> tripPatterns = HashMultimap.create();
