--- conflicted
+++ resolved
@@ -10,7 +10,6 @@
 import org.opentripplanner.routing.core.*;
 import org.opentripplanner.routing.graph.Edge;
 import org.opentripplanner.routing.graph.Graph;
-import org.opentripplanner.routing.util.ElevationUtils;
 import org.opentripplanner.routing.vertextype.BarrierVertex;
 import org.opentripplanner.routing.vertextype.IntersectionVertex;
 import org.opentripplanner.routing.vertextype.OsmVertex;
@@ -490,11 +489,7 @@
         }
 
         /* On the pre-kiss/pre-park leg, limit both walking and driving, either soft or hard. */
-<<<<<<< HEAD
         if (options.kissAndRide || options.parkAndRide || options.rideAndKiss) {
-=======
-        if (options.kissAndRide || options.parkAndRide) {
->>>>>>> 494d292d
             if (options.arriveBy) {
                 if (!s0.isCarParked()) s1.incrementPreTransitTime(roundedTime);
             } else {
