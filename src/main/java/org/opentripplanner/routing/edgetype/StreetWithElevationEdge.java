package org.opentripplanner.routing.edgetype;

import org.opentripplanner.common.geometry.CompactElevationProfile;
import org.opentripplanner.common.geometry.PackedCoordinateSequence;
import org.opentripplanner.common.geometry.SphericalDistanceLibrary;
import org.opentripplanner.routing.util.ElevationUtils;
import org.opentripplanner.routing.util.SlopeCosts;
import org.opentripplanner.routing.vertextype.StreetVertex;

import org.locationtech.jts.geom.LineString;
import org.opentripplanner.util.I18NString;
import org.opentripplanner.util.NonLocalizedString;

/**
 * A StreetEdge with elevation data.
 * 
 * @author laurent
 */
public class StreetWithElevationEdge extends StreetEdge {

    private static final long serialVersionUID = 1L;

    private byte[] packedElevationProfile;

    private float slopeSpeedFactor = 1.0f;

    private float slopeWorkFactor = 1.0f;

    private float maxSlope;

    private boolean flattened;

    private double effectiveWalkFactor = 1.0;

    /**
     * Remember to call the {@link #setElevationProfile(PackedCoordinateSequence, boolean)} to initiate elevation data.
     */
    public StreetWithElevationEdge(StreetVertex v1, StreetVertex v2, LineString geometry,
            I18NString name, double length, StreetTraversalPermission permission, boolean back) {
        super(v1, v2, geometry, name, length, permission, back);

    }

    public StreetWithElevationEdge(StreetVertex v1, StreetVertex v2, LineString geometry,
            String name, double length, StreetTraversalPermission permission, boolean back) {
        this(v1, v2, geometry, new NonLocalizedString(name), length, permission, back);
    }

    @Override
    public StreetWithElevationEdge clone() {
        return (StreetWithElevationEdge) super.clone();
    }

    public boolean setElevationProfile(PackedCoordinateSequence elev, boolean computed) {
        if (elev == null || elev.size() < 2) {
            return false;
        }
        if (super.isSlopeOverride() && !computed) {
            return false;
        }
        boolean slopeLimit = getPermission().allows(StreetTraversalPermission.CAR);
        SlopeCosts costs = ElevationUtils.getSlopeCosts(elev, slopeLimit);

        packedElevationProfile = CompactElevationProfile.compactElevationProfile(elev);
        slopeSpeedFactor = (float)costs.slopeSpeedFactor;
        slopeWorkFactor = (float)costs.slopeWorkFactor;
        maxSlope = (float)costs.maxSlope;
        flattened = costs.flattened;
        effectiveWalkFactor = costs.effectiveWalkFactor;

        bicycleSafetyFactor *= costs.lengthMultiplier;
        bicycleSafetyFactor += costs.slopeSafetyCost / getDistance();
        return costs.flattened;
    }

    @Override
    public PackedCoordinateSequence getElevationProfile() {
        return CompactElevationProfile.uncompactElevationProfile(packedElevationProfile);
    }

    @Override
    public boolean isElevationFlattened() {
        return flattened;
    }

    @Override
    public float getMaxSlope() {
        return maxSlope;
    }

    @Override
    public double getSlopeSpeedEffectiveLength() {
        return slopeSpeedFactor * getDistance();
    }

    @Override
    public double getSlopeWorkCostEffectiveLength() {
        return slopeWorkFactor * getDistance();
    }

    /**
     * The effective walk distance is adjusted to take the elevation into account.
     */
    @Override
    public double getSlopeWalkSpeedEffectiveLength() {
<<<<<<< HEAD
        // Convert from fixed millimeters to double meters
=======
>>>>>>> 494d292d
        return effectiveWalkFactor * getDistance();
    }

    @Override
    public String toString() {
        return "StreetWithElevationEdge(" + getId() + ", " + getName() + ", " + fromv + " -> "
                + tov + " length=" + this.getDistance() + " carSpeed=" + this.getCarSpeed()
                + " permission=" + this.getPermission() + ")";
    }
}<|MERGE_RESOLUTION|>--- conflicted
+++ resolved
@@ -103,10 +103,6 @@
      */
     @Override
     public double getSlopeWalkSpeedEffectiveLength() {
-<<<<<<< HEAD
-        // Convert from fixed millimeters to double meters
-=======
->>>>>>> 494d292d
         return effectiveWalkFactor * getDistance();
     }
 
