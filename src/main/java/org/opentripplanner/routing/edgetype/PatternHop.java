package org.opentripplanner.routing.edgetype;

import java.util.Locale;

import org.locationtech.jts.geom.Point;
import org.opentripplanner.model.Stop;
import org.opentripplanner.common.geometry.GeometryUtils;
import org.opentripplanner.common.geometry.SphericalDistanceLibrary;
import org.opentripplanner.gtfs.GtfsLibrary;
import org.opentripplanner.routing.core.RoutingRequest;
import org.opentripplanner.routing.core.State;
import org.opentripplanner.routing.core.StateEditor;
import org.opentripplanner.routing.core.TraverseMode;
import org.opentripplanner.routing.trippattern.TripTimes;
import org.opentripplanner.routing.vertextype.PatternStopVertex;
import org.locationtech.jts.geom.Coordinate;
import org.locationtech.jts.geom.LineString;

/**
 * A transit vehicle's journey between departure at one stop and arrival at the next.
 * This version represents a set of such journeys specified by a TripPattern.
 */
public class PatternHop extends TablePatternEdge implements OnboardEdge, HopEdge {

    private static final long serialVersionUID = 2L;

    private Stop begin, end;

    public int stopIndex;

    private LineString geometry = null;

    protected PatternHop(PatternStopVertex from, PatternStopVertex to, Stop begin, Stop end, int stopIndex, boolean setInPattern) {
        super(from, to);
        this.begin = begin;
        this.end = end;
        this.stopIndex = stopIndex;
        if (setInPattern) {
            getPattern().setPatternHop(stopIndex, this);
        }
    }

    public PatternHop(PatternStopVertex from, PatternStopVertex to, Stop begin, Stop end, int stopIndex) {
        this(from, to, begin, end, stopIndex, true);
    }

    // made more accurate
    public double getDistance() {
        double distance = 0;
        LineString line = getGeometry();
        for (int i = 0; i < line.getNumPoints() - 1; i++) {
            Point p0 = line.getPointN(i), p1 = line.getPointN(i+1);
            distance += SphericalDistanceLibrary.distance(p0.getCoordinate(), p1.getCoordinate());
        }
        return distance;
    }

    public TraverseMode getMode() {
        return GtfsLibrary.getTraverseMode(getPattern().route);
    }
    
    public String getName() {
        return GtfsLibrary.getRouteName(getPattern().route);
    }
    
    @Override
    public String getName(Locale locale) {
        return this.getName();
    }

    public State optimisticTraverse(State state0) {
        RoutingRequest options = state0.getOptions();
        
        // Ignore this edge if either of its stop is banned hard
        if (!options.bannedStopsHard.isEmpty()) {
            if (options.bannedStopsHard.matches(((PatternStopVertex) fromv).getStop())
                    || options.bannedStopsHard.matches(((PatternStopVertex) tov).getStop())) {
                return null;
            }
        }

        int runningTime = (int) timeLowerBound(options);
    	StateEditor s1 = state0.edit(this);
    	s1.incrementWeight(options.getModeWeight(getMode()) * runningTime);
    	s1.incrementTimeInSeconds(runningTime);
    	s1.setBackMode(getMode());
    	return s1.makeState();
    }

    @Override
    public double timeLowerBound(RoutingRequest options) {
        return getPattern().scheduledTimetable.getBestRunningTime(stopIndex);
    }

    @Override
    public double weightLowerBound(RoutingRequest options) {
        return timeLowerBound(options);
    }

    @Override
    public State traverse(State s0) {
        return traverse(s0, s0.edit(this));
    }

    public State traverse(State s0, StateEditor s1) {

        RoutingRequest options = s0.getOptions();

        // Ignore this edge if either of its stop is banned hard
        if (!options.bannedStopsHard.isEmpty()) {
            if (options.bannedStopsHard.matches(((PatternStopVertex) fromv).getStop())
                    || options.bannedStopsHard.matches(((PatternStopVertex) tov).getStop())) {
                return null;
            }
        }
<<<<<<< HEAD
        TripTimes tripTimes = s0.getTripTimes();
        int runningTime = tripTimes.getRunningTime(stopIndex);
        StateEditor s1 = s0.edit(this);
        s1.incrementWeight(options.getModeWeight(getMode()) * runningTime);
=======

        int runningTime = getRunningTime(s0);

>>>>>>> 494d292d
        s1.incrementTimeInSeconds(runningTime);
        if (s0.getOptions().arriveBy)
            s1.setZone(getBeginStop().getZoneId());
        else
            s1.setZone(getEndStop().getZoneId());
        //s1.setRoute(pattern.getExemplar().route.getId());
<<<<<<< HEAD
=======
        s1.incrementWeight(getWeight(s0, runningTime));
>>>>>>> 494d292d
        s1.setBackMode(getMode());
        return s1.makeState();
    }

    public int getRunningTime(State s0) {
        TripTimes tripTimes = s0.getTripTimes();
        return tripTimes.getRunningTime(stopIndex);
    }

    // allow subclasses to add a weight
    public int getWeight(State s0, int runningTime) {
        return runningTime;
    }

    public void setGeometry(LineString geometry) {
        this.geometry = geometry;
    }

    public LineString getGeometry() {
        if (geometry == null) {

            Coordinate c1 = new Coordinate(begin.getLon(), begin.getLat());
            Coordinate c2 = new Coordinate(end.getLon(), end.getLat());

            geometry = GeometryUtils.getGeometryFactory().createLineString(new Coordinate[] { c1, c2 });
        }
        return geometry;
    }

    @Override
    public Stop getEndStop() {
        return end;
    }

    @Override
    public Stop getBeginStop() {
        return begin;
    }

    @Override
    public String getFeedId() {
        // stops don't really have an agency id, they have the per-feed default id
        return begin.getId().getAgencyId();
    }

    public String toString() {
    	return "PatternHop(" + getFromVertex() + ", " + getToVertex() + ")";
    }

    /**
     * Return true if any GTFS-Flex service is defined for this hop.
     */
    public boolean hasFlexService() {
        return false;
    }

    @Override
    public int getStopIndex() {
        return stopIndex;
    }
}<|MERGE_RESOLUTION|>--- conflicted
+++ resolved
@@ -80,11 +80,11 @@
         }
 
         int runningTime = (int) timeLowerBound(options);
-    	StateEditor s1 = state0.edit(this);
-    	s1.incrementWeight(options.getModeWeight(getMode()) * runningTime);
-    	s1.incrementTimeInSeconds(runningTime);
-    	s1.setBackMode(getMode());
-    	return s1.makeState();
+        StateEditor s1 = state0.edit(this);
+        s1.incrementWeight(options.getModeWeight(getMode()) * runningTime);
+        s1.incrementTimeInSeconds(runningTime);
+        s1.setBackMode(getMode());
+        return s1.makeState();
     }
 
     @Override
@@ -113,26 +113,16 @@
                 return null;
             }
         }
-<<<<<<< HEAD
-        TripTimes tripTimes = s0.getTripTimes();
-        int runningTime = tripTimes.getRunningTime(stopIndex);
-        StateEditor s1 = s0.edit(this);
-        s1.incrementWeight(options.getModeWeight(getMode()) * runningTime);
-=======
 
         int runningTime = getRunningTime(s0);
 
->>>>>>> 494d292d
+        s1.incrementWeight(options.getModeWeight(getMode()) * runningTime);
         s1.incrementTimeInSeconds(runningTime);
         if (s0.getOptions().arriveBy)
             s1.setZone(getBeginStop().getZoneId());
         else
             s1.setZone(getEndStop().getZoneId());
         //s1.setRoute(pattern.getExemplar().route.getId());
-<<<<<<< HEAD
-=======
-        s1.incrementWeight(getWeight(s0, runningTime));
->>>>>>> 494d292d
         s1.setBackMode(getMode());
         return s1.makeState();
     }
