package org.opentripplanner.routing.framework;

import java.util.ArrayList;
import java.util.List;
import javax.annotation.Nullable;
import org.opentripplanner.api.resource.DebugOutput;
import org.opentripplanner.api.resource.TransitTimingOutput;
import org.slf4j.Logger;
import org.slf4j.LoggerFactory;

/**
 * Keeps account of timing information within the different parts of the routing process, and is
 * responsible of logging that information.
 */
public class DebugTimingAggregator {
  private static final Logger LOG = LoggerFactory.getLogger(DebugTimingAggregator.class);

  private long startedCalculating;
  private long finishedPrecalculating;

  private long startedDirectStreetRouter;
  private long finishedDirectStreetRouter;
  private long directStreetRouterTime;

  private long startedDirectFlexRouter;
  private long finishedDirectFlexRouter;
  private long directFlexRouterTime;

  private long finishedPatternFiltering;
  private long finishedAccessEgress;
  private long finishedRaptorSearch;

  private long finishedTransitRouter;
  private long finishedRouters;
  private long finishedFiltering;
  private long finishedRendering;

  private long startedAccessCalculating;
  private long finishedAccessCalculating;
  private long startedEgressCalculating;
  private long finishedEgressCalculating;
  private long accessTime;
  private long egressTime;

  private long precalculationTime;
  private long startedTransitRouterTime;
  private long tripPatternFilterTime;
  private long accessEgressTime;
  private long raptorSearchTime;
  private long itineraryCreationTime;
  private long transitRouterTime;
  private long filteringTime;
  private long renderingTime;

  private final boolean notEnabled = !LOG.isDebugEnabled();

  private final List<String> messages = new ArrayList<>();

  /**
   * Record the time when we first began calculating a path for this request. Note that timings will not
   * include network and server request queue overhead, which is what we want.
   */
  public void startedCalculating() {
    if(notEnabled) { return; }
    startedCalculating = System.currentTimeMillis();
  }

  /**
   * Record the time when the worker initialization is done, and the direct street router starts.
   */
  public void finishedPrecalculating() {
    if(notEnabled) { return; }
    finishedPrecalculating = System.currentTimeMillis();
    precalculationTime = finishedPrecalculating - startedCalculating;
    log("┌  Routing initialization", precalculationTime);
  }

  /** Record the time when starting the direct street router search. */
  public void startedDirectStreetRouter() {
    if(notEnabled) { return; }
    startedDirectStreetRouter = System.currentTimeMillis();
  }

  /** Record the time when we finished the direct street router search. */
  public void finishedDirectStreetRouter() {
    if(notEnabled) { return; }
    finishedDirectStreetRouter = System.currentTimeMillis();
    directStreetRouterTime = finishedDirectStreetRouter - startedDirectStreetRouter;
  }

  /** Record the time when starting the direct flex router search. */
  public void startedDirectFlexRouter() {
    if(notEnabled) { return; }
    startedDirectFlexRouter = System.currentTimeMillis();
  }

  /** Record the time when we finished the direct flex router search. */
  public void finishedDirectFlexRouter() {
    if(notEnabled) { return; }
    finishedDirectFlexRouter = System.currentTimeMillis();
    directFlexRouterTime = finishedDirectFlexRouter - startedDirectFlexRouter;
  }

  /** Record the time when starting the transit router search. */
  public void startedTransitRouting() {
    if(notEnabled) { return; }
    startedTransitRouterTime = System.currentTimeMillis();
  }

  /**
   * Record the time when we are finished with the creation of the raptor data models.
   */
  public void finishedPatternFiltering() {
    if(notEnabled) { return; }
    finishedPatternFiltering = System.currentTimeMillis();
<<<<<<< HEAD
    tripPatternFilterTime = finishedPatternFiltering - finishedDirectStreetRouter;
    log("│┌ Creating raptor data model", tripPatternFilterTime);
=======
    tripPatternFilterTime = finishedPatternFiltering - startedTransitRouterTime;
  }

  public void startedAccessCalculating() {
    if(notEnabled) { return; }
    startedAccessCalculating = System.currentTimeMillis();
  }

  public void finishedAccessCalculating() {
    if(notEnabled) { return; }
    finishedAccessCalculating = System.currentTimeMillis();
    accessTime = finishedAccessCalculating - startedAccessCalculating;
  }

  public void startedEgressCalculating() {
    if(notEnabled) { return; }
    startedEgressCalculating = System.currentTimeMillis();
  }

  public void finishedEgressCalculating() {
    if(notEnabled) { return; }
    finishedEgressCalculating = System.currentTimeMillis();
    egressTime = finishedEgressCalculating - startedEgressCalculating;
>>>>>>> 8043f327
  }

  /**
   * Record the time when we are finished with the access and egress routing.
   */
  public void finishedAccessEgress() {
    if(notEnabled) { return; }
    finishedAccessEgress = System.currentTimeMillis();
    accessEgressTime = finishedAccessEgress - finishedPatternFiltering;
  }

  /**
   * Record the time when we are finished with the raptor search.
   */
  public void finishedRaptorSearch() {
    if(notEnabled) { return; }
    finishedRaptorSearch = System.currentTimeMillis();
    raptorSearchTime = finishedRaptorSearch - finishedAccessEgress;
  }

  /**
   * Record the time when we have created internal itinerary objects from the raptor responses.
   */
  public void finishedItineraryCreation() {
    if(notEnabled) { return; }
    itineraryCreationTime = System.currentTimeMillis() - finishedRaptorSearch;
  }

  /** Record the time when we finished the transit router search */
  public void finishedTransitRouter() {
    if(notEnabled) { return; }
    finishedTransitRouter = System.currentTimeMillis();
    transitRouterTime = finishedTransitRouter - startedTransitRouterTime;
  }

  public void finishedRouting() {
    if(notEnabled) { return; }

    finishedRouters = System.currentTimeMillis();
    if (directStreetRouterTime > 0) {
      log("├  Direct street routing", directStreetRouterTime);
    }
    if (directFlexRouterTime > 0) {
      log("├  Direct flex routing", directFlexRouterTime);
    }

    if (finishedPatternFiltering > 0) {
      log("│┌ Filtering tripPatterns", tripPatternFilterTime);
      log("│├ Access routing", accessTime);
      log("│├ Egress routing", egressTime);
      log("││ Access/Egress routing", accessEgressTime);
      log("│├ Main routing", raptorSearchTime);
      log("│├ Creating itineraries", itineraryCreationTime);
      log("├┴ Transit routing total", transitRouterTime);
    } else {
      log("├─ Transit routing total", transitRouterTime);
    }
    log("│  Routing total: ", finishedRouters - finishedPrecalculating);
  }

  /** Record the time when we finished filtering the paths for this request. */
  public void finishedFiltering() {
    if(notEnabled) { return; }
    finishedFiltering = System.currentTimeMillis();
    filteringTime = finishedFiltering - finishedRouters;
    log("├  Filtering itineraries", filteringTime);
  }

  /** Record the time when we finished converting the internal model to API classes */
  @SuppressWarnings("Convert2MethodRef")
  @Nullable
  public DebugOutput finishedRendering() {
    if(notEnabled) { return null; }
    finishedRendering = System.currentTimeMillis();
    renderingTime = finishedRendering - finishedFiltering;
    log("├  Converting model objects", renderingTime);
    log("┴  Request total", finishedRendering - startedCalculating);
    messages.forEach(m -> LOG.debug(m));
    return getDebugOutput();
  }

  /** Summarize and calculate elapsed times. */
  private DebugOutput getDebugOutput() {
    long totalTime = finishedRendering - startedCalculating;

    return new DebugOutput(
        precalculationTime,
        directStreetRouterTime,
        transitRouterTime,
        filteringTime,
        renderingTime,
        totalTime,
        new TransitTimingOutput(
            tripPatternFilterTime,
            accessEgressTime,
            raptorSearchTime,
            itineraryCreationTime
        )
    );
  }

  private void log(String msg, long millis) {
    messages.add(String.format("%-30s: %5s ms", msg, millis));
  }
}<|MERGE_RESOLUTION|>--- conflicted
+++ resolved
@@ -113,10 +113,6 @@
   public void finishedPatternFiltering() {
     if(notEnabled) { return; }
     finishedPatternFiltering = System.currentTimeMillis();
-<<<<<<< HEAD
-    tripPatternFilterTime = finishedPatternFiltering - finishedDirectStreetRouter;
-    log("│┌ Creating raptor data model", tripPatternFilterTime);
-=======
     tripPatternFilterTime = finishedPatternFiltering - startedTransitRouterTime;
   }
 
@@ -140,7 +136,6 @@
     if(notEnabled) { return; }
     finishedEgressCalculating = System.currentTimeMillis();
     egressTime = finishedEgressCalculating - startedEgressCalculating;
->>>>>>> 8043f327
   }
 
   /**
@@ -188,7 +183,7 @@
     }
 
     if (finishedPatternFiltering > 0) {
-      log("│┌ Filtering tripPatterns", tripPatternFilterTime);
+      log("│┌ Creating raptor data model", tripPatternFilterTime);
       log("│├ Access routing", accessTime);
       log("│├ Egress routing", egressTime);
       log("││ Access/Egress routing", accessEgressTime);
