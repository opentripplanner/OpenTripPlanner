package org.opentripplanner.routing.graph;

import com.esotericsoftware.kryo.Kryo;
import com.esotericsoftware.kryo.io.Input;
import com.google.common.annotations.VisibleForTesting;
import com.google.common.collect.BiMap;
import com.google.common.collect.HashBiMap;
import com.google.common.collect.HashMultimap;
import com.google.common.collect.HashMultiset;
import com.google.common.collect.ImmutableList;
import com.google.common.collect.Iterables;
import com.google.common.collect.Lists;
import com.google.common.collect.Maps;
import com.google.common.collect.Multimap;
import com.google.common.collect.Multiset;
import gnu.trove.list.TDoubleList;
import gnu.trove.list.linked.TDoubleLinkedList;
import org.apache.commons.math3.stat.descriptive.rank.Median;
import org.joda.time.DateTime;
import org.locationtech.jts.geom.Coordinate;
import org.locationtech.jts.geom.Envelope;
import org.locationtech.jts.geom.Geometry;
import org.opentripplanner.common.MavenVersion;
import org.opentripplanner.common.TurnRestriction;
import org.opentripplanner.common.geometry.CompactElevationProfile;
import org.opentripplanner.common.geometry.GraphUtils;
import org.opentripplanner.ext.siri.updater.SiriSXUpdater;
import org.opentripplanner.graph_builder.annotation.GraphBuilderAnnotation;
import org.opentripplanner.graph_builder.annotation.NoFutureDates;
import org.opentripplanner.model.Agency;
import org.opentripplanner.model.CalendarService;
import org.opentripplanner.model.FeedInfo;
import org.opentripplanner.model.FeedScopedId;
import org.opentripplanner.model.GraphBundle;
import org.opentripplanner.model.Notice;
import org.opentripplanner.model.Operator;
import org.opentripplanner.model.Station;
import org.opentripplanner.model.TimetableSnapshotProvider;
import org.opentripplanner.model.TransitEntity;
import org.opentripplanner.model.Trip;
import org.opentripplanner.model.calendar.CalendarServiceData;
import org.opentripplanner.model.calendar.ServiceDate;
import org.opentripplanner.model.calendar.impl.CalendarServiceImpl;
import org.opentripplanner.routing.alertpatch.AlertPatch;
import org.opentripplanner.routing.algorithm.raptor.transit.TransitLayer;
import org.opentripplanner.routing.algorithm.raptor.transit.mappers.TransitLayerMapper;
import org.opentripplanner.routing.core.TransferTable;
import org.opentripplanner.routing.core.TraverseMode;
import org.opentripplanner.routing.edgetype.EdgeWithCleanup;
import org.opentripplanner.routing.edgetype.StreetEdge;
import org.opentripplanner.routing.edgetype.TimetableSnapshot;
import org.opentripplanner.routing.edgetype.TripPattern;
import org.opentripplanner.routing.impl.AlertPatchServiceImpl;
import org.opentripplanner.routing.impl.DefaultStreetVertexIndexFactory;
import org.opentripplanner.routing.services.AlertPatchService;
import org.opentripplanner.routing.services.StreetVertexIndexFactory;
import org.opentripplanner.routing.services.StreetVertexIndexService;
import org.opentripplanner.routing.services.notes.StreetNotesService;
import org.opentripplanner.routing.trippattern.Deduplicator;
import org.opentripplanner.routing.vertextype.TransitStopVertex;
import org.opentripplanner.updater.GraphUpdaterConfigurator;
import org.opentripplanner.updater.GraphUpdaterManager;
import org.opentripplanner.util.WorldEnvelope;
import org.slf4j.Logger;
import org.slf4j.LoggerFactory;

import java.io.File;
import java.io.FileInputStream;
import java.io.IOException;
import java.io.InputStream;
import java.io.ObjectInputStream;
import java.io.Serializable;
import java.util.ArrayList;
import java.util.Collection;
import java.util.Collections;
import java.util.Date;
import java.util.HashMap;
import java.util.HashSet;
import java.util.LinkedList;
import java.util.List;
import java.util.Map;
import java.util.Optional;
import java.util.Set;
import java.util.TimeZone;
import java.util.concurrent.ConcurrentHashMap;
import java.util.function.Function;
import java.util.prefs.Preferences;
/**
 * A graph is really just one or more indexes into a set of vertexes. It used to keep edgelists for each vertex, but those are in the vertex now.
 */
public class Graph implements Serializable, AddBuilderAnnotation {

    private static final Logger LOG = LoggerFactory.getLogger(Graph.class);

    private static final long serialVersionUID = MavenVersion.VERSION.getUID();

    private final MavenVersion mavenVersion = MavenVersion.VERSION;

    // TODO Remove this field, use Router.routerId ?
    public String routerId;

    private final Map<Edge, Set<AlertPatch>> alertPatches = new HashMap<Edge, Set<AlertPatch>>(0);

    private final Map<Edge, List<TurnRestriction>> turnRestrictions = Maps.newHashMap();

    public final StreetNotesService streetNotesService = new StreetNotesService();

    /**
     * Allows a notice element to be attached to an object in the OTP model by its id and then retrieved
     * by the API when navigating from that object. The map key is entity id: {@link TransitEntity#getId()}.
     */
    private final Multimap<TransitEntity<?>, Notice> noticesByElement = HashMultimap.create();

    // transit feed validity information in seconds since epoch
    private long transitServiceStarts = Long.MAX_VALUE;

    private long transitServiceEnds = 0;

    private Map<Class<?>, Object> _services = new HashMap<Class<?>, Object>();

    private TransferTable transferTable = new TransferTable();

    private GraphBundle bundle;

    /* Ideally we could just get rid of vertex labels, but they're used in tests and graph building. */
    private Map<String, Vertex> vertices = new ConcurrentHashMap<>();

    private transient CalendarService calendarService;

    public transient StreetVertexIndexService streetIndex;

    public transient GraphIndex index;

    public final transient Deduplicator deduplicator = new Deduplicator();

    /**
     * Map from GTFS ServiceIds to integers close to 0. Allows using BitSets instead of {@code Set<Object>}.
     * An empty Map is created before the Graph is built to allow registering IDs from multiple feeds.   
     */
    public final Map<FeedScopedId, Integer> serviceCodes = Maps.newHashMap();

    private transient TimetableSnapshotProvider timetableSnapshotProvider = null;

    private transient List<GraphBuilderAnnotation> graphBuilderAnnotations = new LinkedList<GraphBuilderAnnotation>(); // initialize for tests

    private Map<String, Collection<Agency>> agenciesForFeedId = new HashMap<>();

    private Collection<Operator> operators = new ArrayList<>();

    private Collection<String> feedIds = new HashSet<>();

    private Map<String, FeedInfo> feedInfoForId = new HashMap<>();

    private transient TimeZone timeZone = null;

    //Envelope of all OSM and transit vertices. Calculated during build time
    private WorldEnvelope envelope = null;

    //ConvexHull of all the graph vertices. Generated at Graph build time.
    private Geometry convexHull = null;

    /** The density center of the graph for determining the initial geographic extent in the client. */
    private Coordinate center = null;

    /** The config JSON used to build this graph. Allows checking whether the configuration has changed. */
    public String builderConfig = null;

    /** Embed a router configuration inside the graph, for starting up with a single file. */
    public String routerConfig = null;

    /* The preferences that were used for graph building. */
    public Preferences preferences = null;

    /* The time at which the graph was built, for detecting changed inputs and triggering a rebuild. */
    public DateTime buildTimeJoda = null; // FIXME record this info, null is just a placeholder

    /** List of transit modes that are availible in GTFS data used in this graph**/
    private HashSet<TraverseMode> transitModes = new HashSet<TraverseMode>();

    public boolean hasBikeSharing = false;

    public boolean hasParkRide = false;

    public boolean hasBikeRide = false;

    /**
     * Manages all updaters of this graph. Is created by the GraphUpdaterConfigurator when there are
     * graph updaters defined in the configuration.
     *
     * @see GraphUpdaterConfigurator
     */
    public transient GraphUpdaterManager updaterManager = null;

    public final Date buildTime = new Date();

    /** True if OSM data was loaded into this Graph. */
    public boolean hasStreets = false;

    /** True if GTFS data was loaded into this Graph. */
    public boolean hasTransit = false;

    /** True if direct single-edge transfers were generated between transit stops in this Graph. */
    public boolean hasDirectTransfers = false;

    /**
     * True if frequency-based services exist in this Graph (GTFS frequencies with exact_times = 0).
     */
    public boolean hasFrequencyService = false;

    /**
     * True if schedule-based services exist in this Graph (including GTFS frequencies with
     * exact_times = 1).
     */
    public boolean hasScheduledService = false;

    /**
     * Has information how much time boarding a vehicle takes. Can be significant
     * eg in airplanes or ferries.
     */
    public Map<TraverseMode, Integer> boardTimes = Collections.EMPTY_MAP;

    /**
     * Has information how much time alighting a vehicle takes. Can be significant
     * eg in airplanes or ferries.
     */
    public Map<TraverseMode, Integer> alightTimes = Collections.EMPTY_MAP;

    /**
     * The difference in meters between the WGS84 ellipsoid height and geoid height
     * at the graph's center
     */
    public Double ellipsoidToGeoidDifference = 0.0;

    /** Parent stops **/
    public Map<FeedScopedId, Station> stationById = new HashMap<>();

    /**
     * TripPatterns used to be reached through hop edges, but we're not creating on-board transit
     * vertices/edges anymore.
     */
    public Map<String, TripPattern> tripPatternForId = Maps.newHashMap();

    /** Interlining relationships between trips. */
    public final BiMap<Trip,Trip> interlinedTrips = HashBiMap.create();

    /** The distance between elevation samples used in CompactElevationProfile. */
    private double distanceBetweenElevationSamples;

    /** Data model for Raptor routing, with realtime updates applied (if any). */
    public transient TransitLayer transitLayer;

    /** Data model for Raptor routing, with realtime updates applied (if any). */
    public transient TransitLayer realtimeTransitLayer;

    private transient AlertPatchService alertPatchService;


    /**
     * Hack. I've tried three different ways of generating unique labels.
     * Previously we were just tolerating edge label collisions.
     * For some reason we're repeatedly generating splits on the same edge objects, despite a
     * comment that said it was guaranteed there would only ever be one split per edge. This is
     * going to fail as soon as we load a base OSM graph and build transit on top of it.
     */
    public long nextSplitNumber = 0;

    public Graph(Graph basedOn) {
        this();
        this.bundle = basedOn.getBundle();
    }

    // Constructor for deserialization.
    public Graph() {

    }

    public TimetableSnapshot getTimetableSnapshot() {
        return timetableSnapshotProvider == null ? null : timetableSnapshotProvider.getTimetableSnapshot();
    }

    /**
     * TODO OTP2 - This should be replaced by proper dependency injection
     */
    @SuppressWarnings("unchecked")
    public <T extends TimetableSnapshotProvider> T getOrSetupTimetableSnapshotProvider(Function<Graph, T> creator) {
        if (timetableSnapshotProvider == null) {
            timetableSnapshotProvider = creator.apply(this);
        }
        try {
            return (T) timetableSnapshotProvider;
        } catch (ClassCastException e) {
            throw new IllegalArgumentException(
                    "We support only one timetableSnapshotSource, there are two implementation; one for GTFS and one " +
                    "for Netex/Siri. They need to be refactored to work together. This cast will fail if updaters " +
                    "try setup both.",
                    e
            );
        }
    }

    /**
     * Add the given vertex to the graph. Ideally, only vertices should add themselves to the graph,
     * when they are constructed or deserialized.
     *
     * TODO OTP2 - This strategy is error prune, problematic when testing and causes a cyclic
     *           - dependency Graph -> Vertex -> Graph. A better approach is to lett the bigger
     *           - whole (Graph) create and attach its smaller parts (Vertex). A way is to create
     *           - a VertexCollection class, let the graph hold an instance of this collection,
     *           - and create factory methods for each type of Vertex in the VertexCollection.
     */
    public void addVertex(Vertex v) {
        Vertex old = vertices.put(v.getLabel(), v);
        if (old != null) {
            if (old == v)
                LOG.error("repeatedly added the same vertex: {}", v);
            else
                LOG.error("duplicate vertex label in graph (added vertex to graph anyway): {}", v);
        }
    }

    /**
     * Removes an edge from the graph. This method is not thread-safe.
     * @param e The edge to be removed
     */
    public void removeEdge(Edge e) {
        if (e != null) {
            synchronized (alertPatches) {   // This synchronization is somewhat silly because this
                alertPatches.remove(e);     // method isn't thread-safe anyway, but it is consistent
            }

            turnRestrictions.remove(e);
            streetNotesService.removeStaticNotes(e);

            if (e instanceof EdgeWithCleanup) ((EdgeWithCleanup) e).detach();

            if (e.fromv != null) {
                e.fromv.removeOutgoing(e);

                for (Edge otherEdge : e.fromv.getIncoming()) {
                    for (TurnRestriction turnRestriction : getTurnRestrictions(otherEdge)) {
                        if (turnRestriction.to == e) {
                            removeTurnRestriction(otherEdge, turnRestriction);
                        }
                    }
                }

                e.fromv = null;
            }

            if (e.tov != null) {
                e.tov.removeIncoming(e);
                e.tov = null;
            }
        }
    }

    /* Fetching vertices by label is convenient in tests and such, but avoid using in general. */
    @VisibleForTesting
    public Vertex getVertex(String label) {
        return vertices.get(label);
    }

    /**
     * Get all the vertices in the graph.
     * @return
     */
    public Collection<Vertex> getVertices() {
        return this.vertices.values();
    }

    /**
     * Return all the edges in the graph. Derived from vertices on demand.
     */
    public Collection<Edge> getEdges() {
        Set<Edge> edges = new HashSet<>();
        for (Vertex v : this.getVertices()) {
            edges.addAll(v.getOutgoing());
        }
        return edges;
    }

    /**
     * Add an {@link AlertPatch} to the {@link AlertPatch} {@link Set} belonging to an {@link Edge}.
     * @param edge
     * @param alertPatch
     */
    public void addAlertPatch(Edge edge, AlertPatch alertPatch) {
        if (edge == null || alertPatch == null) return;
        synchronized (alertPatches) {
            Set<AlertPatch> alertPatches = this.alertPatches.get(edge);
            if (alertPatches == null) {
                this.alertPatches.put(edge, Collections.singleton(alertPatch));
            } else if (alertPatches instanceof HashSet) {
                alertPatches.add(alertPatch);
            } else {
                alertPatches = new HashSet<AlertPatch>(alertPatches);
                if (alertPatches.add(alertPatch)) {
                    this.alertPatches.put(edge, alertPatches);
                }
            }
        }
    }

    /**
     * Remove an {@link AlertPatch} from the {@link AlertPatch} {@link Set} belonging to an
     * {@link Edge}.
     * @param edge
     * @param alertPatch
     */
    public void removeAlertPatch(Edge edge, AlertPatch alertPatch) {
        if (edge == null || alertPatch == null) return;
        synchronized (alertPatches) {
            Set<AlertPatch> alertPatches = this.alertPatches.get(edge);
            if (alertPatches != null && alertPatches.contains(alertPatch)) {
                if (alertPatches.size() < 2) {
                    this.alertPatches.remove(edge);
                } else {
                    alertPatches.remove(alertPatch);
                }
            }
        }
    }

    /**
     * Get the {@link AlertPatch} {@link Set} that belongs to an {@link Edge} and build a new array.
     * @param edge
     * @return The {@link AlertPatch} array that belongs to the {@link Edge}
     */
    public AlertPatch[] getAlertPatches(Edge edge) {
        if (edge != null) {
            synchronized (alertPatches) {
                Set<AlertPatch> alertPatches = this.alertPatches.get(edge);
                if (alertPatches != null) {
                    return alertPatches.toArray(new AlertPatch[alertPatches.size()]);
                }
            }
        }
        return new AlertPatch[0];
    }

    /**
     * Add a {@link TurnRestriction} to the {@link TurnRestriction} {@link List} belonging to an
     * {@link Edge}. This method is not thread-safe.
     * @param edge
     * @param turnRestriction
     */
    public void addTurnRestriction(Edge edge, TurnRestriction turnRestriction) {
        if (edge == null || turnRestriction == null) return;
        List<TurnRestriction> turnRestrictions = this.turnRestrictions.get(edge);
        if (turnRestrictions == null) {
            turnRestrictions = Lists.newArrayList();
            this.turnRestrictions.put(edge, turnRestrictions);
        }
        turnRestrictions.add(turnRestriction);
    }

    /**
     * Remove a {@link TurnRestriction} from the {@link TurnRestriction} {@link List} belonging to
     * an {@link Edge}. This method is not thread-safe.
     * @param edge
     * @param turnRestriction
     */
    public void removeTurnRestriction(Edge edge, TurnRestriction turnRestriction) {
        if (edge == null || turnRestriction == null) return;
        List<TurnRestriction> turnRestrictions = this.turnRestrictions.get(edge);
        if (turnRestrictions != null && turnRestrictions.contains(turnRestriction)) {
            if (turnRestrictions.size() < 2) {
                this.turnRestrictions.remove(edge);
            } else {
                turnRestrictions.remove(turnRestriction);
            }
        }
    }

    /**
     * Get the {@link TurnRestriction} {@link List} that belongs to an {@link Edge} and return an
     * immutable copy. This method is thread-safe when used by itself, but not if addTurnRestriction
     * or removeTurnRestriction is called concurrently.
     * @param edge
     * @return The {@link TurnRestriction} {@link List} that belongs to the {@link Edge}
     */
    public List<TurnRestriction> getTurnRestrictions(Edge edge) {
        if (edge != null) {
            List<TurnRestriction> turnRestrictions = this.turnRestrictions.get(edge);
            if (turnRestrictions != null) {
                return ImmutableList.copyOf(turnRestrictions);
            }
        }
        return Collections.emptyList();
    }

    /**
     * Return only the StreetEdges in the graph.
     * @return
     */
    public Collection<StreetEdge> getStreetEdges() {
        Collection<Edge> allEdges = this.getEdges();
        return Lists.newArrayList(Iterables.filter(allEdges, StreetEdge.class));
    }    
    
    public boolean containsVertex(Vertex v) {
        return (v != null) && vertices.get(v.getLabel()) == v;
    }

    @SuppressWarnings("unchecked")
    public <T> T putService(Class<T> serviceType, T service) {
        return (T) _services.put(serviceType, service);
    }

    public boolean hasService(Class<?> serviceType) {
        return _services.containsKey(serviceType);
    }

    @SuppressWarnings("unchecked")
    public <T> T getService(Class<T> serviceType) {
        return (T) _services.get(serviceType);
    }

    public <T> T getService(Class<T> serviceType, boolean autoCreate) {
        @SuppressWarnings("unchecked")
        T t = (T) _services.get(serviceType);
        if (t == null && autoCreate) {
            try {
                t = (T)serviceType.newInstance();
            } catch (InstantiationException e) {
                throw new RuntimeException(e);
            } catch (IllegalAccessException e) {
                throw new RuntimeException(e);
            }
            _services.put(serviceType, t);
        }
        return t;
    }

    public void remove(Vertex vertex) {
        vertices.remove(vertex.getLabel());
    }

    public void removeVertexAndEdges(Vertex vertex) {
        if (!containsVertex(vertex)) {
            throw new IllegalStateException("attempting to remove vertex that is not in graph.");
        }

        /*
         * Note: We have to handle the removal of looping edges (for example RentABikeOn/OffEdge),
         * we use a set to prevent having multiple times the same edge.
         */
        Set<Edge> edges = new HashSet<Edge>(vertex.getDegreeIn() + vertex.getDegreeOut());
        edges.addAll(vertex.getIncoming());
        edges.addAll(vertex.getOutgoing());

        for (Edge edge : edges) {
            removeEdge(edge);
        }

        this.remove(vertex);
    }

    public Envelope getExtent() {
        Envelope env = new Envelope();
        for (Vertex v : getVertices()) {
            env.expandToInclude(v.getCoordinate());
        }
        return env;
    }

    public TransferTable getTransferTable() {
        return transferTable;
    }

    // Infer the time period covered by the transit feed
    public void updateTransitFeedValidity(CalendarServiceData data) {
        long now = new Date().getTime() / 1000;
        final long SEC_IN_DAY = 24 * 60 * 60;
        HashSet<String> agenciesWithFutureDates = new HashSet<String>();
        HashSet<String> agencies = new HashSet<String>();
        for (FeedScopedId sid : data.getServiceIds()) {
            agencies.add(sid.getAgencyId());
            for (ServiceDate sd : data.getServiceDatesForServiceId(sid)) {
                // Adjust for timezone, assuming there is only one per graph.
                long t = sd.getAsDate(getTimeZone()).getTime() / 1000;
                if (t > now) {
                    agenciesWithFutureDates.add(sid.getAgencyId());
                }
                // assume feed is unreliable after midnight on last service day
                long u = t + SEC_IN_DAY;
                if (t < this.transitServiceStarts)
                    this.transitServiceStarts = t;
                if (u > this.transitServiceEnds)
                    this.transitServiceEnds = u;
            }
        }
        for (String agency : agencies) {
            if (!agenciesWithFutureDates.contains(agency)) {
                LOG.warn(this.addBuilderAnnotation(new NoFutureDates(agency)));
            }
        }
    }

    // Check to see if we have transit information for a given date
    public boolean transitFeedCovers(long t) {
        return t >= this.transitServiceStarts && t < this.transitServiceEnds;
    }

    public GraphBundle getBundle() {
        return bundle;
    }

    public void setBundle(GraphBundle bundle) {
        this.bundle = bundle;
    }

    public int countVertices() {
        return vertices.size();
    }

    /**
     * Find the total number of edges in this Graph. There are assumed to be no Edges in an incoming edge list that are not in an outgoing edge list.
     * 
     * @return number of outgoing edges in the graph
     */
    public int countEdges() {
        int ne = 0;
        for (Vertex v : getVertices()) {
            ne += v.getDegreeOut();
        }
        return ne;
    }

    private void readObject(ObjectInputStream inputStream) throws ClassNotFoundException, IOException {
        inputStream.defaultReadObject();
    }

    /**
     * Add a graph builder annotation to this graph's list of graph builder annotations. The return value of this method is the annotation's message,
     * which allows for a single-line idiom that creates, registers, and logs a new graph builder annotation:
     * log.warning(graph.addBuilderAnnotation(new SomeKindOfAnnotation(param1, param2)));
     * 
     * If the graphBuilderAnnotations field of this graph is null, the annotation is not actually saved, but the message is still returned. This
     * allows annotation registration to be turned off, saving memory and disk space when the user is not interested in annotations.
     */
    public String addBuilderAnnotation(GraphBuilderAnnotation gba) {
        String ret = gba.getMessage();
        if (this.graphBuilderAnnotations != null)
            this.graphBuilderAnnotations.add(gba);
        return ret;
    }

    public List<GraphBuilderAnnotation> getBuilderAnnotations() {
        return this.graphBuilderAnnotations;
    }

    /**
     * Adds mode of transport to transit modes in graph
     * @param mode
     */
    public void addTransitMode(TraverseMode mode) {
        transitModes.add(mode);
    }

    public HashSet<TraverseMode> getTransitModes() {
        return transitModes;
    }

    /* (de) serialization */

    public static Graph load(File file) throws IOException {
        LOG.info("Reading graph " + file.getAbsolutePath() + " ...");
        return load(new FileInputStream(file));
    }

    /**
     * Perform indexing on vertices, edges, and timetables, and create transient data structures.
     * This used to be done in readObject methods upon deserialization, but stand-alone mode now
     * allows passing graphs from graphbuilder to server in memory, without a round trip through
     * serialization. 
     * TODO: do we really need a factory for different street vertex indexes?
     */
    public void index (StreetVertexIndexFactory indexFactory) {
        streetIndex = indexFactory.newIndex(this);
        LOG.debug("street index built.");
        LOG.debug("Rebuilding edge and vertex indices.");
        for (TripPattern tp : tripPatternForId.values()) {
            // Skip frequency-based patterns which have no timetable (null)
            if (tp != null) tp.scheduledTimetable.finish();
        }
        // TODO: Move this ^ stuff into the graph index
        this.index = new GraphIndex(this);
<<<<<<< HEAD
=======

        /** Create transit layer for Raptor routing */
        LOG.info("Creating transit layer for Raptor routing.");
        // First for the scheduled timetables.
        this.transitLayer = TransitLayerMapper.map(this);
        this.realtimeTransitLayer = transitLayer;
        // Then in a loop, recreate the transitLayer for real-time updated timetables.
        // This could eventually be done with a PollingGraphUpdater.
        // TODO OTP2 - Se discussion in PR #2794 (Graph.java@650)
        new Thread(() -> {
            while (true) {
                try {
                    Thread.sleep(1000 * 20);
                } catch (InterruptedException e) {
                    throw new RuntimeException(e);
                }
                if (this.getTimetableSnapshot() != null) {
                    // TODO this is creating a new TransitLayer even if no changes have been made to the timetables.
                    // TODO this is not accounting for any new patterns created by realtime "add trip" messages.
                    this.realtimeTransitLayer = TransitLayerMapper.map(this);
                }
            }
        }, "Realtime Transit Layer Creator").start();
>>>>>>> 0dd13280
    }
    
    public static Graph load(InputStream in) {
        // TODO store version information, halt load if versions mismatch
        Input input = new Input(in);
        Kryo kryo = SerializedGraphObject.makeKryo();
        SerializedGraphObject serializedGraphObject = (SerializedGraphObject) kryo.readClassAndObject(input);
        Graph graph = serializedGraphObject.graph;
        LOG.debug("Graph read.");
        if (graph.graphVersionMismatch()) {
            throw new RuntimeException("Graph version mismatch detected.");
        }
        serializedGraphObject.reconstructEdgeLists();
        LOG.info("Graph read. |V|={} |E|={}", graph.countVertices(), graph.countEdges());
        graph.index(new DefaultStreetVertexIndexFactory());
        return graph;
    }

    /**
     * Compares the OTP version number stored in the graph with that of the currently running instance. Logs warnings explaining that mismatched
     * versions can cause problems.
     * 
     * @return false if Maven versions match (even if commit ids do not match), true if Maven version of graph does not match this version of OTP or
     *         graphs are otherwise obviously incompatible.
     */
    private boolean graphVersionMismatch() {
        MavenVersion v = MavenVersion.VERSION;
        MavenVersion gv = this.mavenVersion;
        LOG.info("Graph version: {}", gv);
        LOG.info("OTP version:   {}", v);
        if (!v.equals(gv)) {
            LOG.error("This graph was built with a different version of OTP. Please rebuild it.");
            return true; // do not allow graph use
        } else if (!v.commit.equals(gv.commit)) {
            if (v.qualifier.equals("SNAPSHOT")) {
                LOG.warn("This graph was built with the same SNAPSHOT version of OTP, but a "
                        + "different commit. Please rebuild the graph if you experience incorrect "
                        + "behavior. ");
                return false; // graph might still work
            } else {
                LOG.error("Commit mismatch in non-SNAPSHOT version. This implies a problem with "
                        + "the build or release process.");
                return true; // major problem
            }
        } else {
            // no version mismatch, no commit mismatch
            LOG.info("This graph was built with the currently running version and commit of OTP.");
            return false;
        }
    }

    public void save(File file) throws IOException {
        LOG.info("Main graph size: |V|={} |E|={}", this.countVertices(), this.countEdges());
        LOG.info("Writing graph " + file.getAbsolutePath() + " ...");
        new SerializedGraphObject(this).save(file);
    }

    public CalendarService getCalendarService() {
        if (calendarService == null) {
            CalendarServiceData data = this.getService(CalendarServiceData.class);
            if (data != null) {
                this.calendarService = new CalendarServiceImpl(data);
            }
        }
        return this.calendarService;
    }

    public int removeEdgelessVertices() {
        int removed = 0;
        List<Vertex> toRemove = new LinkedList<Vertex>();
        for (Vertex v : this.getVertices())
            if (v.getDegreeOut() + v.getDegreeIn() == 0)
                toRemove.add(v);
        // avoid concurrent vertex map modification
        for (Vertex v : toRemove) {
            this.remove(v);
            removed += 1;
            LOG.trace("removed edgeless vertex {}", v);
        }
        return removed;
    }

    public Collection<String> getFeedIds() {
        return feedIds;
    }

    public Collection<Agency> getAgencies(String feedId) {
        return agenciesForFeedId.get(feedId);
    }

    public FeedInfo getFeedInfo(String feedId) {
        return feedInfoForId.get(feedId);
    }

    public void addAgency(String feedId, Agency agency) {
        Collection<Agency> agencies = agenciesForFeedId.getOrDefault(feedId, new HashSet<>());
        agencies.add(agency);
        this.agenciesForFeedId.put(feedId, agencies);
        this.feedIds.add(feedId);
    }

    public void addFeedInfo(FeedInfo info) {
        this.feedInfoForId.put(info.getId().toString(), info);
    }

    /**
     * Returns the time zone for the first agency in this graph. This is used to interpret times in API requests. The JVM default time zone cannot be
     * used because we support multiple graphs on one server via the routerId. Ideally we would want to interpret times in the time zone of the
     * geographic location where the origin/destination vertex or board/alight event is located. This may become necessary when we start making graphs
     * with long distance train, boat, or air services.
     */
    public TimeZone getTimeZone() {
        if (timeZone == null) {
            Collection<Agency> agencies = null;
            if (agenciesForFeedId.entrySet().size() > 0) {
                agencies = agenciesForFeedId.entrySet().iterator().next().getValue();
            }
            if (agencies == null || agencies.size() == 0) {
                timeZone = TimeZone.getTimeZone("GMT");
                LOG.warn("graph contains no agencies (yet); API request times will be interpreted as GMT.");
            } else {
                CalendarService cs = this.getCalendarService();
                for (Agency agency : agencies) {
                    TimeZone tz = cs.getTimeZoneForAgencyId(agency.getId());
                    if (timeZone == null) {
                        LOG.debug("graph time zone set to {}", tz);
                        timeZone = tz;
                    } else if (!timeZone.equals(tz)) {
                        LOG.error("agency time zone differs from graph time zone: {}", tz);
                    }
                }
            }
        }
        return timeZone;
    }

    public Collection<Operator> getOperators() {
        return operators;
    }

    /**
     * The timezone is cached by the graph. If you've done something to the graph that has the
     * potential to change the time zone, you should call this to ensure it is reset. 
     */
    public void clearTimeZone () {
        this.timeZone = null;
    }

    public void summarizeBuilderAnnotations() {
        List<GraphBuilderAnnotation> gbas = this.graphBuilderAnnotations;
        Multiset<Class<? extends GraphBuilderAnnotation>> classes = HashMultiset.create();
        LOG.info("Summary (number of each type of annotation):");
        for (GraphBuilderAnnotation gba : gbas)
            classes.add(gba.getClass());
        for (Multiset.Entry<Class<? extends GraphBuilderAnnotation>> e : classes.entrySet()) {
            String name = e.getElement().getSimpleName();
            int count = e.getCount();
            LOG.info("    {} - {}", name, count);
        }
    }

    /**
     * Calculates envelope out of all OSM coordinates
     *
     * Transit stops are added to the envelope as they are added to the graph
     */
    public void calculateEnvelope() {
        this.envelope = new WorldEnvelope();

        for (Vertex v : this.getVertices()) {
            Coordinate c = v.getCoordinate();
            this.envelope.expandToInclude(c);
        }
    }

    /**
     * Calculates convexHull of all the vertices during build time
     */
    public void calculateConvexHull() {
        convexHull = GraphUtils.makeConvexHull(this);
    }

    /**
     * @return calculated convexHull;
     */
    public Geometry getConvexHull() {
        return convexHull;

    }

    /**
     * Expands envelope to include given point
     *
     * If envelope is empty it creates it (This can happen with a graph without OSM data)
     * Used when adding stops to OSM envelope
     *
     * @param  x  the value to lower the minimum x to or to raise the maximum x to
     * @param  y  the value to lower the minimum y to or to raise the maximum y to
     */
    public void expandToInclude(double x, double y) {
        //Envelope can be empty if graph building is run without OSM data
        if (this.envelope == null) {
            calculateEnvelope();
        }
        this.envelope.expandToInclude(x, y);
    }

    public WorldEnvelope getEnvelope() {
        return this.envelope;
    }

    /**
     * Calculates Transit center from median of coordinates of all transitStops if graph
     * has transit. If it doesn't it isn't calculated. (mean walue of min, max latitude and longitudes are used)
     *
     * Transit center is saved in center variable
     *
     * This speeds up calculation, but problem is that median needs to have all of latitudes/longitudes
     * in memory, this can become problematic in large installations. It works without a problem on New York State.
     */
    public void calculateTransitCenter() {
        if (hasTransit) {

            TDoubleList latitudes = new TDoubleLinkedList();
            TDoubleList longitudes = new TDoubleLinkedList();
            Median median = new Median();

            getVertices().stream()
                .filter(v -> v instanceof TransitStopVertex)
                .forEach(v -> {
                    latitudes.add(v.getLat());
                    longitudes.add(v.getLon());
                });

            median.setData(latitudes.toArray());
            double medianLatitude = median.evaluate();
            median = new Median();
            median.setData(longitudes.toArray());
            double medianLongitude = median.evaluate();

            this.center = new Coordinate(medianLongitude, medianLatitude);
        }
    }

    public Optional<Coordinate> getCenter() {
        return Optional.ofNullable(center);
    }

    public long getTransitServiceStarts() {
        return transitServiceStarts;
    }

    public long getTransitServiceEnds() {
        return transitServiceEnds;
    }

    public Multimap<TransitEntity<?>, Notice> getNoticesByElement() {
        return noticesByElement;
    }

    public void addNoticeAssignments(Multimap<TransitEntity<?>, Notice> noticesByElement) {
        this.noticesByElement.putAll(noticesByElement);
    }

    public double getDistanceBetweenElevationSamples() {
        return distanceBetweenElevationSamples;
    }

    public void setDistanceBetweenElevationSamples(double distanceBetweenElevationSamples) {
        this.distanceBetweenElevationSamples = distanceBetweenElevationSamples;
        CompactElevationProfile.setDistanceBetweenSamplesM(distanceBetweenElevationSamples);
    }

    public AlertPatchService getSiriAlertPatchService() {
        if (alertPatchService == null) {
            if (updaterManager == null) {
                alertPatchService = new AlertPatchServiceImpl(this);
            }
            else {
                Optional<AlertPatchService> patchServiceOptional = updaterManager.getUpdaterList().stream()
                        .filter(SiriSXUpdater.class::isInstance)
                        .map(SiriSXUpdater.class::cast)
                        .map(SiriSXUpdater::getAlertPatchService).findFirst();

                alertPatchService = patchServiceOptional.orElseGet(() -> new AlertPatchServiceImpl(this));
            }
        }
        return alertPatchService;
    }

}<|MERGE_RESOLUTION|>--- conflicted
+++ resolved
@@ -686,32 +686,6 @@
         }
         // TODO: Move this ^ stuff into the graph index
         this.index = new GraphIndex(this);
-<<<<<<< HEAD
-=======
-
-        /** Create transit layer for Raptor routing */
-        LOG.info("Creating transit layer for Raptor routing.");
-        // First for the scheduled timetables.
-        this.transitLayer = TransitLayerMapper.map(this);
-        this.realtimeTransitLayer = transitLayer;
-        // Then in a loop, recreate the transitLayer for real-time updated timetables.
-        // This could eventually be done with a PollingGraphUpdater.
-        // TODO OTP2 - Se discussion in PR #2794 (Graph.java@650)
-        new Thread(() -> {
-            while (true) {
-                try {
-                    Thread.sleep(1000 * 20);
-                } catch (InterruptedException e) {
-                    throw new RuntimeException(e);
-                }
-                if (this.getTimetableSnapshot() != null) {
-                    // TODO this is creating a new TransitLayer even if no changes have been made to the timetables.
-                    // TODO this is not accounting for any new patterns created by realtime "add trip" messages.
-                    this.realtimeTransitLayer = TransitLayerMapper.map(this);
-                }
-            }
-        }, "Realtime Transit Layer Creator").start();
->>>>>>> 0dd13280
     }
     
     public static Graph load(InputStream in) {
