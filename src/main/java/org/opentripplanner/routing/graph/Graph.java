package org.opentripplanner.routing.graph;

import com.conveyal.kryo.TIntArrayListSerializer;
import com.conveyal.kryo.TIntIntHashMapSerializer;
import com.esotericsoftware.kryo.Kryo;
import com.esotericsoftware.kryo.io.Input;
import com.esotericsoftware.kryo.io.Output;
import com.esotericsoftware.kryo.serializers.ExternalizableSerializer;
import com.esotericsoftware.kryo.serializers.JavaSerializer;
import com.google.common.annotations.VisibleForTesting;
import com.google.common.collect.*;
import org.locationtech.jts.geom.Coordinate;
import org.locationtech.jts.geom.Envelope;
import org.locationtech.jts.geom.Geometry;
import org.locationtech.jts.geom.Polygon;
import de.javakaffee.kryoserializers.UnmodifiableCollectionsSerializer;
import gnu.trove.impl.hash.TPrimitiveHash;
import gnu.trove.list.TDoubleList;
import gnu.trove.list.array.TIntArrayList;
import gnu.trove.list.linked.TDoubleLinkedList;
import gnu.trove.map.hash.TIntIntHashMap;
import org.apache.commons.math3.stat.descriptive.rank.Median;
import org.joda.time.DateTime;
import org.objenesis.strategy.SerializingInstantiatorStrategy;
import org.opentripplanner.calendar.impl.CalendarServiceImpl;
import org.opentripplanner.graph_builder.module.GraphBuilderModuleSummary;
import org.opentripplanner.model.Agency;
import org.opentripplanner.model.FeedScopedId;
import org.opentripplanner.model.Stop;
import org.opentripplanner.model.FeedInfo;
import org.opentripplanner.model.calendar.CalendarServiceData;
import org.opentripplanner.model.calendar.ServiceDate;
import org.opentripplanner.model.CalendarService;
import org.opentripplanner.analyst.core.GeometryIndex;
import org.opentripplanner.analyst.request.SampleFactory;
import org.opentripplanner.common.MavenVersion;
import org.opentripplanner.common.TurnRestriction;
import org.opentripplanner.common.geometry.GraphUtils;
import org.opentripplanner.graph_builder.annotation.GraphBuilderAnnotation;
import org.opentripplanner.graph_builder.annotation.NoFutureDates;
import org.opentripplanner.kryo.HashBiMapSerializer;
import org.opentripplanner.model.GraphBundle;
import org.opentripplanner.profile.StopClusterMode;
import org.opentripplanner.routing.alertpatch.AlertPatch;
import org.opentripplanner.routing.core.MortonVertexComparatorFactory;
import org.opentripplanner.routing.core.TransferTable;
import org.opentripplanner.routing.core.TraverseMode;
import org.opentripplanner.routing.edgetype.EdgeWithCleanup;
import org.opentripplanner.routing.edgetype.StreetEdge;
import org.opentripplanner.routing.edgetype.TripPattern;
<<<<<<< HEAD
=======
import org.opentripplanner.routing.flex.FlexIndex;
import org.opentripplanner.routing.impl.DefaultStreetVertexIndexFactory;
import org.opentripplanner.routing.services.StreetVertexIndexFactory;
>>>>>>> ca79a24c
import org.opentripplanner.routing.services.StreetVertexIndexService;
import org.opentripplanner.routing.services.notes.StreetNotesService;
import org.opentripplanner.routing.trippattern.Deduplicator;
import org.opentripplanner.routing.vertextype.PatternArriveVertex;
import org.opentripplanner.routing.vertextype.TransitStop;
import org.opentripplanner.updater.GraphUpdaterConfigurator;
import org.opentripplanner.updater.GraphUpdaterManager;
import org.opentripplanner.updater.stoptime.TimetableSnapshotSource;
import org.opentripplanner.util.WorldEnvelope;
import org.slf4j.Logger;
import org.slf4j.LoggerFactory;

import java.io.*;
import java.util.*;
import java.util.concurrent.ConcurrentHashMap;
import java.util.prefs.Preferences;
/**
 * A graph is really just one or more indexes into a set of vertexes. It used to keep edgelists for each vertex, but those are in the vertex now.
 */
public class Graph implements Serializable {

    private static final Logger LOG = LoggerFactory.getLogger(Graph.class);

    private static final long serialVersionUID = MavenVersion.VERSION.getUID();

    private final MavenVersion mavenVersion = MavenVersion.VERSION;

    // TODO Remove this field, use Router.routerId ?
    public String routerId;

    private final Map<Edge, Set<AlertPatch>> alertPatches = new HashMap<Edge, Set<AlertPatch>>(0);

    private final Map<Edge, List<TurnRestriction>> turnRestrictions = Maps.newHashMap();

    public final StreetNotesService streetNotesService = new StreetNotesService();

    // transit feed validity information in seconds since epoch
    private long transitServiceStarts = Long.MAX_VALUE;

    private long transitServiceEnds = 0;

    private Map<Class<?>, Object> _services = new HashMap<Class<?>, Object>();

    private TransferTable transferTable = new TransferTable();

    private GraphBundle bundle;

    /* vertex index by name is reconstructed from edges */
    private transient Map<String, Vertex> vertices;

    private transient CalendarService calendarService;

    // TODO this would be more efficient if it was just an array.
    private transient Map<Integer, Vertex> vertexById;

    private transient Map<Integer, Edge> edgeById;

    public transient StreetVertexIndexService streetIndex;

    public transient GraphIndex index;

    public transient FlexIndex flexIndex;

    private transient GeometryIndex geomIndex;

    private transient SampleFactory sampleFactory;

    public final transient Deduplicator deduplicator = new Deduplicator();

    /**
     * Map from GTFS ServiceIds to integers close to 0. Allows using BitSets instead of Set<Object>.
     * An empty Map is created before the Graph is built to allow registering IDs from multiple feeds.   
     */
    public final Map<FeedScopedId, Integer> serviceCodes = Maps.newHashMap();

    public transient TimetableSnapshotSource timetableSnapshotSource = null;

    private transient List<GraphBuilderAnnotation> graphBuilderAnnotations = new LinkedList<GraphBuilderAnnotation>(); // initialize for tests

    private transient List<GraphBuilderModuleSummary> graphBuildModuleSummaries = new ArrayList<>();

    private Map<String, Collection<Agency>> agenciesForFeedId = new HashMap<>();

    private Collection<String> feedIds = new HashSet<>();

    private Map<String, FeedInfo> feedInfoForId = new HashMap<>();

    private VertexComparatorFactory vertexComparatorFactory = new MortonVertexComparatorFactory();

    private transient TimeZone timeZone = null;

    //Envelope of all OSM and transit vertices. Calculated during build time
    private WorldEnvelope envelope = null;

    //ConvexHull of all the graph vertices. Generated at Graph build time.
    private Geometry convexHull = null;

    /** The density center of the graph for determining the initial geographic extent in the client. */
    private Coordinate center = null;

    /** The config JSON used to build this graph. Allows checking whether the configuration has changed. */
    public String builderConfig = null;

    /** Embed a router configuration inside the graph, for starting up with a single file. */
    public String routerConfig = null;

    /* The preferences that were used for graph building. */
    public Preferences preferences = null;

    /* The time at which the graph was built, for detecting changed inputs and triggering a rebuild. */
    public DateTime buildTimeJoda = null; // FIXME record this info, null is just a placeholder

    /** List of transit modes that are availible in GTFS data used in this graph**/
    private HashSet<TraverseMode> transitModes = new HashSet<TraverseMode>();

    public boolean hasBikeSharing = false;

    public boolean hasParkRide = false;

    public boolean hasBikeRide = false;

    /**
     * Manages all updaters of this graph. Is created by the GraphUpdaterConfigurator when there are
     * graph updaters defined in the configuration.
     *
     * @see GraphUpdaterConfigurator
     */
    public transient GraphUpdaterManager updaterManager = null;

    public final Date buildTime = new Date();

    /** True if OSM data was loaded into this Graph. */
    public boolean hasStreets = false;

    /** True if GTFS data was loaded into this Graph. */
    public boolean hasTransit = false;

    /** True if direct single-edge transfers were generated between transit stops in this Graph. */
    public boolean hasDirectTransfers = false;

    /** True if frequency-based services exist in this Graph (GTFS frequencies with exact_times = 0). */
    public boolean hasFrequencyService = false;

    /** True if schedule-based services exist in this Graph (including GTFS frequencies with exact_times = 1). */
    public boolean hasScheduledService = false;

    /** Has information how much time boarding a vehicle takes. Can be significant eg in airplanes or ferries. */
    public Map<TraverseMode, Integer> boardTimes = Collections.EMPTY_MAP;

    /** Has information how much time alighting a vehicle takes. Can be significant eg in airplanes or ferries. */
    public Map<TraverseMode, Integer> alightTimes = Collections.EMPTY_MAP;
    
    /** How should we cluster stops? By 'proximity' or 'ParentStation' */
    public StopClusterMode stopClusterMode = StopClusterMode.proximity;

    /** The difference in meters between the WGS84 ellipsoid height and geoid height at the graph's center */
    public Double ellipsoidToGeoidDifference = 0.0;

    /** Parent stops **/
    public Map<FeedScopedId, Stop> parentStopById = new HashMap<>();

<<<<<<< HEAD
    /** used during graph build to store known elevations */
    private transient HashMap<Vertex, Double> knownElevations;
=======
    /** Whether to use flex modes */
    public boolean useFlexService = false;

    /** Areas for flex service */
    public Map<FeedScopedId, Geometry> flexAreasById = new HashMap<>();
>>>>>>> ca79a24c

    public Graph(Graph basedOn) {
        this();
        this.bundle = basedOn.getBundle();
    }

    public Graph() {
        this.vertices = new ConcurrentHashMap<String, Vertex>();
        this.edgeById = new ConcurrentHashMap<Integer, Edge>();
        this.vertexById = new ConcurrentHashMap<Integer, Vertex>();
    }

    /**
     * Add the given vertex to the graph. Ideally, only vertices should add themselves to the graph, when they are constructed or deserialized.
     */
    public void addVertex(Vertex v) {
        Vertex old = vertices.put(v.getLabel(), v);
        if (old != null) {
            if (old == v)
                LOG.error("repeatedly added the same vertex: {}", v);
            else
                LOG.error("duplicate vertex label in graph (added vertex to graph anyway): {}", v);
        }
    }

    /**
     * Removes a vertex from the graph.
     *
     * Called from streetutils, must be public for now
     *
     * @param v
     */
    public void removeVertex(Vertex v) {
        if (vertices.remove(v.getLabel()) != v) {
            LOG.error(
                    "attempting to remove vertex that is not in graph (or mapping value was null): {}",
                    v);
        }
    }

    /**
     * Removes an edge from the graph. This method is not thread-safe.
     * @param e The edge to be removed
     */
    public void removeEdge(Edge e) {
        if (e != null) {
            synchronized (alertPatches) {   // This synchronization is somewhat silly because this
                alertPatches.remove(e);     // method isn't thread-safe anyway, but it is consistent
            }

            turnRestrictions.remove(e);
            streetNotesService.removeStaticNotes(e);
            edgeById.remove(e.getId());

            if (e instanceof EdgeWithCleanup) ((EdgeWithCleanup) e).detach();

            if (e.fromv != null) {
                e.fromv.removeOutgoing(e);

                for (Edge otherEdge : e.fromv.getIncoming()) {
                    for (TurnRestriction turnRestriction : getTurnRestrictions(otherEdge)) {
                        if (turnRestriction.to == e) {
                            removeTurnRestriction(otherEdge, turnRestriction);
                        }
                    }
                }

                e.fromv = null;
            }

            if (e.tov != null) {
                e.tov.removeIncoming(e);
                e.tov = null;
            }
        }
    }

    /* Fetching vertices by label is convenient in tests and such, but avoid using in general. */
    @VisibleForTesting
    public Vertex getVertex(String label) {
        return vertices.get(label);
    }

    public boolean containsVertexLabel(String label) {
        return vertices.containsKey(label);
    }

    /**
     * Returns the vertex with the given ID or null if none is present.
     *
     * NOTE: you may need to run rebuildVertexAndEdgeIndices() for the indices
     * to be accurate.
     *
     * @param id
     * @return
     */
    public Vertex getVertexById(int id) {
        return this.vertexById.get(id);
    }

    /**
     * Get all the vertices in the graph.
     * @return
     */
    public Collection<Vertex> getVertices() {
        return this.vertices.values();
    }

    /**
     * Returns the edge with the given ID or null if none is present.
     *
     * NOTE: you may need to run rebuildVertexAndEdgeIndices() for the indices
     * to be accurate.
     *
     * @param id
     * @return
     */
    public Edge getEdgeById(int id) {
        return edgeById.get(id);
    }

    /**
     * Return all the edges in the graph.
     * @return
     */
    public Collection<Edge> getEdges() {
        Set<Edge> edges = new HashSet<Edge>();
        for (Vertex v : this.getVertices()) {
            edges.addAll(v.getOutgoing());
        }
        return edges;
    }

    /**
     * Add an {@link AlertPatch} to the {@link AlertPatch} {@link Set} belonging to an {@link Edge}.
     * @param edge
     * @param alertPatch
     */
    public void addAlertPatch(Edge edge, AlertPatch alertPatch) {
        if (edge == null || alertPatch == null) return;
        synchronized (alertPatches) {
            Set<AlertPatch> alertPatches = this.alertPatches.get(edge);
            if (alertPatches == null) {
                this.alertPatches.put(edge, Collections.singleton(alertPatch));
            } else if (alertPatches instanceof HashSet) {
                alertPatches.add(alertPatch);
            } else {
                alertPatches = new HashSet<AlertPatch>(alertPatches);
                if (alertPatches.add(alertPatch)) {
                    this.alertPatches.put(edge, alertPatches);
                }
            }
        }
    }

    /**
     * Remove an {@link AlertPatch} from the {@link AlertPatch} {@link Set} belonging to an
     * {@link Edge}.
     * @param edge
     * @param alertPatch
     */
    public void removeAlertPatch(Edge edge, AlertPatch alertPatch) {
        if (edge == null || alertPatch == null) return;
        synchronized (alertPatches) {
            Set<AlertPatch> alertPatches = this.alertPatches.get(edge);
            if (alertPatches != null && alertPatches.contains(alertPatch)) {
                if (alertPatches.size() < 2) {
                    this.alertPatches.remove(edge);
                } else {
                    alertPatches.remove(alertPatch);
                }
            }
        }
    }

    /**
     * Get the {@link AlertPatch} {@link Set} that belongs to an {@link Edge} and build a new array.
     * @param edge
     * @return The {@link AlertPatch} array that belongs to the {@link Edge}
     */
    public AlertPatch[] getAlertPatches(Edge edge) {
        if (edge != null) {
            synchronized (alertPatches) {
                Set<AlertPatch> alertPatches = this.alertPatches.get(edge);
                if (alertPatches != null) {
                    return alertPatches.toArray(new AlertPatch[alertPatches.size()]);
                }
            }
        }
        return new AlertPatch[0];
    }

    /**
     * Add a {@link TurnRestriction} to the {@link TurnRestriction} {@link List} belonging to an
     * {@link Edge}. This method is not thread-safe.
     * @param edge
     * @param turnRestriction
     */
    public void addTurnRestriction(Edge edge, TurnRestriction turnRestriction) {
        if (edge == null || turnRestriction == null) return;
        List<TurnRestriction> turnRestrictions = this.turnRestrictions.get(edge);
        if (turnRestrictions == null) {
            turnRestrictions = Lists.newArrayList();
            this.turnRestrictions.put(edge, turnRestrictions);
        }
        turnRestrictions.add(turnRestriction);
    }

    /**
     * Remove a {@link TurnRestriction} from the {@link TurnRestriction} {@link List} belonging to
     * an {@link Edge}. This method is not thread-safe.
     * @param edge
     * @param turnRestriction
     */
    public void removeTurnRestriction(Edge edge, TurnRestriction turnRestriction) {
        if (edge == null || turnRestriction == null) return;
        List<TurnRestriction> turnRestrictions = this.turnRestrictions.get(edge);
        if (turnRestrictions != null && turnRestrictions.contains(turnRestriction)) {
            if (turnRestrictions.size() < 2) {
                this.turnRestrictions.remove(edge);
            } else {
                turnRestrictions.remove(turnRestriction);
            }
        }
    }

    /**
     * Get the {@link TurnRestriction} {@link List} that belongs to an {@link Edge} and return an
     * immutable copy. This method is thread-safe when used by itself, but not if addTurnRestriction
     * or removeTurnRestriction is called concurrently.
     * @param edge
     * @return The {@link TurnRestriction} {@link List} that belongs to the {@link Edge}
     */
    public List<TurnRestriction> getTurnRestrictions(Edge edge) {
        if (edge != null) {
            List<TurnRestriction> turnRestrictions = this.turnRestrictions.get(edge);
            if (turnRestrictions != null) {
                return ImmutableList.copyOf(turnRestrictions);
            }
        }
        return Collections.emptyList();
    }

    /**
     * Return only the StreetEdges in the graph.
     * @return
     */
    public Collection<StreetEdge> getStreetEdges() {
        Collection<Edge> allEdges = this.getEdges();
        return Lists.newArrayList(Iterables.filter(allEdges, StreetEdge.class));
    }    
    
    public boolean containsVertex(Vertex v) {
        return (v != null) && vertices.get(v.getLabel()) == v;
    }

    @SuppressWarnings("unchecked")
    public <T> T putService(Class<T> serviceType, T service) {
        return (T) _services.put(serviceType, service);
    }

    public boolean hasService(Class<?> serviceType) {
        return _services.containsKey(serviceType);
    }

    @SuppressWarnings("unchecked")
    public <T> T getService(Class<T> serviceType) {
        return (T) _services.get(serviceType);
    }

    public <T> T getService(Class<T> serviceType, boolean autoCreate) {
        @SuppressWarnings("unchecked")
        T t = (T) _services.get(serviceType);
        if (t == null && autoCreate) {
            try {
                t = (T)serviceType.newInstance();
            } catch (InstantiationException e) {
                throw new RuntimeException(e);
            } catch (IllegalAccessException e) {
                throw new RuntimeException(e);
            }
            _services.put(serviceType, t);
        }
        return t;
    }

    public void remove(Vertex vertex) {
        vertices.remove(vertex.getLabel());
    }

    public void removeVertexAndEdges(Vertex vertex) {
        if (!containsVertex(vertex)) {
            throw new IllegalStateException("attempting to remove vertex that is not in graph.");
        }

        /*
         * Note: We have to handle the removal of looping edges (for example RentABikeOn/OffEdge),
         * we use a set to prevent having multiple times the same edge.
         */
        Set<Edge> edges = new HashSet<Edge>(vertex.getDegreeIn() + vertex.getDegreeOut());
        edges.addAll(vertex.getIncoming());
        edges.addAll(vertex.getOutgoing());

        for (Edge edge : edges) {
            removeEdge(edge);
        }

        this.remove(vertex);
    }

    public Envelope getExtent() {
        Envelope env = new Envelope();
        for (Vertex v : getVertices()) {
            env.expandToInclude(v.getCoordinate());
        }
        return env;
    }

    public TransferTable getTransferTable() {
        return transferTable;
    }

    // Infer the time period covered by the transit feed
    public void updateTransitFeedValidity(CalendarServiceData data) {
        long now = new Date().getTime() / 1000;
        final long SEC_IN_DAY = 24 * 60 * 60;
        HashSet<String> agenciesWithFutureDates = new HashSet<String>();
        HashSet<String> agencies = new HashSet<String>();
        for (FeedScopedId sid : data.getServiceIds()) {
            agencies.add(sid.getAgencyId());
            for (ServiceDate sd : data.getServiceDatesForServiceId(sid)) {
                // Adjust for timezone, assuming there is only one per graph.
                long t = sd.getAsDate(getTimeZone()).getTime() / 1000;
                if (t > now) {
                    agenciesWithFutureDates.add(sid.getAgencyId());
                }
                // assume feed is unreliable after midnight on last service day
                long u = t + SEC_IN_DAY;
                if (t < this.transitServiceStarts)
                    this.transitServiceStarts = t;
                if (u > this.transitServiceEnds)
                    this.transitServiceEnds = u;
            }
        }
        for (String agency : agencies) {
            if (!agenciesWithFutureDates.contains(agency)) {
                LOG.warn(this.addBuilderAnnotation(new NoFutureDates(agency)));
            }
        }
    }

    // Check to see if we have transit information for a given date
    public boolean transitFeedCovers(long t) {
        return t >= this.transitServiceStarts && t < this.transitServiceEnds;
    }

    public GraphBundle getBundle() {
        return bundle;
    }

    public void setBundle(GraphBundle bundle) {
        this.bundle = bundle;
    }

    public int countVertices() {
        return vertices.size();
    }

    /**
     * Find the total number of edges in this Graph. There are assumed to be no Edges in an incoming edge list that are not in an outgoing edge list.
     * 
     * @return number of outgoing edges in the graph
     */
    public int countEdges() {
        int ne = 0;
        for (Vertex v : getVertices()) {
            ne += v.getDegreeOut();
        }
        return ne;
    }

    /**
     * Add a collection of edges from the edgesById index.
     * @param es
     */
    private void addEdgesToIndex(Collection<Edge> es) {
        for (Edge e : es) {
            this.edgeById.put(e.getId(), e);
        }
    }
    
    /**
     * Rebuilds any indices on the basis of current vertex and edge IDs.
     * 
     * If you want the index to be accurate, you must run this every time the 
     * vertex or edge set changes.
     * 
     * TODO(flamholz): keep the indices up to date with changes to the graph.
     * This is not simple because the Vertex constructor may add itself to the graph
     * before the Vertex has any edges, so updating indices on addVertex is insufficient.
     */
    public void rebuildVertexAndEdgeIndices() {
        this.vertexById = new HashMap<Integer, Vertex>(Vertex.getMaxIndex());
        Collection<Vertex> vertices = getVertices();
        for (Vertex v : vertices) {
            vertexById.put(v.getIndex(), v);
        }

        // Create map from edge ids to edges.
        this.edgeById = new HashMap<Integer, Edge>();
        for (Vertex v : vertices) {
            // TODO(flamholz): this check seems superfluous.
            if (v == null) {
                continue;
            }

            // Assumes that all the edges appear in at least one outgoing edge list.
            addEdgesToIndex(v.getOutgoing());
        }
    }

    private void readObject(ObjectInputStream inputStream) throws ClassNotFoundException,
            IOException {
        inputStream.defaultReadObject();
    }

    /**
     * Add a graph builder annotation to this graph's list of graph builder annotations. The return value of this method
     * is the annotation's message, which allows for a single-line idiom that creates, registers, and logs a new graph
     * builder annotation: log.warning(graph.addBuilderAnnotation(new SomeKindOfAnnotation(param1, param2)));
     * 
     * If the graphBuilderAnnotations field of this graph is null, the annotation is not actually saved, but the message
     * is still returned. This allows annotation registration to be turned off, saving memory and disk space when the
     * user is not interested in annotations.
     */
    public String addBuilderAnnotation(GraphBuilderAnnotation gba) {
        String ret = gba.getMessage();
        if (this.graphBuilderAnnotations != null)
            this.graphBuilderAnnotations.add(gba);
        return ret;
    }

    public List<GraphBuilderAnnotation> getBuilderAnnotations() {
        return this.graphBuilderAnnotations;
    }

    public void addGraphBuilderSummary(GraphBuilderModuleSummary gbms) {
        this.graphBuildModuleSummaries.add(gbms);
    }

    public List<GraphBuilderModuleSummary> getBuilderSummaries() {
        return this.graphBuildModuleSummaries;
    }

    /**
     * Adds mode of transport to transit modes in graph
     * @param mode
     */
    public void addTransitMode(TraverseMode mode) {
        transitModes.add(mode);
    }

    public HashSet<TraverseMode> getTransitModes() {
        return transitModes;
    }

    public HashMap<Vertex, Double> getKnownElevations() {
        return knownElevations;
    }

    public void setKnownElevations(HashMap<Vertex, Double> knownElevations) {
        this.knownElevations = knownElevations;
    }

    /* (de) serialization */

    public static Graph load(File file) throws IOException {
        LOG.info("Reading graph " + file.getAbsolutePath() + " ...");
        return load(new FileInputStream(file));
    }
<<<<<<< HEAD
    
    /** 
     * Perform indexing on vertices, edges, and timetables, and create transient data structures. This used to be done
     * in readObject methods upon deserialization, but stand-alone mode now allows passing graphs from graphbuilder to
     * server in memory, without a round trip through serialization.
     *
     * After a refactor in the year 2019, the method signature was changed to no longer take in an argument of a
     * StreetVertexIndexFactory as a single factory was always being used to create the same StreetVertexIndexService.
     * Instead the management of instances of StreetVertexIndexServices is encapsulated within this method only. Also,
     * the parameter of `recreateStreetIndex` was added.
     *
     * In a lot of cases, especially when this method is called from certain build phases, the streetIndex does not need
     * to be recreated. However, in other use cases such as the "build graph over wire" and in-memory graph builds where
     * a newly created graph is used immediately instead of it being saved and the program exiting, a reindex is needed
     * in order to make sure that every non-transit edge with geographic data is available in the respective indexes.
     * In those use cases, the streetIndex was created during the graph building phase for the purposes of splitting
     * various edges to insert certain items like transit stops. However, the graph does need to be reindexed after all
     * items are inserted in order to have full knowledge of all items with geography such as SimpleTransfers and
     * StreetTransitLinks. From looking at the code paths of where a new index is requested, it seems that the indexing
     * takes place in a manner that would not result in two different StreetSplitters being used at once as the old one
     * is typically used only during graph building.
     *
     * However, due to the potential for problems to arise with two StreetVertexIndexServices and StreetSplitters being
     * active at once, a warning is logged just in case.
     *
     * @param recreateStreetIndex if true, recreate the streetIndex even if it already exists. Make sure you know what
     *                            you're doing when setting this to true! See above method documentation.
     */
    public void index (boolean recreateStreetIndex) {
        if (streetIndex == null || recreateStreetIndex) {
            if (streetIndex != null && recreateStreetIndex) {
                LOG.warn("Overwriting an existing streetIndex! This could lead to problems if both the old and new streetIndex are used. Make sure only the new streetIndex is used going forward.");
            }
            LOG.info("building street index");
            streetIndex = new StreetVertexIndexService(this);
            LOG.info("street index built");
        }
        LOG.info("Rebuilding edge and vertex indices");
=======

    /**
     * Perform indexing on vertices, edges, and timetables, and create transient data structures.
     * This used to be done in readObject methods upon deserialization, but stand-alone mode now
     * allows passing graphs from graphbuilder to server in memory, without a round trip through
     * serialization. 
     * TODO: do we really need a factory for different street vertex indexes?
     */
    public void index (StreetVertexIndexFactory indexFactory) {
        streetIndex = indexFactory.newIndex(this);
        LOG.debug("street index built.");
        LOG.debug("Rebuilding edge and vertex indices.");
>>>>>>> ca79a24c
        rebuildVertexAndEdgeIndices();
        Set<TripPattern> tableTripPatterns = Sets.newHashSet();
        for (PatternArriveVertex pav : Iterables.filter(this.getVertices(), PatternArriveVertex.class)) {
            tableTripPatterns.add(pav.getTripPattern());
        }
        for (TripPattern ttp : tableTripPatterns) {
            if (ttp != null) ttp.scheduledTimetable.finish(); // skip frequency-based patterns with no table (null)
        }
        // TODO: Move this ^ stuff into the graph index
        this.index = new GraphIndex(this);
<<<<<<< HEAD
        LOG.info("Done rebuilding edge and vertex indices");
    }
    
    /**
     * Loading which allows you to inject other implementation.
     * @param in
     * @param level
     * @return
     * @throws IOException
     * @throws ClassNotFoundException
     */
    @SuppressWarnings("unchecked")
    public static Graph load(ObjectInputStream in, LoadLevel level) throws IOException, ClassNotFoundException {
        try {
            Graph graph = (Graph) in.readObject();
            LOG.debug("Basic graph info read.");
            if (graph.graphVersionMismatch())
                throw new RuntimeException("Graph version mismatch detected.");
            if (level == LoadLevel.BASIC)
                return graph;
            // vertex edge lists are transient to avoid excessive recursion depth
            // vertex list is transient because it can be reconstructed from edges
            LOG.debug("Loading edges...");
            List<Edge> edges = (ArrayList<Edge>) in.readObject();
            graph.vertices = new HashMap<String, Vertex>();
            
            for (Edge e : edges) {
                graph.vertices.put(e.getFromVertex().getLabel(), e.getFromVertex());
                graph.vertices.put(e.getToVertex().getLabel(), e.getToVertex());
            }

            LOG.info("Main graph read. |V|={} |E|={}", graph.countVertices(), graph.countEdges());
            // Make sure the graph index has been initialized. The streetIndex should be able to be safely recreated
            // because the streetIndexes used during build will not be visible outside of this method.
            graph.index(true);

            if (level == LoadLevel.FULL) {
                return graph;
            }
            
            if (graph.debugData) {
                graph.graphBuilderAnnotations = (List<GraphBuilderAnnotation>) in.readObject();
                LOG.debug("Debug info read.");
            } else {
                LOG.warn("Graph file does not contain debug data.");
            }
            return graph;
        } catch (InvalidClassException ex) {
            LOG.error("Stored graph is incompatible with this version of OTP, please rebuild it.");
            throw new IllegalStateException("Stored Graph version error", ex);
=======
        if (useFlexService ) {
            this.flexIndex = new FlexIndex();
            flexIndex.init(this);
        }
    }
    
    public static Graph load(InputStream in) {
        // TODO store version information, halt load if versions mismatch
        Input input = new Input(in);
        Kryo kryo = makeKryo();
        Graph graph = (Graph) kryo.readClassAndObject(input);
        LOG.debug("Basic graph info read.");
        if (graph.graphVersionMismatch()) {
            throw new RuntimeException("Graph version mismatch detected.");
        }
        // Vertex edge lists are transient to avoid excessive recursion depth during serialization.
        // vertex list is transient because it can be reconstructed from edges.
        LOG.debug("Loading edges...");
        List<Edge> edges = (ArrayList<Edge>) kryo.readClassAndObject(input);
        graph.vertices = new ConcurrentHashMap<>(); // why is this concurrent?

        for (Edge e : edges) {
            Vertex fromVertex = e.getFromVertex();
            Vertex toVertex = e.getToVertex();
            graph.vertices.put(fromVertex.getLabel(), fromVertex);
            graph.vertices.put(toVertex.getLabel(), toVertex);
            // Compensating for the fact that we're not using the standard Java de/serialization methods.
            fromVertex.initEdgeListsIfNeeded();
            toVertex.initEdgeListsIfNeeded();
            fromVertex.addOutgoing(e);
            toVertex.addIncoming(e);
>>>>>>> ca79a24c
        }

        LOG.info("Main graph read. |V|={} |E|={}", graph.countVertices(), graph.countEdges());
        graph.index(new DefaultStreetVertexIndexFactory());
        return graph;
    }

    /**
     * Compares the OTP version number stored in the graph with that of the currently running instance. Logs warnings explaining that mismatched
     * versions can cause problems.
     * 
     * @return false if Maven versions match (even if commit ids do not match), true if Maven version of graph does not match this version of OTP or
     *         graphs are otherwise obviously incompatible.
     */
    private boolean graphVersionMismatch() {
        MavenVersion v = MavenVersion.VERSION;
        MavenVersion gv = this.mavenVersion;
        LOG.info("Graph version: {}", gv);
        LOG.info("OTP version:   {}", v);
        if (!v.equals(gv)) {
            LOG.error("This graph was built with a different version of OTP. Please rebuild it.");
            return true; // do not allow graph use
        } else if (!v.commit.equals(gv.commit)) {
            if (v.qualifier.equals("SNAPSHOT")) {
                LOG.warn("This graph was built with the same SNAPSHOT version of OTP, but a "
                        + "different commit. Please rebuild the graph if you experience incorrect "
                        + "behavior. ");
                return false; // graph might still work
            } else {
                LOG.error("Commit mismatch in non-SNAPSHOT version. This implies a problem with "
                        + "the build or release process.");
                return true; // major problem
            }
        } else {
            // no version mismatch, no commit mismatch
            LOG.info("This graph was built with the currently running version and commit of OTP.");
            return false;
        }
    }

    /**
     * This method allows reproducibly creating Kryo (de)serializer instances with exactly the same configuration.
     * This allows us to use identically configured instances for serialization and deserialization.
     *
     * When configuring serializers, there's a difference between kryo.register() and kryo.addDefaultSerializer().
     * The latter will set the default for a whole tree of classes. The former matches only the specified class.
     * By default Kryo will serialize all the non-transient fields of an instance. If the class has its own overridden
     * Java serialization methods Kryo will not automatically use those, a JavaSerializer must be registered.
     */
    public static Kryo makeKryo() {
        // For generating a histogram of serialized classes with associated serializers:
        // Kryo kryo = new Kryo(new InstanceCountingClassResolver(), new MapReferenceResolver(), new DefaultStreamFactory());
        Kryo kryo = new Kryo();
        // Allow serialization of unrecognized classes, for which we haven't manually set up a serializer.
        // We might actually want to manually register a serializer for every class, to be safe.
        kryo.setRegistrationRequired(false);
        kryo.setReferences(true);
        kryo.addDefaultSerializer(TPrimitiveHash.class, ExternalizableSerializer.class);
        kryo.register(TIntArrayList.class, new TIntArrayListSerializer());
        kryo.register(TIntIntHashMap.class, new TIntIntHashMapSerializer());
        // Kryo's default instantiation and deserialization of BitSets leaves them empty.
        // The Kryo BitSet serializer in magro/kryo-serializers naively writes out a dense stream of booleans.
        // BitSet's built-in Java serializer saves the internal bitfields, which is efficient. We use that one.
        kryo.register(BitSet.class, new JavaSerializer());
        // BiMap has a constructor that uses its putAll method, which just puts each item in turn.
        // It should be possible to reconstruct this like a standard Map. However, the HashBiMap constructor calls an
        // init method that creates the two internal maps. So we have to subclass the generic Map serializer.
        kryo.register(HashBiMap.class, new HashBiMapSerializer());
        // OBA uses unmodifiable collections, but those classes have package-private visibility. Workaround.
        // FIXME we're importing all the contributed kryo-serializers just for this one serializer
        try {
            Class<?> unmodifiableCollection = Class.forName("java.util.Collections$UnmodifiableCollection");
            kryo.addDefaultSerializer(unmodifiableCollection , UnmodifiableCollectionsSerializer.class);
        } catch (ClassNotFoundException e) {
            throw new RuntimeException(e);
        }
        // Instantiation strategy: how should Kryo make new instances of objects when they are deserialized?
        // The default strategy requires every class you serialize, even in your dependencies, to have a zero-arg
        // constructor (which can be private). The setInstantiatorStrategy method completely replaces that default
        // strategy. The nesting below specifies the Java approach as a fallback strategy to the default strategy.
        kryo.setInstantiatorStrategy(new Kryo.DefaultInstantiatorStrategy(new SerializingInstantiatorStrategy()));
        return kryo;
    }

    public void save(File file) throws IOException {
        LOG.info("Main graph size: |V|={} |E|={}", this.countVertices(), this.countEdges());
        LOG.info("Writing graph " + file.getAbsolutePath() + " ...");
        try {
            save(new FileOutputStream(file));
        } catch (Exception e) {
            file.delete(); // remove half-written file
            throw e;
        }
    }

    public void save(OutputStream outputStream) {
        Kryo kryo = makeKryo();
        LOG.debug("Consolidating edges...");
        Output output = new Output(outputStream);
        // this is not space efficient
        List<Edge> edges = new ArrayList<Edge>(this.countEdges());
        for (Vertex v : getVertices()) {
            // there are assumed to be no edges in an incoming list that are not
            // in an outgoing list
            edges.addAll(v.getOutgoing());
            if (v.getDegreeOut() + v.getDegreeIn() == 0)
                LOG.debug("vertex {} has no edges, it will not survive serialization.", v);
        }
        LOG.debug("Assigning vertex/edge ID numbers...");
        this.rebuildVertexAndEdgeIndices();
        LOG.debug("Writing edges...");
        kryo.writeClassAndObject(output, this);
        kryo.writeClassAndObject(output, edges);
        output.close();
        LOG.info("Graph written.");
        // Summarize serialized classes and associated serializers:
        // ((InstanceCountingClassResolver) kryo.getClassResolver()).summarize();
    }

    public Integer getIdForEdge(Edge edge) {
        return edge.getId();
    }

    public CalendarService getCalendarService() {
        if (calendarService == null) {
            CalendarServiceData data = this.getService(CalendarServiceData.class);
            if (data != null) {
                this.calendarService = new CalendarServiceImpl(data);
            }
        }
        return this.calendarService;
    }

    public int removeEdgelessVertices() {
        int removed = 0;
        List<Vertex> toRemove = new LinkedList<Vertex>();
        for (Vertex v : this.getVertices())
            if (v.getDegreeOut() + v.getDegreeIn() == 0)
                toRemove.add(v);
        // avoid concurrent vertex map modification
        for (Vertex v : toRemove) {
            this.remove(v);
            removed += 1;
            LOG.trace("removed edgeless vertex {}", v);
        }
        return removed;
    }

    public Collection<String> getFeedIds() {
        return feedIds;
    }

    public Collection<Agency> getAgencies(String feedId) {
        return agenciesForFeedId.get(feedId);
    }

    public FeedInfo getFeedInfo(String feedId) {
        return feedInfoForId.get(feedId);
    }

    public void addAgency(String feedId, Agency agency) {
        Collection<Agency> agencies = agenciesForFeedId.getOrDefault(feedId, new HashSet<>());
        agencies.add(agency);
        this.agenciesForFeedId.put(feedId, agencies);
        this.feedIds.add(feedId);
    }

    public void addFeedInfo(FeedInfo info) {
        this.feedInfoForId.put(info.getId().toString(), info);
    }

    public void addFlexArea(String feedId, String areaId, Polygon flexArea) {
        this.flexAreasById.put(new FeedScopedId(feedId, areaId), flexArea);
    }

    /**
     * Returns the time zone for the first agency in this graph. This is used to interpret times in API requests. The JVM default time zone cannot be
     * used because we support multiple graphs on one server via the routerId. Ideally we would want to interpret times in the time zone of the
     * geographic location where the origin/destination vertex or board/alight event is located. This may become necessary when we start making graphs
     * with long distance train, boat, or air services.
     */
    public TimeZone getTimeZone() {
        if (timeZone == null) {
            Collection<Agency> agencies = null;
            if (agenciesForFeedId.entrySet().size() > 0) {
                agencies = agenciesForFeedId.entrySet().iterator().next().getValue();
            }
            if (agencies == null || agencies.size() == 0) {
                timeZone = TimeZone.getTimeZone("GMT");
                LOG.warn("graph contains no agencies (yet); API request times will be interpreted as GMT.");
            } else {
                CalendarService cs = this.getCalendarService();
                for (Agency agency : agencies) {
                    TimeZone tz = cs.getTimeZoneForAgencyId(agency.getId());
                    if (timeZone == null) {
                        LOG.debug("graph time zone set to {}", tz);
                        timeZone = tz;
                    } else if (!timeZone.equals(tz)) {
                        LOG.error("agency time zone differs from graph time zone: {}", tz);
                    }
                }
            }
        }
        return timeZone;
    }

    /**
     * Return all TimeZones for all agencies in the graph
     * @return collection of referenced timezones
     */
    public Collection<TimeZone> getAllTimeZones() {
        List<TimeZone> timeZones = new ArrayList<>();
        for (String feedId : getFeedIds()) {
            for (Agency agency : getAgencies(feedId)) {
                TimeZone timeZone = calendarService.getTimeZoneForAgencyId(agency.getId());
                if (timeZone != null) {
                    timeZones.add(timeZone);
                }
            }
        }
        return timeZones;
    }

    /**
     * The timezone is cached by the graph. If you've done something to the graph that has the
     * potential to change the time zone, you should call this to ensure it is reset. 
     */
    public void clearTimeZone () {
        this.timeZone = null;
    }

    public void summarizeBuilderAnnotations() {
        List<GraphBuilderAnnotation> gbas = this.graphBuilderAnnotations;
        Multiset<Class<? extends GraphBuilderAnnotation>> classes = HashMultiset.create();
        LOG.info("Summary (number of each type of annotation):");
        for (GraphBuilderAnnotation gba : gbas)
            classes.add(gba.getClass());
        for (Multiset.Entry<Class<? extends GraphBuilderAnnotation>> e : classes.entrySet()) {
            String name = e.getElement().getSimpleName();
            int count = e.getCount();
            LOG.info("    {} - {}", name, count);
        }
    }

    /**
     * Calculates envelope out of all OSM coordinates
     *
     * Transit stops are added to the envelope as they are added to the graph
     */
    public void calculateEnvelope() {
        this.envelope = new WorldEnvelope();

        for (Vertex v : this.getVertices()) {
            Coordinate c = v.getCoordinate();
            this.envelope.expandToInclude(c);
        }
    }

    /**
     * Calculates convexHull of all the vertices during build time
     */
    public void calculateConvexHull() {
        convexHull = GraphUtils.makeConvexHull(this);
    }

    /**
     * @return calculated convexHull;
     */
    public Geometry getConvexHull() {
        return convexHull;

    }

    /**
     * Expands envelope to include given point
     *
     * If envelope is empty it creates it (This can happen with a graph without OSM data)
     * Used when adding stops to OSM envelope
     *
     * @param  x  the value to lower the minimum x to or to raise the maximum x to
     * @param  y  the value to lower the minimum y to or to raise the maximum y to
     */
    public void expandToInclude(double x, double y) {
        //Envelope can be empty if graph building is run without OSM data
        if (this.envelope == null) {
            calculateEnvelope();
        }
        this.envelope.expandToInclude(x, y);
    }

    public WorldEnvelope getEnvelope() {
        return this.envelope;
    }

    // lazy-init geom index on an as needed basis
    public GeometryIndex getGeomIndex() {
    	
    	if(this.geomIndex == null)
    		this.geomIndex = new GeometryIndex(this);
    	
    	return this.geomIndex;
    }

    // lazy-init sample factor on an as needed basis
    public SampleFactory getSampleFactory() {
        if(this.sampleFactory == null)
            this.sampleFactory = new SampleFactory(this);

        return this.sampleFactory;	
    }

    /**
     * Calculates Transit center from median of coordinates of all transitStops if graph
     * has transit. If it doesn't it isn't calculated. (mean walue of min, max latitude and longitudes are used)
     *
     * Transit center is saved in center variable
     *
     * This speeds up calculation, but problem is that median needs to have all of latitudes/longitudes
     * in memory, this can become problematic in large installations. It works without a problem on New York State.
     */
    public void calculateTransitCenter() {
        if (hasTransit) {

            TDoubleList latitudes = new TDoubleLinkedList();
            TDoubleList longitudes = new TDoubleLinkedList();
            Median median = new Median();

            getVertices().stream()
                .filter(v -> v instanceof TransitStop)
                .forEach(v -> {
                    latitudes.add(v.getLat());
                    longitudes.add(v.getLon());
                });

            median.setData(latitudes.toArray());
            double medianLatitude = median.evaluate();
            median = new Median();
            median.setData(longitudes.toArray());
            double medianLongitude = median.evaluate();

            this.center = new Coordinate(medianLongitude, medianLatitude);
        }
    }

    public Optional<Coordinate> getCenter() {
        return Optional.ofNullable(center);
    }

    public long getTransitServiceStarts() {
        return transitServiceStarts;
    }

    public long getTransitServiceEnds() {
        return transitServiceEnds;
    }

    public void setUseFlexService(boolean useFlexService) {
        // when passing in graph from memory, router config had not loaded when "index()" called
        if (useFlexService && !this.useFlexService) {
            this.flexIndex = new FlexIndex();
            flexIndex.init(this);
        }
        this.useFlexService = useFlexService;
    }
}<|MERGE_RESOLUTION|>--- conflicted
+++ resolved
@@ -48,12 +48,7 @@
 import org.opentripplanner.routing.edgetype.EdgeWithCleanup;
 import org.opentripplanner.routing.edgetype.StreetEdge;
 import org.opentripplanner.routing.edgetype.TripPattern;
-<<<<<<< HEAD
-=======
 import org.opentripplanner.routing.flex.FlexIndex;
-import org.opentripplanner.routing.impl.DefaultStreetVertexIndexFactory;
-import org.opentripplanner.routing.services.StreetVertexIndexFactory;
->>>>>>> ca79a24c
 import org.opentripplanner.routing.services.StreetVertexIndexService;
 import org.opentripplanner.routing.services.notes.StreetNotesService;
 import org.opentripplanner.routing.trippattern.Deduplicator;
@@ -125,7 +120,7 @@
 
     /**
      * Map from GTFS ServiceIds to integers close to 0. Allows using BitSets instead of Set<Object>.
-     * An empty Map is created before the Graph is built to allow registering IDs from multiple feeds.   
+     * An empty Map is created before the Graph is built to allow registering IDs from multiple feeds.
      */
     public final Map<FeedScopedId, Integer> serviceCodes = Maps.newHashMap();
 
@@ -205,7 +200,7 @@
 
     /** Has information how much time alighting a vehicle takes. Can be significant eg in airplanes or ferries. */
     public Map<TraverseMode, Integer> alightTimes = Collections.EMPTY_MAP;
-    
+
     /** How should we cluster stops? By 'proximity' or 'ParentStation' */
     public StopClusterMode stopClusterMode = StopClusterMode.proximity;
 
@@ -215,16 +210,14 @@
     /** Parent stops **/
     public Map<FeedScopedId, Stop> parentStopById = new HashMap<>();
 
-<<<<<<< HEAD
     /** used during graph build to store known elevations */
     private transient HashMap<Vertex, Double> knownElevations;
-=======
+
     /** Whether to use flex modes */
     public boolean useFlexService = false;
 
     /** Areas for flex service */
     public Map<FeedScopedId, Geometry> flexAreasById = new HashMap<>();
->>>>>>> ca79a24c
 
     public Graph(Graph basedOn) {
         this();
@@ -260,8 +253,8 @@
     public void removeVertex(Vertex v) {
         if (vertices.remove(v.getLabel()) != v) {
             LOG.error(
-                    "attempting to remove vertex that is not in graph (or mapping value was null): {}",
-                    v);
+                "attempting to remove vertex that is not in graph (or mapping value was null): {}",
+                v);
         }
     }
 
@@ -475,8 +468,8 @@
     public Collection<StreetEdge> getStreetEdges() {
         Collection<Edge> allEdges = this.getEdges();
         return Lists.newArrayList(Iterables.filter(allEdges, StreetEdge.class));
-    }    
-    
+    }
+
     public boolean containsVertex(Vertex v) {
         return (v != null) && vertices.get(v.getLabel()) == v;
     }
@@ -595,7 +588,7 @@
 
     /**
      * Find the total number of edges in this Graph. There are assumed to be no Edges in an incoming edge list that are not in an outgoing edge list.
-     * 
+     *
      * @return number of outgoing edges in the graph
      */
     public int countEdges() {
@@ -615,13 +608,13 @@
             this.edgeById.put(e.getId(), e);
         }
     }
-    
+
     /**
      * Rebuilds any indices on the basis of current vertex and edge IDs.
-     * 
-     * If you want the index to be accurate, you must run this every time the 
+     *
+     * If you want the index to be accurate, you must run this every time the
      * vertex or edge set changes.
-     * 
+     *
      * TODO(flamholz): keep the indices up to date with changes to the graph.
      * This is not simple because the Vertex constructor may add itself to the graph
      * before the Vertex has any edges, so updating indices on addVertex is insufficient.
@@ -647,7 +640,7 @@
     }
 
     private void readObject(ObjectInputStream inputStream) throws ClassNotFoundException,
-            IOException {
+        IOException {
         inputStream.defaultReadObject();
     }
 
@@ -655,7 +648,7 @@
      * Add a graph builder annotation to this graph's list of graph builder annotations. The return value of this method
      * is the annotation's message, which allows for a single-line idiom that creates, registers, and logs a new graph
      * builder annotation: log.warning(graph.addBuilderAnnotation(new SomeKindOfAnnotation(param1, param2)));
-     * 
+     *
      * If the graphBuilderAnnotations field of this graph is null, the annotation is not actually saved, but the message
      * is still returned. This allows annotation registration to be turned off, saving memory and disk space when the
      * user is not interested in annotations.
@@ -705,9 +698,8 @@
         LOG.info("Reading graph " + file.getAbsolutePath() + " ...");
         return load(new FileInputStream(file));
     }
-<<<<<<< HEAD
-    
-    /** 
+
+    /**
      * Perform indexing on vertices, edges, and timetables, and create transient data structures. This used to be done
      * in readObject methods upon deserialization, but stand-alone mode now allows passing graphs from graphbuilder to
      * server in memory, without a round trip through serialization.
@@ -744,20 +736,6 @@
             LOG.info("street index built");
         }
         LOG.info("Rebuilding edge and vertex indices");
-=======
-
-    /**
-     * Perform indexing on vertices, edges, and timetables, and create transient data structures.
-     * This used to be done in readObject methods upon deserialization, but stand-alone mode now
-     * allows passing graphs from graphbuilder to server in memory, without a round trip through
-     * serialization. 
-     * TODO: do we really need a factory for different street vertex indexes?
-     */
-    public void index (StreetVertexIndexFactory indexFactory) {
-        streetIndex = indexFactory.newIndex(this);
-        LOG.debug("street index built.");
-        LOG.debug("Rebuilding edge and vertex indices.");
->>>>>>> ca79a24c
         rebuildVertexAndEdgeIndices();
         Set<TripPattern> tableTripPatterns = Sets.newHashSet();
         for (PatternArriveVertex pav : Iterables.filter(this.getVertices(), PatternArriveVertex.class)) {
@@ -768,64 +746,12 @@
         }
         // TODO: Move this ^ stuff into the graph index
         this.index = new GraphIndex(this);
-<<<<<<< HEAD
-        LOG.info("Done rebuilding edge and vertex indices");
-    }
-    
-    /**
-     * Loading which allows you to inject other implementation.
-     * @param in
-     * @param level
-     * @return
-     * @throws IOException
-     * @throws ClassNotFoundException
-     */
-    @SuppressWarnings("unchecked")
-    public static Graph load(ObjectInputStream in, LoadLevel level) throws IOException, ClassNotFoundException {
-        try {
-            Graph graph = (Graph) in.readObject();
-            LOG.debug("Basic graph info read.");
-            if (graph.graphVersionMismatch())
-                throw new RuntimeException("Graph version mismatch detected.");
-            if (level == LoadLevel.BASIC)
-                return graph;
-            // vertex edge lists are transient to avoid excessive recursion depth
-            // vertex list is transient because it can be reconstructed from edges
-            LOG.debug("Loading edges...");
-            List<Edge> edges = (ArrayList<Edge>) in.readObject();
-            graph.vertices = new HashMap<String, Vertex>();
-            
-            for (Edge e : edges) {
-                graph.vertices.put(e.getFromVertex().getLabel(), e.getFromVertex());
-                graph.vertices.put(e.getToVertex().getLabel(), e.getToVertex());
-            }
-
-            LOG.info("Main graph read. |V|={} |E|={}", graph.countVertices(), graph.countEdges());
-            // Make sure the graph index has been initialized. The streetIndex should be able to be safely recreated
-            // because the streetIndexes used during build will not be visible outside of this method.
-            graph.index(true);
-
-            if (level == LoadLevel.FULL) {
-                return graph;
-            }
-            
-            if (graph.debugData) {
-                graph.graphBuilderAnnotations = (List<GraphBuilderAnnotation>) in.readObject();
-                LOG.debug("Debug info read.");
-            } else {
-                LOG.warn("Graph file does not contain debug data.");
-            }
-            return graph;
-        } catch (InvalidClassException ex) {
-            LOG.error("Stored graph is incompatible with this version of OTP, please rebuild it.");
-            throw new IllegalStateException("Stored Graph version error", ex);
-=======
         if (useFlexService ) {
             this.flexIndex = new FlexIndex();
             flexIndex.init(this);
         }
     }
-    
+
     public static Graph load(InputStream in) {
         // TODO store version information, halt load if versions mismatch
         Input input = new Input(in);
@@ -851,18 +777,17 @@
             toVertex.initEdgeListsIfNeeded();
             fromVertex.addOutgoing(e);
             toVertex.addIncoming(e);
->>>>>>> ca79a24c
         }
 
         LOG.info("Main graph read. |V|={} |E|={}", graph.countVertices(), graph.countEdges());
-        graph.index(new DefaultStreetVertexIndexFactory());
+        graph.index(true);
         return graph;
     }
 
     /**
      * Compares the OTP version number stored in the graph with that of the currently running instance. Logs warnings explaining that mismatched
      * versions can cause problems.
-     * 
+     *
      * @return false if Maven versions match (even if commit ids do not match), true if Maven version of graph does not match this version of OTP or
      *         graphs are otherwise obviously incompatible.
      */
@@ -877,12 +802,12 @@
         } else if (!v.commit.equals(gv.commit)) {
             if (v.qualifier.equals("SNAPSHOT")) {
                 LOG.warn("This graph was built with the same SNAPSHOT version of OTP, but a "
-                        + "different commit. Please rebuild the graph if you experience incorrect "
-                        + "behavior. ");
+                    + "different commit. Please rebuild the graph if you experience incorrect "
+                    + "behavior. ");
                 return false; // graph might still work
             } else {
                 LOG.error("Commit mismatch in non-SNAPSHOT version. This implies a problem with "
-                        + "the build or release process.");
+                    + "the build or release process.");
                 return true; // major problem
             }
         } else {
@@ -1148,11 +1073,11 @@
 
     // lazy-init geom index on an as needed basis
     public GeometryIndex getGeomIndex() {
-    	
-    	if(this.geomIndex == null)
-    		this.geomIndex = new GeometryIndex(this);
-    	
-    	return this.geomIndex;
+
+        if(this.geomIndex == null)
+            this.geomIndex = new GeometryIndex(this);
+
+        return this.geomIndex;
     }
 
     // lazy-init sample factor on an as needed basis
@@ -1160,7 +1085,7 @@
         if(this.sampleFactory == null)
             this.sampleFactory = new SampleFactory(this);
 
-        return this.sampleFactory;	
+        return this.sampleFactory;
     }
 
     /**
