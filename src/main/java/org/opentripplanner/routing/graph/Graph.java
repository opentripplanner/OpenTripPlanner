package org.opentripplanner.routing.graph;

import com.conveyal.r5.kryo.TIntArrayListSerializer;
import com.conveyal.r5.kryo.TIntIntHashMapSerializer;
import com.esotericsoftware.kryo.Kryo;
import com.esotericsoftware.kryo.io.Input;
import com.esotericsoftware.kryo.io.Output;
import com.esotericsoftware.kryo.serializers.ExternalizableSerializer;
import com.esotericsoftware.kryo.serializers.JavaSerializer;
import com.google.common.annotations.VisibleForTesting;
import com.google.common.collect.*;
import com.vividsolutions.jts.geom.Coordinate;
import com.vividsolutions.jts.geom.Envelope;
import com.vividsolutions.jts.geom.Geometry;
import de.javakaffee.kryoserializers.UnmodifiableCollectionsSerializer;
import gnu.trove.impl.hash.TIntHash;
import gnu.trove.impl.hash.TPrimitiveHash;
import gnu.trove.list.TDoubleList;
import gnu.trove.list.array.TIntArrayList;
import gnu.trove.list.linked.TDoubleLinkedList;
import gnu.trove.map.hash.TIntIntHashMap;
import org.apache.commons.math3.stat.descriptive.rank.Median;
import org.joda.time.DateTime;
import org.objenesis.strategy.SerializingInstantiatorStrategy;
import org.opentripplanner.calendar.impl.CalendarServiceImpl;
import org.opentripplanner.model.Agency;
import org.opentripplanner.model.FeedScopedId;
import org.opentripplanner.model.Stop;
import org.opentripplanner.model.FeedInfo;
import org.opentripplanner.model.calendar.CalendarServiceData;
import org.opentripplanner.model.calendar.ServiceDate;
import org.opentripplanner.model.CalendarService;
import org.opentripplanner.analyst.core.GeometryIndex;
import org.opentripplanner.analyst.request.SampleFactory;
import org.opentripplanner.common.MavenVersion;
import org.opentripplanner.common.TurnRestriction;
import org.opentripplanner.common.geometry.GraphUtils;
import org.opentripplanner.graph_builder.annotation.GraphBuilderAnnotation;
import org.opentripplanner.graph_builder.annotation.NoFutureDates;
import org.opentripplanner.kryo.HashBiMapSerializer;
import org.opentripplanner.model.GraphBundle;
import org.opentripplanner.profile.StopClusterMode;
import org.opentripplanner.routing.alertpatch.AlertPatch;
import org.opentripplanner.routing.core.MortonVertexComparatorFactory;
import org.opentripplanner.routing.core.TransferTable;
import org.opentripplanner.routing.core.TraverseMode;
import org.opentripplanner.routing.edgetype.EdgeWithCleanup;
import org.opentripplanner.routing.edgetype.StreetEdge;
import org.opentripplanner.routing.edgetype.TripPattern;
import org.opentripplanner.routing.impl.DefaultStreetVertexIndexFactory;
import org.opentripplanner.routing.services.StreetVertexIndexFactory;
import org.opentripplanner.routing.services.StreetVertexIndexService;
import org.opentripplanner.routing.services.notes.StreetNotesService;
import org.opentripplanner.routing.trippattern.Deduplicator;
import org.opentripplanner.routing.vertextype.PatternArriveVertex;
import org.opentripplanner.routing.vertextype.TransitStop;
import org.opentripplanner.standalone.Router;
import org.opentripplanner.traffic.StreetSpeedSnapshotSource;
import org.opentripplanner.updater.GraphUpdaterConfigurator;
import org.opentripplanner.updater.GraphUpdaterManager;
import org.opentripplanner.updater.stoptime.TimetableSnapshotSource;
import org.opentripplanner.util.InstanceCountingClassResolver;
import org.opentripplanner.util.WorldEnvelope;
import org.slf4j.Logger;
import org.slf4j.LoggerFactory;

import java.io.*;
import java.util.*;
import java.util.concurrent.ConcurrentHashMap;
import java.util.prefs.Preferences;
/**
 * A graph is really just one or more indexes into a set of vertexes. It used to keep edgelists for each vertex, but those are in the vertex now.
 */
public class Graph implements Serializable {

    private static final Logger LOG = LoggerFactory.getLogger(Graph.class);

    private static final long serialVersionUID = MavenVersion.VERSION.getUID();

    private final MavenVersion mavenVersion = MavenVersion.VERSION;

    // TODO Remove this field, use Router.routerId ?
    public String routerId;

    private final Map<Edge, Set<AlertPatch>> alertPatches = new HashMap<Edge, Set<AlertPatch>>(0);

    private final Map<Edge, List<TurnRestriction>> turnRestrictions = Maps.newHashMap();

    public final StreetNotesService streetNotesService = new StreetNotesService();

    // transit feed validity information in seconds since epoch
    private long transitServiceStarts = Long.MAX_VALUE;

    private long transitServiceEnds = 0;

    private Map<Class<?>, Object> _services = new HashMap<Class<?>, Object>();

    private TransferTable transferTable = new TransferTable();

    private GraphBundle bundle;

    /* vertex index by name is reconstructed from edges */
    private transient Map<String, Vertex> vertices;

    private transient CalendarService calendarService;

    // TODO this would be more efficient if it was just an array.
    private transient Map<Integer, Vertex> vertexById;

    private transient Map<Integer, Edge> edgeById;

    public transient StreetVertexIndexService streetIndex;

    public transient GraphIndex index;

    private transient GeometryIndex geomIndex;

    private transient SampleFactory sampleFactory;

    public final transient Deduplicator deduplicator = new Deduplicator();

    /**
     * Map from GTFS ServiceIds to integers close to 0. Allows using BitSets instead of Set<Object>.
     * An empty Map is created before the Graph is built to allow registering IDs from multiple feeds.   
     */
    public final Map<FeedScopedId, Integer> serviceCodes = Maps.newHashMap();

    public transient TimetableSnapshotSource timetableSnapshotSource = null;

    private transient List<GraphBuilderAnnotation> graphBuilderAnnotations = new LinkedList<GraphBuilderAnnotation>(); // initialize for tests

    private Map<String, Collection<Agency>> agenciesForFeedId = new HashMap<>();

    private Collection<String> feedIds = new HashSet<>();

    private Map<String, FeedInfo> feedInfoForId = new HashMap<>();

    private VertexComparatorFactory vertexComparatorFactory = new MortonVertexComparatorFactory();

    private transient TimeZone timeZone = null;

    //Envelope of all OSM and transit vertices. Calculated during build time
    private WorldEnvelope envelope = null;

    //ConvexHull of all the graph vertices. Generated at Graph build time.
    private Geometry convexHull = null;

    /** The density center of the graph for determining the initial geographic extent in the client. */
    private Coordinate center = null;

    /** The config JSON used to build this graph. Allows checking whether the configuration has changed. */
    public String builderConfig = null;

    /** Embed a router configuration inside the graph, for starting up with a single file. */
    public String routerConfig = null;

    /* The preferences that were used for graph building. */
    public Preferences preferences = null;

    /* The time at which the graph was built, for detecting changed inputs and triggering a rebuild. */
    public DateTime buildTimeJoda = null; // FIXME record this info, null is just a placeholder

    /** List of transit modes that are availible in GTFS data used in this graph**/
    private HashSet<TraverseMode> transitModes = new HashSet<TraverseMode>();

    public boolean hasBikeSharing = false;

    public boolean hasParkRide = false;

    public boolean hasBikeRide = false;

    /**
     * Manages all updaters of this graph. Is created by the GraphUpdaterConfigurator when there are
     * graph updaters defined in the configuration.
     *
     * @see GraphUpdaterConfigurator
     */
    public transient GraphUpdaterManager updaterManager = null;

    public final Date buildTime = new Date();

    /** True if OSM data was loaded into this Graph. */
    public boolean hasStreets = false;

    /** True if GTFS data was loaded into this Graph. */
    public boolean hasTransit = false;

    /** True if direct single-edge transfers were generated between transit stops in this Graph. */
    public boolean hasDirectTransfers = false;

    /** True if frequency-based services exist in this Graph (GTFS frequencies with exact_times = 0). */
    public boolean hasFrequencyService = false;

    /** True if schedule-based services exist in this Graph (including GTFS frequencies with exact_times = 1). */
    public boolean hasScheduledService = false;

    /** Has information how much time boarding a vehicle takes. Can be significant eg in airplanes or ferries. */
    public Map<TraverseMode, Integer> boardTimes = Collections.EMPTY_MAP;

    /** Has information how different transport modes are weighted. By default a weight of 1 is assigned. higher weight means higher cost. */
    public Map<TraverseMode, Double> modeWeights = Collections.EMPTY_MAP;
    
    /** Has information how much time alighting a vehicle takes. Can be significant eg in airplanes or ferries. */
    public Map<TraverseMode, Integer> alightTimes = Collections.EMPTY_MAP;

    /** A speed source for traffic data */
    public transient StreetSpeedSnapshotSource streetSpeedSource;
    
    /** How should we cluster stops? By 'proximity' or 'ParentStation' */
    public StopClusterMode stopClusterMode = StopClusterMode.proximity;

    /** The difference in meters between the WGS84 ellipsoid height and geoid height at the graph's center */
    public Double ellipsoidToGeoidDifference = 0.0;

    /** Parent stops **/
    public Map<FeedScopedId, Stop> parentStopById = new HashMap<>();

    public Graph(Graph basedOn) {
        this();
        this.bundle = basedOn.getBundle();
    }

    public Graph() {
        this.vertices = new ConcurrentHashMap<String, Vertex>();
        this.edgeById = new ConcurrentHashMap<Integer, Edge>();
        this.vertexById = new ConcurrentHashMap<Integer, Vertex>();
    }

    /**
     * Add the given vertex to the graph. Ideally, only vertices should add themselves to the graph, when they are constructed or deserialized.
     */
    public void addVertex(Vertex v) {
        Vertex old = vertices.put(v.getLabel(), v);
        if (old != null) {
            if (old == v)
                LOG.error("repeatedly added the same vertex: {}", v);
            else
                LOG.error("duplicate vertex label in graph (added vertex to graph anyway): {}", v);
        }
    }

    /**
     * Removes a vertex from the graph.
     *
     * Called from streetutils, must be public for now
     *
     * @param v
     */
    public void removeVertex(Vertex v) {
        if (vertices.remove(v.getLabel()) != v) {
            LOG.error(
                    "attempting to remove vertex that is not in graph (or mapping value was null): {}",
                    v);
        }
    }

    /**
     * Removes an edge from the graph. This method is not thread-safe.
     * @param e The edge to be removed
     */
    public void removeEdge(Edge e) {
        if (e != null) {
            synchronized (alertPatches) {   // This synchronization is somewhat silly because this
                alertPatches.remove(e);     // method isn't thread-safe anyway, but it is consistent
            }

            turnRestrictions.remove(e);
            streetNotesService.removeStaticNotes(e);
            edgeById.remove(e.getId());

            if (e instanceof EdgeWithCleanup) ((EdgeWithCleanup) e).detach();

            if (e.fromv != null) {
                e.fromv.removeOutgoing(e);

                for (Edge otherEdge : e.fromv.getIncoming()) {
                    for (TurnRestriction turnRestriction : getTurnRestrictions(otherEdge)) {
                        if (turnRestriction.to == e) {
                            removeTurnRestriction(otherEdge, turnRestriction);
                        }
                    }
                }

                e.fromv = null;
            }

            if (e.tov != null) {
                e.tov.removeIncoming(e);
                e.tov = null;
            }
        }
    }

    /* Fetching vertices by label is convenient in tests and such, but avoid using in general. */
    @VisibleForTesting
    public Vertex getVertex(String label) {
        return vertices.get(label);
    }

    /**
     * Returns the vertex with the given ID or null if none is present.
     *
     * NOTE: you may need to run rebuildVertexAndEdgeIndices() for the indices
     * to be accurate.
     *
     * @param id
     * @return
     */
    public Vertex getVertexById(int id) {
        return this.vertexById.get(id);
    }

    /**
     * Get all the vertices in the graph.
     * @return
     */
    public Collection<Vertex> getVertices() {
        return this.vertices.values();
    }

    /**
     * Returns the edge with the given ID or null if none is present.
     *
     * NOTE: you may need to run rebuildVertexAndEdgeIndices() for the indices
     * to be accurate.
     *
     * @param id
     * @return
     */
    public Edge getEdgeById(int id) {
        return edgeById.get(id);
    }

    /**
     * Return all the edges in the graph.
     * @return
     */
    public Collection<Edge> getEdges() {
        Set<Edge> edges = new HashSet<Edge>();
        for (Vertex v : this.getVertices()) {
            edges.addAll(v.getOutgoing());
        }
        return edges;
    }

    /**
     * Add an {@link AlertPatch} to the {@link AlertPatch} {@link Set} belonging to an {@link Edge}.
     * @param edge
     * @param alertPatch
     */
    public void addAlertPatch(Edge edge, AlertPatch alertPatch) {
        if (edge == null || alertPatch == null) return;
        synchronized (alertPatches) {
            Set<AlertPatch> alertPatches = this.alertPatches.get(edge);
            if (alertPatches == null) {
                this.alertPatches.put(edge, Collections.singleton(alertPatch));
            } else if (alertPatches instanceof HashSet) {
                alertPatches.add(alertPatch);
            } else {
                alertPatches = new HashSet<AlertPatch>(alertPatches);
                if (alertPatches.add(alertPatch)) {
                    this.alertPatches.put(edge, alertPatches);
                }
            }
        }
    }

    /**
     * Remove an {@link AlertPatch} from the {@link AlertPatch} {@link Set} belonging to an
     * {@link Edge}.
     * @param edge
     * @param alertPatch
     */
    public void removeAlertPatch(Edge edge, AlertPatch alertPatch) {
        if (edge == null || alertPatch == null) return;
        synchronized (alertPatches) {
            Set<AlertPatch> alertPatches = this.alertPatches.get(edge);
            if (alertPatches != null && alertPatches.contains(alertPatch)) {
                if (alertPatches.size() < 2) {
                    this.alertPatches.remove(edge);
                } else {
                    alertPatches.remove(alertPatch);
                }
            }
        }
    }

    /**
     * Get the {@link AlertPatch} {@link Set} that belongs to an {@link Edge} and build a new array.
     * @param edge
     * @return The {@link AlertPatch} array that belongs to the {@link Edge}
     */
    public AlertPatch[] getAlertPatches(Edge edge) {
        if (edge != null) {
            synchronized (alertPatches) {
                Set<AlertPatch> alertPatches = this.alertPatches.get(edge);
                if (alertPatches != null) {
                    return alertPatches.toArray(new AlertPatch[alertPatches.size()]);
                }
            }
        }
        return new AlertPatch[0];
    }

    /**
     * Add a {@link TurnRestriction} to the {@link TurnRestriction} {@link List} belonging to an
     * {@link Edge}. This method is not thread-safe.
     * @param edge
     * @param turnRestriction
     */
    public void addTurnRestriction(Edge edge, TurnRestriction turnRestriction) {
        if (edge == null || turnRestriction == null) return;
        List<TurnRestriction> turnRestrictions = this.turnRestrictions.get(edge);
        if (turnRestrictions == null) {
            turnRestrictions = Lists.newArrayList();
            this.turnRestrictions.put(edge, turnRestrictions);
        }
        turnRestrictions.add(turnRestriction);
    }

    /**
     * Remove a {@link TurnRestriction} from the {@link TurnRestriction} {@link List} belonging to
     * an {@link Edge}. This method is not thread-safe.
     * @param edge
     * @param turnRestriction
     */
    public void removeTurnRestriction(Edge edge, TurnRestriction turnRestriction) {
        if (edge == null || turnRestriction == null) return;
        List<TurnRestriction> turnRestrictions = this.turnRestrictions.get(edge);
        if (turnRestrictions != null && turnRestrictions.contains(turnRestriction)) {
            if (turnRestrictions.size() < 2) {
                this.turnRestrictions.remove(edge);
            } else {
                turnRestrictions.remove(turnRestriction);
            }
        }
    }

    /**
     * Get the {@link TurnRestriction} {@link List} that belongs to an {@link Edge} and return an
     * immutable copy. This method is thread-safe when used by itself, but not if addTurnRestriction
     * or removeTurnRestriction is called concurrently.
     * @param edge
     * @return The {@link TurnRestriction} {@link List} that belongs to the {@link Edge}
     */
    public List<TurnRestriction> getTurnRestrictions(Edge edge) {
        if (edge != null) {
            List<TurnRestriction> turnRestrictions = this.turnRestrictions.get(edge);
            if (turnRestrictions != null) {
                return ImmutableList.copyOf(turnRestrictions);
            }
        }
        return Collections.emptyList();
    }

    /**
     * Return only the StreetEdges in the graph.
     * @return
     */
    public Collection<StreetEdge> getStreetEdges() {
        Collection<Edge> allEdges = this.getEdges();
        return Lists.newArrayList(Iterables.filter(allEdges, StreetEdge.class));
    }    
    
    public boolean containsVertex(Vertex v) {
        return (v != null) && vertices.get(v.getLabel()) == v;
    }

    @SuppressWarnings("unchecked")
    public <T> T putService(Class<T> serviceType, T service) {
        return (T) _services.put(serviceType, service);
    }

    public boolean hasService(Class<?> serviceType) {
        return _services.containsKey(serviceType);
    }

    @SuppressWarnings("unchecked")
    public <T> T getService(Class<T> serviceType) {
        return (T) _services.get(serviceType);
    }

    public <T> T getService(Class<T> serviceType, boolean autoCreate) {
        @SuppressWarnings("unchecked")
        T t = (T) _services.get(serviceType);
        if (t == null && autoCreate) {
            try {
                t = (T)serviceType.newInstance();
            } catch (InstantiationException e) {
                throw new RuntimeException(e);
            } catch (IllegalAccessException e) {
                throw new RuntimeException(e);
            }
            _services.put(serviceType, t);
        }
        return t;
    }

    public void remove(Vertex vertex) {
        vertices.remove(vertex.getLabel());
    }

    public void removeVertexAndEdges(Vertex vertex) {
        if (!containsVertex(vertex)) {
            throw new IllegalStateException("attempting to remove vertex that is not in graph.");
        }

        /*
         * Note: We have to handle the removal of looping edges (for example RentABikeOn/OffEdge),
         * we use a set to prevent having multiple times the same edge.
         */
        Set<Edge> edges = new HashSet<Edge>(vertex.getDegreeIn() + vertex.getDegreeOut());
        edges.addAll(vertex.getIncoming());
        edges.addAll(vertex.getOutgoing());

        for (Edge edge : edges) {
            removeEdge(edge);
        }

        this.remove(vertex);
    }

    public Envelope getExtent() {
        Envelope env = new Envelope();
        for (Vertex v : getVertices()) {
            env.expandToInclude(v.getCoordinate());
        }
        return env;
    }

    public TransferTable getTransferTable() {
        return transferTable;
    }

    // Infer the time period covered by the transit feed
    public void updateTransitFeedValidity(CalendarServiceData data) {
        long now = new Date().getTime() / 1000;
        final long SEC_IN_DAY = 24 * 60 * 60;
        HashSet<String> agenciesWithFutureDates = new HashSet<String>();
        HashSet<String> agencies = new HashSet<String>();
        for (FeedScopedId sid : data.getServiceIds()) {
            agencies.add(sid.getAgencyId());
            for (ServiceDate sd : data.getServiceDatesForServiceId(sid)) {
                // Adjust for timezone, assuming there is only one per graph.
                long t = sd.getAsDate(getTimeZone()).getTime() / 1000;
                if (t > now) {
                    agenciesWithFutureDates.add(sid.getAgencyId());
                }
                // assume feed is unreliable after midnight on last service day
                long u = t + SEC_IN_DAY;
                if (t < this.transitServiceStarts)
                    this.transitServiceStarts = t;
                if (u > this.transitServiceEnds)
                    this.transitServiceEnds = u;
            }
        }
        for (String agency : agencies) {
            if (!agenciesWithFutureDates.contains(agency)) {
                LOG.warn(this.addBuilderAnnotation(new NoFutureDates(agency)));
            }
        }
    }

    // Check to see if we have transit information for a given date
    public boolean transitFeedCovers(long t) {
        return t >= this.transitServiceStarts && t < this.transitServiceEnds;
    }

    public GraphBundle getBundle() {
        return bundle;
    }

    public void setBundle(GraphBundle bundle) {
        this.bundle = bundle;
    }

    public int countVertices() {
        return vertices.size();
    }

    /**
     * Find the total number of edges in this Graph. There are assumed to be no Edges in an incoming edge list that are not in an outgoing edge list.
     * 
     * @return number of outgoing edges in the graph
     */
    public int countEdges() {
        int ne = 0;
        for (Vertex v : getVertices()) {
            ne += v.getDegreeOut();
        }
        return ne;
    }

    /**
     * Add a collection of edges from the edgesById index.
     * @param es
     */
    private void addEdgesToIndex(Collection<Edge> es) {
        for (Edge e : es) {
            this.edgeById.put(e.getId(), e);
        }
    }
    
    /**
     * Rebuilds any indices on the basis of current vertex and edge IDs.
     * 
     * If you want the index to be accurate, you must run this every time the 
     * vertex or edge set changes.
     * 
     * TODO(flamholz): keep the indices up to date with changes to the graph.
     * This is not simple because the Vertex constructor may add itself to the graph
     * before the Vertex has any edges, so updating indices on addVertex is insufficient.
     */
    public void rebuildVertexAndEdgeIndices() {
        this.vertexById = new HashMap<Integer, Vertex>(Vertex.getMaxIndex());
        Collection<Vertex> vertices = getVertices();
        for (Vertex v : vertices) {
            vertexById.put(v.getIndex(), v);
        }

        // Create map from edge ids to edges.
        this.edgeById = new HashMap<Integer, Edge>();
        for (Vertex v : vertices) {
            // TODO(flamholz): this check seems superfluous.
            if (v == null) {
                continue;
            }

            // Assumes that all the edges appear in at least one outgoing edge list.
            addEdgesToIndex(v.getOutgoing());
        }
    }

    private void readObject(ObjectInputStream inputStream) throws ClassNotFoundException,
            IOException {
        inputStream.defaultReadObject();
    }

    /**
     * Add a graph builder annotation to this graph's list of graph builder annotations. The return value of this method is the annotation's message,
     * which allows for a single-line idiom that creates, registers, and logs a new graph builder annotation:
     * log.warning(graph.addBuilderAnnotation(new SomeKindOfAnnotation(param1, param2)));
     * 
     * If the graphBuilderAnnotations field of this graph is null, the annotation is not actually saved, but the message is still returned. This
     * allows annotation registration to be turned off, saving memory and disk space when the user is not interested in annotations.
     */
    public String addBuilderAnnotation(GraphBuilderAnnotation gba) {
        String ret = gba.getMessage();
        if (this.graphBuilderAnnotations != null)
            this.graphBuilderAnnotations.add(gba);
        return ret;
    }

    public List<GraphBuilderAnnotation> getBuilderAnnotations() {
        return this.graphBuilderAnnotations;
    }

    /**
     * Adds mode of transport to transit modes in graph
     * @param mode
     */
    public void addTransitMode(TraverseMode mode) {
        transitModes.add(mode);
    }

    public HashSet<TraverseMode> getTransitModes() {
        return transitModes;
    }

    /* (de) serialization */

    public static Graph load(File file) throws IOException {
        LOG.info("Reading graph " + file.getAbsolutePath() + " ...");
        return load(new FileInputStream(file));
    }

    /**
     * Perform indexing on vertices, edges, and timetables, and create transient data structures.
     * This used to be done in readObject methods upon deserialization, but stand-alone mode now
     * allows passing graphs from graphbuilder to server in memory, without a round trip through
     * serialization. 
     * TODO: do we really need a factory for different street vertex indexes?
     */
    public void index (StreetVertexIndexFactory indexFactory) {
        streetIndex = indexFactory.newIndex(this);
        LOG.debug("street index built.");
        LOG.debug("Rebuilding edge and vertex indices.");
        rebuildVertexAndEdgeIndices();
        Set<TripPattern> tableTripPatterns = Sets.newHashSet();
        for (PatternArriveVertex pav : Iterables.filter(this.getVertices(), PatternArriveVertex.class)) {
            tableTripPatterns.add(pav.getTripPattern());
        }
        for (TripPattern ttp : tableTripPatterns) {
            if (ttp != null) ttp.scheduledTimetable.finish(); // skip frequency-based patterns with no table (null)
        }
        // TODO: Move this ^ stuff into the graph index
        this.index = new GraphIndex(this);
    }
    
<<<<<<< HEAD
    /**
     * Loading which allows you to specify StreetVertexIndexFactory and inject other implementation.
     * @param in
     * @param level
     * @param indexFactory
     * @return
     * @throws IOException
     * @throws ClassNotFoundException
     */
    @SuppressWarnings("unchecked")
    public static Graph load(ObjectInputStream in, LoadLevel level,
            StreetVertexIndexFactory indexFactory) throws IOException, ClassNotFoundException {
        try {
            Graph graph = (Graph) in.readObject();
            LOG.debug("Basic graph info read.");
            if (graph.graphVersionMismatch())
                throw new RuntimeException("Graph version mismatch detected.");
            if (level == LoadLevel.BASIC)
                return graph;
            // vertex edge lists are transient to avoid excessive recursion depth
            // vertex list is transient because it can be reconstructed from edges
            LOG.debug("Loading edges...");
            List<Edge> edges = (ArrayList<Edge>) in.readObject();
            graph.vertices = new ConcurrentHashMap<String, Vertex>();
            
            for (Edge e : edges) {
                graph.vertices.put(e.getFromVertex().getLabel(), e.getFromVertex());
                graph.vertices.put(e.getToVertex().getLabel(), e.getToVertex());
            }

            LOG.info("Main graph read. |V|={} |E|={}", graph.countVertices(), graph.countEdges());
            graph.index(indexFactory);

            if (level == LoadLevel.FULL) {
                return graph;
            }
            
            if (graph.debugData) {
                graph.graphBuilderAnnotations = (List<GraphBuilderAnnotation>) in.readObject();
                LOG.debug("Debug info read.");
            } else {
                LOG.warn("Graph file does not contain debug data.");
            }
            return graph;
        } catch (InvalidClassException ex) {
            LOG.error("Stored graph is incompatible with this version of OTP, please rebuild it.");
            throw new IllegalStateException("Stored Graph version error", ex);
=======
    public static Graph load(InputStream in) {
        // TODO store version information, halt load if versions mismatch
        Input input = new Input(in);
        Kryo kryo = makeKryo();
        Graph graph = (Graph) kryo.readClassAndObject(input);
        LOG.debug("Basic graph info read.");
        if (graph.graphVersionMismatch()) {
            throw new RuntimeException("Graph version mismatch detected.");
        }
        // Vertex edge lists are transient to avoid excessive recursion depth during serialization.
        // vertex list is transient because it can be reconstructed from edges.
        LOG.debug("Loading edges...");
        List<Edge> edges = (ArrayList<Edge>) kryo.readClassAndObject(input);
        graph.vertices = new ConcurrentHashMap<>(); // why is this concurrent?

        for (Edge e : edges) {
            Vertex fromVertex = e.getFromVertex();
            Vertex toVertex = e.getToVertex();
            graph.vertices.put(fromVertex.getLabel(), fromVertex);
            graph.vertices.put(toVertex.getLabel(), toVertex);
            // Compensating for the fact that we're not using the standard Java de/serialization methods.
            fromVertex.initEdgeListsIfNeeded();
            toVertex.initEdgeListsIfNeeded();
            fromVertex.addOutgoing(e);
            toVertex.addIncoming(e);
>>>>>>> 4996b6d1
        }

        LOG.info("Main graph read. |V|={} |E|={}", graph.countVertices(), graph.countEdges());
        graph.index(new DefaultStreetVertexIndexFactory());
        return graph;
    }

    /**
     * Compares the OTP version number stored in the graph with that of the currently running instance. Logs warnings explaining that mismatched
     * versions can cause problems.
     * 
     * @return false if Maven versions match (even if commit ids do not match), true if Maven version of graph does not match this version of OTP or
     *         graphs are otherwise obviously incompatible.
     */
    private boolean graphVersionMismatch() {
        MavenVersion v = MavenVersion.VERSION;
        MavenVersion gv = this.mavenVersion;
        LOG.info("Graph version: {}", gv);
        LOG.info("OTP version:   {}", v);
        if (!v.equals(gv)) {
            LOG.error("This graph was built with a different version of OTP. Please rebuild it.");
            return true; // do not allow graph use
        } else if (!v.commit.equals(gv.commit)) {
            if (v.qualifier.equals("SNAPSHOT")) {
                LOG.warn("This graph was built with the same SNAPSHOT version of OTP, but a "
                        + "different commit. Please rebuild the graph if you experience incorrect "
                        + "behavior. ");
                return false; // graph might still work
            } else {
                LOG.error("Commit mismatch in non-SNAPSHOT version. This implies a problem with "
                        + "the build or release process.");
                return true; // major problem
            }
        } else {
            // no version mismatch, no commit mismatch
            LOG.info("This graph was built with the currently running version and commit of OTP.");
            return false;
        }
    }

    /**
     * This method allows reproducibly creating Kryo (de)serializer instances with exactly the same configuration.
     * This allows us to use identically configured instances for serialization and deserialization.
     *
     * When configuring serializers, there's a difference between kryo.register() and kryo.addDefaultSerializer().
     * The latter will set the default for a whole tree of classes. The former matches only the specified class.
     * By default Kryo will serialize all the non-transient fields of an instance. If the class has its own overridden
     * Java serialization methods Kryo will not automatically use those, a JavaSerializer must be registered.
     */
    public static Kryo makeKryo() {
        // For generating a histogram of serialized classes with associated serializers:
        // Kryo kryo = new Kryo(new InstanceCountingClassResolver(), new MapReferenceResolver(), new DefaultStreamFactory());
        Kryo kryo = new Kryo();
        // Allow serialization of unrecognized classes, for which we haven't manually set up a serializer.
        // We might actually want to manually register a serializer for every class, to be safe.
        kryo.setRegistrationRequired(false);
        kryo.setReferences(true);
        kryo.addDefaultSerializer(TPrimitiveHash.class, ExternalizableSerializer.class);
        kryo.register(TIntArrayList.class, new TIntArrayListSerializer());
        kryo.register(TIntIntHashMap.class, new TIntIntHashMapSerializer());
        // Kryo's default instantiation and deserialization of BitSets leaves them empty.
        // The Kryo BitSet serializer in magro/kryo-serializers naively writes out a dense stream of booleans.
        // BitSet's built-in Java serializer saves the internal bitfields, which is efficient. We use that one.
        kryo.register(BitSet.class, new JavaSerializer());
        // BiMap has a constructor that uses its putAll method, which just puts each item in turn.
        // It should be possible to reconstruct this like a standard Map. However, the HashBiMap constructor calls an
        // init method that creates the two internal maps. So we have to subclass the generic Map serializer.
        kryo.register(HashBiMap.class, new HashBiMapSerializer());
        // OBA uses unmodifiable collections, but those classes have package-private visibility. Workaround.
        // FIXME we're importing all the contributed kryo-serializers just for this one serializer
        try {
            Class<?> unmodifiableCollection = Class.forName("java.util.Collections$UnmodifiableCollection");
            kryo.addDefaultSerializer(unmodifiableCollection , UnmodifiableCollectionsSerializer.class);
        } catch (ClassNotFoundException e) {
            throw new RuntimeException(e);
        }
        // Instantiation strategy: how should Kryo make new instances of objects when they are deserialized?
        // The default strategy requires every class you serialize, even in your dependencies, to have a zero-arg
        // constructor (which can be private). The setInstantiatorStrategy method completely replaces that default
        // strategy. The nesting below specifies the Java approach as a fallback strategy to the default strategy.
        kryo.setInstantiatorStrategy(new Kryo.DefaultInstantiatorStrategy(new SerializingInstantiatorStrategy()));
        return kryo;
    }

    public void save(File file) throws IOException {
        LOG.info("Main graph size: |V|={} |E|={}", this.countVertices(), this.countEdges());
        LOG.info("Writing graph " + file.getAbsolutePath() + " ...");
        try {
            save(new FileOutputStream(file));
        } catch (Exception e) {
            file.delete(); // remove half-written file
            throw e;
        }
    }

    public void save(OutputStream outputStream) {
        Kryo kryo = makeKryo();
        LOG.debug("Consolidating edges...");
        Output output = new Output(outputStream);
        // this is not space efficient
        List<Edge> edges = new ArrayList<Edge>(this.countEdges());
        for (Vertex v : getVertices()) {
            // there are assumed to be no edges in an incoming list that are not
            // in an outgoing list
            edges.addAll(v.getOutgoing());
            if (v.getDegreeOut() + v.getDegreeIn() == 0)
                LOG.debug("vertex {} has no edges, it will not survive serialization.", v);
        }
        LOG.debug("Assigning vertex/edge ID numbers...");
        this.rebuildVertexAndEdgeIndices();
        LOG.debug("Writing edges...");
        kryo.writeClassAndObject(output, this);
        kryo.writeClassAndObject(output, edges);
        output.close();
        LOG.info("Graph written.");
        // Summarize serialized classes and associated serializers:
        // ((InstanceCountingClassResolver) kryo.getClassResolver()).summarize();
    }

    public Integer getIdForEdge(Edge edge) {
        return edge.getId();
    }

    public CalendarService getCalendarService() {
        if (calendarService == null) {
            CalendarServiceData data = this.getService(CalendarServiceData.class);
            if (data != null) {
                this.calendarService = new CalendarServiceImpl(data);
            }
        }
        return this.calendarService;
    }

    public int removeEdgelessVertices() {
        int removed = 0;
        List<Vertex> toRemove = new LinkedList<Vertex>();
        for (Vertex v : this.getVertices())
            if (v.getDegreeOut() + v.getDegreeIn() == 0)
                toRemove.add(v);
        // avoid concurrent vertex map modification
        for (Vertex v : toRemove) {
            this.remove(v);
            removed += 1;
            LOG.trace("removed edgeless vertex {}", v);
        }
        return removed;
    }

    public Collection<String> getFeedIds() {
        return feedIds;
    }

    public Collection<Agency> getAgencies(String feedId) {
        return agenciesForFeedId.get(feedId);
    }

    public FeedInfo getFeedInfo(String feedId) {
        return feedInfoForId.get(feedId);
    }

    public void addAgency(String feedId, Agency agency) {
        Collection<Agency> agencies = agenciesForFeedId.getOrDefault(feedId, new HashSet<>());
        agencies.add(agency);
        this.agenciesForFeedId.put(feedId, agencies);
        this.feedIds.add(feedId);
    }

    public void addFeedInfo(FeedInfo info) {
        this.feedInfoForId.put(info.getId().toString(), info);
    }

    /**
     * Returns the time zone for the first agency in this graph. This is used to interpret times in API requests. The JVM default time zone cannot be
     * used because we support multiple graphs on one server via the routerId. Ideally we would want to interpret times in the time zone of the
     * geographic location where the origin/destination vertex or board/alight event is located. This may become necessary when we start making graphs
     * with long distance train, boat, or air services.
     */
    public TimeZone getTimeZone() {
        if (timeZone == null) {
            Collection<Agency> agencies = null;
            if (agenciesForFeedId.entrySet().size() > 0) {
                agencies = agenciesForFeedId.entrySet().iterator().next().getValue();
            }
            if (agencies == null || agencies.size() == 0) {
                timeZone = TimeZone.getTimeZone("GMT");
                LOG.warn("graph contains no agencies (yet); API request times will be interpreted as GMT.");
            } else {
                CalendarService cs = this.getCalendarService();
                for (Agency agency : agencies) {
                    TimeZone tz = cs.getTimeZoneForAgencyId(agency.getId());
                    if (timeZone == null) {
                        LOG.debug("graph time zone set to {}", tz);
                        timeZone = tz;
                    } else if (!timeZone.equals(tz)) {
                        LOG.error("agency time zone differs from graph time zone: {}", tz);
                    }
                }
            }
        }
        return timeZone;
    }
    
    /**
     * The timezone is cached by the graph. If you've done something to the graph that has the
     * potential to change the time zone, you should call this to ensure it is reset. 
     */
    public void clearTimeZone () {
        this.timeZone = null;
    }

    public void summarizeBuilderAnnotations() {
        List<GraphBuilderAnnotation> gbas = this.graphBuilderAnnotations;
        Multiset<Class<? extends GraphBuilderAnnotation>> classes = HashMultiset.create();
        LOG.info("Summary (number of each type of annotation):");
        for (GraphBuilderAnnotation gba : gbas)
            classes.add(gba.getClass());
        for (Multiset.Entry<Class<? extends GraphBuilderAnnotation>> e : classes.entrySet()) {
            String name = e.getElement().getSimpleName();
            int count = e.getCount();
            LOG.info("    {} - {}", name, count);
        }
    }

    /**
     * Calculates envelope out of all OSM coordinates
     *
     * Transit stops are added to the envelope as they are added to the graph
     */
    public void calculateEnvelope() {
        this.envelope = new WorldEnvelope();

        for (Vertex v : this.getVertices()) {
            Coordinate c = v.getCoordinate();
            this.envelope.expandToInclude(c);
        }
    }

    /**
     * Calculates convexHull of all the vertices during build time
     */
    public void calculateConvexHull() {
        convexHull = GraphUtils.makeConvexHull(this);
    }

    /**
     * @return calculated convexHull;
     */
    public Geometry getConvexHull() {
        return convexHull;

    }

    /**
     * Expands envelope to include given point
     *
     * If envelope is empty it creates it (This can happen with a graph without OSM data)
     * Used when adding stops to OSM envelope
     *
     * @param  x  the value to lower the minimum x to or to raise the maximum x to
     * @param  y  the value to lower the minimum y to or to raise the maximum y to
     */
    public void expandToInclude(double x, double y) {
        //Envelope can be empty if graph building is run without OSM data
        if (this.envelope == null) {
            calculateEnvelope();
        }
        this.envelope.expandToInclude(x, y);
    }

    public WorldEnvelope getEnvelope() {
        return this.envelope;
    }

    // lazy-init geom index on an as needed basis
    public GeometryIndex getGeomIndex() {
    	
    	if(this.geomIndex == null)
    		this.geomIndex = new GeometryIndex(this);
    	
    	return this.geomIndex;
    }

    // lazy-init sample factor on an as needed basis
    public SampleFactory getSampleFactory() {
        if(this.sampleFactory == null)
            this.sampleFactory = new SampleFactory(this);

        return this.sampleFactory;	
    }

    /**
     * Calculates Transit center from median of coordinates of all transitStops if graph
     * has transit. If it doesn't it isn't calculated. (mean walue of min, max latitude and longitudes are used)
     *
     * Transit center is saved in center variable
     *
     * This speeds up calculation, but problem is that median needs to have all of latitudes/longitudes
     * in memory, this can become problematic in large installations. It works without a problem on New York State.
     */
    public void calculateTransitCenter() {
        if (hasTransit) {

            TDoubleList latitudes = new TDoubleLinkedList();
            TDoubleList longitudes = new TDoubleLinkedList();
            Median median = new Median();

            getVertices().stream()
                .filter(v -> v instanceof TransitStop)
                .forEach(v -> {
                    latitudes.add(v.getLat());
                    longitudes.add(v.getLon());
                });

            median.setData(latitudes.toArray());
            double medianLatitude = median.evaluate();
            median = new Median();
            median.setData(longitudes.toArray());
            double medianLongitude = median.evaluate();

            this.center = new Coordinate(medianLongitude, medianLatitude);
        }
    }

    public Optional<Coordinate> getCenter() {
        return Optional.ofNullable(center);
    }

    public long getTransitServiceStarts() {
        return transitServiceStarts;
    }

    public long getTransitServiceEnds() {
        return transitServiceEnds;
    }
}<|MERGE_RESOLUTION|>--- conflicted
+++ resolved
@@ -104,6 +104,8 @@
 
     private transient CalendarService calendarService;
 
+    private boolean debugData = true;
+
     // TODO this would be more efficient if it was just an array.
     private transient Map<Integer, Vertex> vertexById;
 
@@ -199,7 +201,7 @@
 
     /** Has information how different transport modes are weighted. By default a weight of 1 is assigned. higher weight means higher cost. */
     public Map<TraverseMode, Double> modeWeights = Collections.EMPTY_MAP;
-    
+
     /** Has information how much time alighting a vehicle takes. Can be significant eg in airplanes or ferries. */
     public Map<TraverseMode, Integer> alightTimes = Collections.EMPTY_MAP;
 
@@ -697,55 +699,6 @@
         this.index = new GraphIndex(this);
     }
     
-<<<<<<< HEAD
-    /**
-     * Loading which allows you to specify StreetVertexIndexFactory and inject other implementation.
-     * @param in
-     * @param level
-     * @param indexFactory
-     * @return
-     * @throws IOException
-     * @throws ClassNotFoundException
-     */
-    @SuppressWarnings("unchecked")
-    public static Graph load(ObjectInputStream in, LoadLevel level,
-            StreetVertexIndexFactory indexFactory) throws IOException, ClassNotFoundException {
-        try {
-            Graph graph = (Graph) in.readObject();
-            LOG.debug("Basic graph info read.");
-            if (graph.graphVersionMismatch())
-                throw new RuntimeException("Graph version mismatch detected.");
-            if (level == LoadLevel.BASIC)
-                return graph;
-            // vertex edge lists are transient to avoid excessive recursion depth
-            // vertex list is transient because it can be reconstructed from edges
-            LOG.debug("Loading edges...");
-            List<Edge> edges = (ArrayList<Edge>) in.readObject();
-            graph.vertices = new ConcurrentHashMap<String, Vertex>();
-            
-            for (Edge e : edges) {
-                graph.vertices.put(e.getFromVertex().getLabel(), e.getFromVertex());
-                graph.vertices.put(e.getToVertex().getLabel(), e.getToVertex());
-            }
-
-            LOG.info("Main graph read. |V|={} |E|={}", graph.countVertices(), graph.countEdges());
-            graph.index(indexFactory);
-
-            if (level == LoadLevel.FULL) {
-                return graph;
-            }
-            
-            if (graph.debugData) {
-                graph.graphBuilderAnnotations = (List<GraphBuilderAnnotation>) in.readObject();
-                LOG.debug("Debug info read.");
-            } else {
-                LOG.warn("Graph file does not contain debug data.");
-            }
-            return graph;
-        } catch (InvalidClassException ex) {
-            LOG.error("Stored graph is incompatible with this version of OTP, please rebuild it.");
-            throw new IllegalStateException("Stored Graph version error", ex);
-=======
     public static Graph load(InputStream in) {
         // TODO store version information, halt load if versions mismatch
         Input input = new Input(in);
@@ -771,7 +724,6 @@
             toVertex.initEdgeListsIfNeeded();
             fromVertex.addOutgoing(e);
             toVertex.addIncoming(e);
->>>>>>> 4996b6d1
         }
 
         LOG.info("Main graph read. |V|={} |E|={}", graph.countVertices(), graph.countEdges());
