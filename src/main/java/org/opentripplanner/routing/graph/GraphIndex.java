package org.opentripplanner.routing.graph;

import static java.lang.Math.min;
import static java.util.stream.Collectors.toList;

import java.io.File;
import java.io.IOException;
import java.io.PrintWriter;
import java.io.StringWriter;
import java.nio.file.Files;
import java.nio.file.attribute.FileAttribute;
import java.util.ArrayList;
import java.util.BitSet;
import java.util.Calendar;
import java.util.Collection;
import java.util.Collections;
import java.util.Date;
import java.util.HashMap;
import java.util.HashSet;
import java.util.List;
import java.util.Map;
import java.util.Map.Entry;
import java.util.Set;
import java.util.concurrent.ExecutorService;
import java.util.concurrent.Executors;
import java.util.concurrent.TimeUnit;
import java.util.stream.Collectors;
import java.util.stream.Stream;

import javax.ws.rs.core.MultivaluedMap;
import javax.ws.rs.core.Response;

import com.google.common.collect.ArrayListMultimap;
import com.google.common.collect.HashMultimap;
import com.google.common.collect.Lists;
import com.google.common.collect.Maps;
import com.google.common.collect.Multimap;
import com.google.common.collect.Sets;
import graphql.ExceptionWhileDataFetching;
import graphql.schema.GraphQLSchema;

import com.google.common.util.concurrent.ThreadFactoryBuilder;
import com.vividsolutions.jts.geom.Coordinate;
import com.vividsolutions.jts.geom.Envelope;
import graphql.ExecutionResult;
import graphql.GraphQL;
import org.apache.lucene.util.PriorityQueue;
import org.joda.time.LocalDate;
import org.onebusaway.gtfs.model.Agency;
import org.onebusaway.gtfs.model.AgencyAndId;
import org.onebusaway.gtfs.model.FeedInfo;
import org.onebusaway.gtfs.model.Route;
import org.onebusaway.gtfs.model.Stop;
import org.onebusaway.gtfs.model.Trip;
import org.onebusaway.gtfs.model.calendar.ServiceDate;
import org.onebusaway.gtfs.services.calendar.CalendarService;
import org.opentripplanner.common.LuceneIndex;
import org.opentripplanner.common.geometry.HashGridSpatialIndex;
import org.opentripplanner.common.geometry.SphericalDistanceLibrary;
import org.opentripplanner.common.model.GenericLocation;
import org.opentripplanner.common.model.P2;
import org.opentripplanner.gtfs.GtfsLibrary;
import org.opentripplanner.index.FieldErrorInstrumentation;
import org.opentripplanner.index.IndexGraphQLSchema;
import org.opentripplanner.index.ResourceConstrainedExecutorServiceExecutionStrategy;
import org.opentripplanner.index.model.StopTimesInPattern;
import org.opentripplanner.index.model.TripTimeShort;
import org.opentripplanner.profile.ProfileTransfer;
import org.opentripplanner.profile.StopCluster;
import org.opentripplanner.profile.StopNameNormalizer;
import org.opentripplanner.profile.StopTreeCache;
import org.opentripplanner.routing.alertpatch.AlertPatch;
import org.opentripplanner.routing.algorithm.AStar;
import org.opentripplanner.routing.algorithm.ExtendedTraverseVisitor;
import org.opentripplanner.routing.algorithm.TraverseVisitor;
import org.opentripplanner.routing.algorithm.strategies.SearchTerminationStrategy;
import org.opentripplanner.routing.bike_park.BikePark;
import org.opentripplanner.routing.bike_rental.BikeRentalStation;
import org.opentripplanner.routing.car_park.CarPark;
import org.opentripplanner.routing.core.Fare.FareType;
import org.opentripplanner.routing.core.FareRuleSet;
import org.opentripplanner.routing.core.RoutingRequest;
import org.opentripplanner.routing.core.ServiceDay;
import org.opentripplanner.routing.core.State;
import org.opentripplanner.routing.core.TicketType;
import org.opentripplanner.routing.core.TraverseMode;
import org.opentripplanner.routing.edgetype.ParkAndRideLinkEdge;
import org.opentripplanner.routing.edgetype.StreetBikeParkLink;
import org.opentripplanner.routing.edgetype.TablePatternEdge;
import org.opentripplanner.routing.edgetype.Timetable;
import org.opentripplanner.routing.edgetype.TimetableSnapshot;
import org.opentripplanner.routing.edgetype.TripPattern;
import org.opentripplanner.routing.impl.DefaultFareServiceImpl;
import org.opentripplanner.routing.services.AlertPatchService;
import org.opentripplanner.routing.services.FareService;
import org.opentripplanner.routing.spt.DominanceFunction;
import org.opentripplanner.routing.spt.ShortestPathTree;
import org.opentripplanner.routing.trippattern.FrequencyEntry;
import org.opentripplanner.routing.trippattern.TripTimes;
import org.opentripplanner.routing.vertextype.BikeParkVertex;
import org.opentripplanner.routing.vertextype.BikeRentalStationVertex;
import org.opentripplanner.routing.vertextype.ParkAndRideVertex;
import org.opentripplanner.routing.vertextype.TransitStation;
import org.opentripplanner.routing.vertextype.TransitStop;
import org.opentripplanner.standalone.Router;
import org.opentripplanner.updater.alerts.GtfsRealtimeAlertsUpdater;
import org.slf4j.Logger;
import org.slf4j.LoggerFactory;

/**
 * This class contains all the transient indexes of graph elements -- those that are not
 * serialized with the graph. Caching these maps is essentially an optimization, but a big one.
 * The index is bootstrapped from the graph's list of edges.
 */
public class GraphIndex {

    private static final Logger LOG = LoggerFactory.getLogger(GraphIndex.class);
    private static final int CLUSTER_RADIUS = 400; // meters

    /** maximum distance to walk after leaving transit in Analyst */
    public static final int MAX_WALK_METERS = 3500;

    // TODO: consistently key on model object or id string
    public final Map<String, Vertex> vertexForId = Maps.newHashMap();
    public final Map<String, Map<String, Agency>> agenciesForFeedId = Maps.newHashMap();
    public final Map<String, FeedInfo> feedInfoForId = Maps.newHashMap();
    public final Map<AgencyAndId, Stop> stopForId = Maps.newHashMap();
    public final Map<AgencyAndId, Stop> stationForId = Maps.newHashMap();
    public final Map<AgencyAndId, Trip> tripForId = Maps.newHashMap();
    public final Map<AgencyAndId, Route> routeForId = Maps.newHashMap();
    public final Map<AgencyAndId, String> serviceForId = Maps.newHashMap();
    public final Map<String, TripPattern> patternForId = Maps.newHashMap();
    public final Map<Stop, TransitStop> stopVertexForStop = Maps.newHashMap();
    public final Map<Trip, TripPattern> patternForTrip = Maps.newHashMap();
    public final Multimap<String, TripPattern> patternsForFeedId = ArrayListMultimap.create();
    public final Multimap<Route, TripPattern> patternsForRoute = ArrayListMultimap.create();
    public final Multimap<Stop, TripPattern> patternsForStop = ArrayListMultimap.create();
    public final Multimap<AgencyAndId, Stop> stopsForParentStation = ArrayListMultimap.create();
    final HashGridSpatialIndex<TransitStop> stopSpatialIndex = new HashGridSpatialIndex<TransitStop>();
    public final Map<Stop, StopCluster> stopClusterForStop = Maps.newHashMap();
    public final Map<String, StopCluster> stopClusterForId = Maps.newHashMap();
    public final Map<AgencyAndId, TicketType> ticketTypesForId = Maps.newHashMap();

    /* Should eventually be replaced with new serviceId indexes. */
    private final CalendarService calendarService;
    private final Map<AgencyAndId,Integer> serviceCodes;

    /* Full-text search extensions */
    public LuceneIndex luceneIndex;

    /* Separate transfers for profile routing */
    public Multimap<StopCluster, ProfileTransfer> transfersFromStopCluster;
    private HashGridSpatialIndex<StopCluster> stopClusterSpatialIndex = null;

    /* This is a workaround, and should probably eventually be removed. */
    public Graph graph;

    /** Used for finding first/last trip of the day. This is the time at which service ends for the day. */
    public final int overnightBreak = 60 * 60 * 2; // FIXME not being set, this was done in transitIndex

    /** Store distances from each stop to all nearby street intersections. Useful in speeding up analyst requests. */
    private transient StopTreeCache stopTreeCache = null;

    final GraphQLSchema indexSchema;

    public final ExecutorService threadPool;

    public GraphIndex (Graph graph) {
        LOG.info("Indexing graph...");
        
        FareService fareService = graph.getService(FareService.class);
        if(fareService instanceof DefaultFareServiceImpl) {
            LOG.info("Collecting fare information...");
            DefaultFareServiceImpl defaultFareServiceImpl = (DefaultFareServiceImpl) fareService;
            Map<FareType, Collection<FareRuleSet>> data = defaultFareServiceImpl.getFareRulesPerType();
            for(Entry<FareType, Collection<FareRuleSet>> kv:data.entrySet()) {
                if(FareType.regular == kv.getKey()) {
                    for(FareRuleSet rs: kv.getValue()) {
                        ticketTypesForId.put(rs.getFareAttribute().getId(), new TicketType(rs));
                    }
                }
            }                             
        }

        for (String feedId : graph.getFeedIds()) {
            for (Agency agency : graph.getAgencies(feedId)) {
                Map<String, Agency> agencyForId = agenciesForFeedId.getOrDefault(feedId, new HashMap<>());
                agencyForId.put(agency.getId(), agency);
                this.agenciesForFeedId.put(feedId, agencyForId);
            }
            this.feedInfoForId.put(feedId, graph.getFeedInfo(feedId));
        }

        Collection<Edge> edges = graph.getEdges();
        /* We will keep a separate set of all vertices in case some have the same label.
         * Maybe we should just guarantee unique labels. */
        Set<Vertex> vertices = Sets.newHashSet();
        for (Edge edge : edges) {
            vertices.add(edge.getFromVertex());
            vertices.add(edge.getToVertex());
            if (edge instanceof TablePatternEdge) {
                TablePatternEdge patternEdge = (TablePatternEdge) edge;
                TripPattern pattern = patternEdge.getPattern();
                patternForId.put(pattern.code, pattern);
            }
        }
        for (Vertex vertex : vertices) {
            vertexForId.put(vertex.getLabel(), vertex);
            if (vertex instanceof TransitStop) {
                TransitStop transitStop = (TransitStop) vertex;
                Stop stop = transitStop.getStop();
                stopForId.put(stop.getId(), stop);
                stopVertexForStop.put(stop, transitStop);
                if (stop.getParentStation() != null) {
                    stopsForParentStation.put(
                        new AgencyAndId(stop.getId().getAgencyId(), stop.getParentStation()), stop);
                }
            }
            else if (vertex instanceof TransitStation) {
                TransitStation transitStation = (TransitStation) vertex;
                Stop stop = transitStation.getStop();
                stationForId.put(stop.getId(), stop);
            }
        }
        for (TransitStop stopVertex : stopVertexForStop.values()) {
            Envelope envelope = new Envelope(stopVertex.getCoordinate());
            stopSpatialIndex.insert(envelope, stopVertex);
        }
        for (TripPattern pattern : patternForId.values()) {
            patternsForFeedId.put(pattern.getFeedId(), pattern);
            patternsForRoute.put(pattern.route, pattern);

            for (Trip trip : pattern.getTrips()) {
                patternForTrip.put(trip, pattern);
                tripForId.put(trip.getId(), trip);
            }
            for (Stop stop: pattern.getStops()) {
                patternsForStop.put(stop, pattern);
            }
        }
        for (Route route : patternsForRoute.asMap().keySet()) {
            routeForId.put(route.getId(), route);
        }

        // Copy these two service indexes from the graph until we have better ones.
        calendarService = graph.getCalendarService();
        serviceCodes = graph.serviceCodes;
        this.graph = graph;
        threadPool = Executors.newCachedThreadPool(
            new ThreadFactoryBuilder().setNameFormat("GraphQLExecutor-" + graph.routerId + "-%d")
                .build()
        );

        indexSchema = new IndexGraphQLSchema(this).indexSchema;
        getLuceneIndex();
        LOG.info("Done indexing graph.");
    }

    /**
     * Stop clustering is slow to perform and only used in profile routing for the moment.
     * Therefore it is not done automatically, and any method requiring stop clusters should call this method
     * to ensure that the necessary indexes are lazy-initialized.
     */
    public synchronized void clusterStopsAsNeeded() {
        if (stopClusterSpatialIndex == null) {
            clusterStops();
            LOG.info("Creating a spatial index for stop clusters.");
            stopClusterSpatialIndex = new HashGridSpatialIndex<StopCluster>();
            for (StopCluster cluster : stopClusterForId.values()) {
                Envelope envelope = new Envelope(new Coordinate(cluster.lon, cluster.lat));
                stopClusterSpatialIndex.insert(envelope, cluster);
            }
        }
    }

    /** Get all trip patterns running through any stop in the given stop cluster. */
    private Set<TripPattern> patternsForStopCluster(StopCluster sc) {
        Set<TripPattern> tripPatterns = Sets.newHashSet();
        for (Stop stop : sc.children) tripPatterns.addAll(patternsForStop.get(stop));
        return tripPatterns;
    }

    /**
     * Initialize transfer data needed for profile routing.
     * Find the best transfers between each pair of patterns that pass near one another.
     */
    public void initializeProfileTransfers() {
        transfersFromStopCluster = HashMultimap.create();
        final double TRANSFER_RADIUS = 500.0; // meters
        Map<P2<TripPattern>, ProfileTransfer.GoodTransferList> transfers = Maps.newHashMap();
        LOG.info("Finding transfers between clusters...");
        for (StopCluster sc0 : stopClusterForId.values()) {
            Set<TripPattern> tripPatterns0 = patternsForStopCluster(sc0);
            // Accounts for area-like (rather than point-like) nature of clusters
            Map<StopCluster, Double> nearbyStopClusters = findNearbyStopClusters(sc0, TRANSFER_RADIUS);
            for (StopCluster sc1 : nearbyStopClusters.keySet()) {
                double distance = nearbyStopClusters.get(sc1);
                Set<TripPattern> tripPatterns1 = patternsForStopCluster(sc1);
                for (TripPattern tp0 : tripPatterns0) {
                    for (TripPattern tp1 : tripPatterns1) {
                        if (tp0 == tp1) continue;
                        P2<TripPattern> pair = new P2<TripPattern>(tp0, tp1);
                        ProfileTransfer.GoodTransferList list = transfers.get(pair);
                        if (list == null) {
                            list = new ProfileTransfer.GoodTransferList();
                            transfers.put(pair, list);
                        }
                        list.add(new ProfileTransfer(tp0, tp1, sc0, sc1, (int)distance));
                    }
                }
            }
        }
        /* Now filter the transfers down to eliminate long series of transfers in shared trunks. */
        LOG.info("Filtering out long series of transfers on trunks shared between patterns.");
        for (P2<TripPattern> pair : transfers.keySet()) {
            ProfileTransfer.GoodTransferList list = transfers.get(pair);
            TripPattern fromPattern = pair.first; // TODO consider using second (think of express-local transfers in NYC)
            Map<StopCluster, ProfileTransfer> transfersByFromCluster = Maps.newHashMap();
            for (ProfileTransfer transfer : list.good) {
                transfersByFromCluster.put(transfer.sc1, transfer);
            }
            List<ProfileTransfer> retainedTransfers = Lists.newArrayList();
            boolean inSeries = false; // true whenever a transfer existed for the last stop in the stop pattern
            for (Stop stop : fromPattern.stopPattern.stops) {
                StopCluster cluster = this.stopClusterForStop.get(stop);
                //LOG.info("stop {} cluster {}", stop, cluster.id);
                ProfileTransfer transfer = transfersByFromCluster.get(cluster);
                if (transfer == null) {
                    inSeries = false;
                    continue;
                }
                if (inSeries) continue;
                // Keep this transfer: it's not preceded by another stop with a transfer in this stop pattern
                retainedTransfers.add(transfer);
                inSeries = true;
            }
            //LOG.info("patterns {}, {} transfers", pair, retainedTransfers.size());
            for (ProfileTransfer tr : retainedTransfers) {
                transfersFromStopCluster.put(tr.sc1, tr);
                //LOG.info("   {}", tr);
            }
        }
        /*
         * for (Stop stop : transfersForStop.keys()) { System.out.println("STOP " + stop); for
         * (Transfer transfer : transfersForStop.get(stop)) { System.out.println("    " +
         * transfer.toString()); } }
         */
        LOG.info("Done finding transfers.");
    }

    /**
     * Find transfer candidates for profile routing.
     * TODO replace with an on-street search using the existing profile router functions.
     */
    public Map<StopCluster, Double> findNearbyStopClusters (StopCluster sc, double radius) {
        Map<StopCluster, Double> ret = Maps.newHashMap();
        Envelope env = new Envelope(new Coordinate(sc.lon, sc.lat));
        env.expandBy(SphericalDistanceLibrary.metersToLonDegrees(radius, sc.lat),
                SphericalDistanceLibrary.metersToDegrees(radius));
        for (StopCluster cluster : stopClusterSpatialIndex.query(env)) {
            // TODO this should account for area-like nature of clusters. Use size of bounding boxes.
            double distance = SphericalDistanceLibrary.distance(sc.lat, sc.lon, cluster.lat, cluster.lon);
            if (distance < radius) ret.put(cluster, distance);
        }
        return ret;
    }

    /* TODO: an almost similar function exists in ProfileRouter, combine these.
    *  Should these live in a separate class? */
    public List<StopAndDistance> findClosestStopsByWalking(double lat, double lon, int radius) {
        // Make a normal OTP routing request so we can traverse edges and use GenericAStar
        // TODO make a function that builds normal routing requests from profile requests
        RoutingRequest rr = new RoutingRequest(TraverseMode.WALK);
        rr.from = new GenericLocation(lat, lon);
        // FIXME requires destination to be set, not necessary for analyst
        rr.to = new GenericLocation(lat, lon);
        rr.batch = true;
        rr.setRoutingContext(graph);
        rr.walkSpeed = 1;
        rr.dominanceFunction = new DominanceFunction.LeastWalk();
        // RR dateTime defaults to currentTime.
        // If elapsed time is not capped, searches are very slow.
        rr.worstTime = (rr.dateTime + radius);
        AStar astar = new AStar();
        rr.setNumItineraries(1);
        StopFinderTraverseVisitor visitor = new StopFinderTraverseVisitor();
        astar.setTraverseVisitor(visitor);
        astar.getShortestPathTree(rr, 1); // timeout in seconds
        // Destroy the routing context, to clean up the temporary edges & vertices
        rr.rctx.destroy();
        return visitor.stopsFound;
    }

    public List<PlaceAndDistance> findClosestPlacesByWalking(double lat, double lon, int maxDistance, int maxResults,
            List<TraverseMode> filterByModes,
            List<PlaceType> filterByPlaceTypes,
            List<AgencyAndId> filterByStops,
            List<AgencyAndId> filterByRoutes,
            List<String> filterByBikeRentalStations,
            List<String> filterByBikeParks,
            List<String> filterByCarParks) {
        RoutingRequest rr = new RoutingRequest(TraverseMode.WALK);
        rr.allowBikeRental = true;
        //rr.bikeParkAndRide = true;
        //rr.parkAndRide = true;
        //rr.modes = new TraverseModeSet(TraverseMode.WALK, TraverseMode.BICYCLE, TraverseMode.CAR);
        rr.from = new GenericLocation(lat, lon);
        rr.batch = true;
        rr.setRoutingContext(graph);
        rr.walkSpeed = 1;
        rr.dominanceFunction = new DominanceFunction.LeastWalk();
        // RR dateTime defaults to currentTime.
        // If elapsed time is not capped, searches are very slow.
        rr.worstTime = (rr.dateTime + maxDistance);
        rr.setNumItineraries(1);
        //rr.arriveBy = true;
        PlaceFinderTraverseVisitor visitor = new PlaceFinderTraverseVisitor(filterByModes, filterByPlaceTypes, filterByStops, filterByRoutes, filterByBikeRentalStations, filterByBikeParks, filterByCarParks);
        AStar astar = new AStar();
        astar.setTraverseVisitor(visitor);
        SearchTerminationStrategy strategy = new SearchTerminationStrategy() {
            @Override
            public boolean shouldSearchTerminate(Vertex origin, Vertex target, State current, ShortestPathTree spt,
                    RoutingRequest traverseOptions) {
                // the first n stops the search visit may not be the nearest n
                // but when we have at least n stops found, we can update the
                // max distance to be the furthest of the places so far
                // and let the search terminate at that distance
                // and then return the first n
                if (visitor.placesFound.size() >= maxResults) {
                    int furthestDistance = 0;
                    for (PlaceAndDistance pad : visitor.placesFound) {
                        if (pad.distance > furthestDistance) {
                            furthestDistance = pad.distance;
                        }
                    }
                    rr.worstTime = (rr.dateTime + furthestDistance);
                }
                return false;
            }
        };
        astar.getShortestPathTree(rr, 100, strategy); // timeout in seconds
        // Destroy the routing context, to clean up the temporary edges & vertices
        rr.rctx.destroy();
        List<PlaceAndDistance> results = visitor.placesFound;
        results.sort((pad1, pad2) -> pad1.distance - pad2.distance);
        return results.subList(0, min(results.size(), maxResults));
    }

    public LuceneIndex getLuceneIndex() {
        synchronized (this) {
            if (luceneIndex == null) {
                File directory;
                try {
                    directory = Files.createTempDirectory(graph.routerId + "_lucene",
                        (FileAttribute<?>[]) new FileAttribute[]{}).toFile();
                } catch (IOException e) {
                    return null;
                }
                // Synchronously lazy-initialize the Lucene index
                luceneIndex = new LuceneIndex(this, directory, false);
            }
            return luceneIndex;
        }
    }

    public static class StopAndDistance {
        public Stop stop;
        public int distance;

        public StopAndDistance(Stop stop, int distance){
            this.stop = stop;
            this.distance = distance;
        }
    }

    public static enum PlaceType {
        STOP, DEPARTURE_ROW, BICYCLE_RENT, BIKE_PARK, CAR_PARK;
    }

    public static class PlaceAndDistance {
        public Object place;
        public int distance;

        public PlaceAndDistance(Object place, int distance) {
            this.place = place;
            this.distance = distance;
        }
    }

    static private class StopFinderTraverseVisitor implements TraverseVisitor {
        List<StopAndDistance> stopsFound = new ArrayList<>();
        @Override public void visitEdge(Edge edge, State state) { }
        @Override public void visitEnqueue(State state) { }
        // Accumulate stops into ret as the search runs.
        @Override public void visitVertex(State state) {
            Vertex vertex = state.getVertex();
            if (vertex instanceof TransitStop) {
                stopsFound.add(new StopAndDistance(((TransitStop) vertex).getStop(),
                    (int) state.getElapsedTimeSeconds()));
            }
        }
    }

    public static class DepartureRow {
        public String id;
        public Stop stop;
        public TripPattern pattern;

        public DepartureRow(Stop stop, TripPattern pattern) {
            this.id = toId(stop, pattern);
            this.stop = stop;
            this.pattern = pattern;
        }

        private static String toId(Stop stop, TripPattern pattern) {
            return stop.getId().getAgencyId() + ";" + stop.getId().getId() + ";" + pattern.code;
        }

        public List<TripTimeShort> getStoptimes(GraphIndex index, long startTime, int timeRange, int numberOfDepartures, boolean omitNonPickups) {
            return index.stopTimesForPattern(stop, pattern, startTime, timeRange, numberOfDepartures, omitNonPickups);
        }

        public static DepartureRow fromId(GraphIndex index, String id) {
            String[] parts = id.split(";", 3);
            AgencyAndId stopId = new AgencyAndId(parts[0], parts[1]);
            String code = parts[2];
            return new DepartureRow(index.stopForId.get(stopId), index.patternForId.get(code));
        }
    }

    private static <T> Set<T> toSet(List<T> list) {
        if (list == null) return null;
        return new HashSet<T>(list);
    }

    private class PlaceFinderTraverseVisitor implements ExtendedTraverseVisitor {
        public List<PlaceAndDistance> placesFound = new ArrayList<>();
        private Set<TraverseMode> filterByModes;
        private Set<AgencyAndId> filterByStops;
        private Set<AgencyAndId> filterByRoutes;
        private Set<String> filterByBikeRentalStation;
        private Set<String> seenDepartureRows = new HashSet<String>();
        private Set<AgencyAndId> seenStops = new HashSet<AgencyAndId>();
        private Set<String> seenBicycleRentalStations = new HashSet<String>();
        private Set<String> seenBikeParks = new HashSet<String>();
        private Set<String> seenCarParks = new HashSet<String>();
        private Set<String> filterByBikeParks;
        private Set<String> filterByCarParks;
        private boolean includeStops;
        private boolean includeDepartureRows;
        private boolean includeBikeShares;
        private boolean includeBikeParks;
        private boolean includeCarParks;

        public PlaceFinderTraverseVisitor(
                List<TraverseMode> filterByModes,
                List<PlaceType> filterByPlaceTypes,
                List<AgencyAndId> filterByStops,
                List<AgencyAndId> filterByRoutes,
                List<String> filterByBikeRentalStations,
                List<String> filterByBikeParks,
                List<String> filterByCarParks) {
            this.filterByModes = toSet(filterByModes);
            this.filterByStops = toSet(filterByStops);
            this.filterByRoutes = toSet(filterByRoutes);
            this.filterByBikeRentalStation = toSet(filterByBikeRentalStations);
            this.filterByBikeParks = toSet(filterByBikeParks);
            this.filterByCarParks = toSet(filterByCarParks);

            includeStops = filterByPlaceTypes == null || filterByPlaceTypes.contains(PlaceType.STOP);
            includeDepartureRows = filterByPlaceTypes == null || filterByPlaceTypes.contains(PlaceType.DEPARTURE_ROW);
            includeBikeShares = filterByPlaceTypes == null || filterByPlaceTypes.contains(PlaceType.BICYCLE_RENT);
            includeBikeParks = filterByPlaceTypes == null || filterByPlaceTypes.contains(PlaceType.BIKE_PARK);
            includeCarParks = filterByPlaceTypes == null || filterByPlaceTypes.contains(PlaceType.CAR_PARK);
        }

        @Override public void preVisitEdge(Edge edge, State state) {
            if (edge instanceof ParkAndRideLinkEdge) {
                visitVertex(state.edit(edge).makeState());
            } else if (edge instanceof StreetBikeParkLink) {
                visitVertex(state.edit(edge).makeState());
            }
        }
        @Override public void visitEdge(Edge edge, State state) {
        }
        @Override public void visitEnqueue(State state) {
        }
        @Override public void visitVertex(State state) {
            Vertex vertex = state.getVertex();
            int distance = (int)state.getWalkDistance();
            if (vertex instanceof TransitStop) {
                visitStop(((TransitStop)vertex).getStop(), distance);
            } else if (vertex instanceof BikeRentalStationVertex) {
                visitBikeRentalStation(((BikeRentalStationVertex)vertex).getStation(), distance);
            } else if (vertex instanceof BikeParkVertex) {
                visitBikePark(((BikeParkVertex)vertex).getBikePark(), distance);
            } else if (vertex instanceof ParkAndRideVertex) {
                visitCarPark(((ParkAndRideVertex)vertex).getCarPark(), distance);
            }
        }
        private void visitBikeRentalStation(BikeRentalStation station, int distance) {
            handleBikeRentalStation(station, distance);
        }

        private void visitStop(Stop stop, int distance) {
            handleStop(stop, distance);
            handleDepartureRows(stop, distance);
        }

        private void visitBikePark(BikePark bikePark, int distance) {
            handleBikePark(bikePark, distance);
        }

        private void visitCarPark(CarPark carPark, int distance) {
            handleCarPark(carPark, distance);
        }

        private void handleStop(Stop stop, int distance) {
            if (filterByStops != null && !filterByStops.contains(stop.getId())) return;
            if (includeStops && !seenStops.contains(stop.getId()) && (filterByModes == null || stopHasRoutesWithMode(stop, filterByModes))) {
                placesFound.add(new PlaceAndDistance(stop, distance));
                seenStops.add(stop.getId());
            }
        }

        private void handleDepartureRows(Stop stop, int distance) {
            if (includeDepartureRows) {
                List<TripPattern> patterns = patternsForStop.get(stop)
                    .stream()
                    .filter(pattern -> filterByModes == null || filterByModes.contains(pattern.mode))
                    .filter(pattern -> filterByRoutes == null || filterByRoutes.contains(pattern.route.getId()))
                    .filter(pattern -> pattern.canBoard(pattern.getStopIndex(stop)))
                    .collect(toList());

                for (TripPattern pattern : patterns) {
                    String seenKey = GtfsLibrary.convertIdToString(pattern.route.getId()) + ":" + pattern.code;
                    if (!seenDepartureRows.contains(seenKey)) {
                        DepartureRow row = new DepartureRow(stop, pattern);
                        PlaceAndDistance place = new PlaceAndDistance(row, distance);
                        placesFound.add(place);
                        seenDepartureRows.add(seenKey);
                    }
                }
            }
        }

        private void handleBikeRentalStation(BikeRentalStation station, int distance) {
            if (!includeBikeShares) return;
            if (filterByBikeRentalStation != null && !filterByBikeRentalStation.contains(station.id)) return;
            if (seenBicycleRentalStations.contains(station.id)) return;
            seenBicycleRentalStations.add(station.id);
            placesFound.add(new PlaceAndDistance(station, distance));
        }

        private void handleBikePark(BikePark bikePark, int distance) {
            if (!includeBikeParks) return;
            if (filterByBikeParks != null && !filterByBikeParks.contains(bikePark.id)) return;
            if (seenBikeParks.contains(bikePark.id)) return;
            seenBikeParks.add(bikePark.id);
            placesFound.add(new PlaceAndDistance(bikePark, distance));
        }

        private void handleCarPark(CarPark carPark, int distance) {
            if (!includeCarParks) return;
            if (filterByCarParks != null && !filterByCarParks.contains(carPark.id)) return;
            if (seenCarParks.contains(carPark.id)) return;
            seenCarParks.add(carPark.id);
            placesFound.add(new PlaceAndDistance(carPark, distance));
        }
    }

    private Stream<TraverseMode> modesForStop(Stop stop) {
        return routesForStop(stop).stream().map(GtfsLibrary::getTraverseMode);
    }

    private boolean stopHasRoutesWithMode(Stop stop, Set<TraverseMode> modes) {
        return modesForStop(stop).anyMatch(modes::contains);
    }

    /** An OBA Service Date is a local date without timezone, only year month and day. */
    public BitSet servicesRunning (ServiceDate date) {
        BitSet services = new BitSet(calendarService.getServiceIds().size());
        for (AgencyAndId serviceId : calendarService.getServiceIdsOnDate(date)) {
            int n = serviceCodes.get(serviceId);
            if (n < 0) continue;
            services.set(n);
        }
        return services;
    }

    /**
     * Wraps the other servicesRunning whose parameter is an OBA ServiceDate.
     * Joda LocalDate is a similar class.
     */
    public BitSet servicesRunning (LocalDate date) {
        return servicesRunning(new ServiceDate(date.getYear(), date.getMonthOfYear(), date.getDayOfMonth()));
    }

    /** Dynamically generate the set of Routes passing though a Stop on demand. */
    public Set<Route> routesForStop(Stop stop) {
        Set<Route> routes = Sets.newHashSet();
        for (TripPattern p : patternsForStop.get(stop)) {
            routes.add(p.route);
        }
        return routes;
    }

    /**
     * Fetch upcoming vehicle departures from a stop.
     * Fetches two departures for each pattern during the next 24 hours as default
     */
    public Collection<StopTimesInPattern> stopTimesForStop(Stop stop, boolean omitNonPickups) {
        return stopTimesForStop(stop, System.currentTimeMillis()/1000, 24 * 60 * 60, 2, omitNonPickups);
    }

    /**
     * Fetch upcoming vehicle departures from a stop. It goes though all patterns passing the stop
     * for the previous, current and next service date. It uses a priority queue to keep track of
     * the next departures. The queue is shared between all dates, as services from the previous
     * service date can visit the stop later than the current service date's services. This happens
     * eg. with sleeper trains.
     *
     * @param stop Stop object to perform the search for
     * @param startTime Start time for the search. Seconds from UNIX epoch
     * @param timeRange Searches forward for timeRange seconds from startTime
     * @param numberOfDepartures Number of departures to fetch per pattern
     * @param omitNonPickups If true, do not include vehicles that will not pick up passengers.
     * @return
     */
    public List<StopTimesInPattern> stopTimesForStop(final Stop stop, final long startTime, final int timeRange, final int numberOfDepartures, boolean omitNonPickups) {
   
        final List<StopTimesInPattern> ret = new ArrayList<>();

        for (final TripPattern pattern : patternsForStop.get(stop)) {
            
            final List<TripTimeShort> stopTimesForStop = stopTimesForPattern(stop, pattern, startTime, timeRange, numberOfDepartures, omitNonPickups);

            
            if (stopTimesForStop.size() >0) {
                final StopTimesInPattern stopTimes = new StopTimesInPattern(pattern);
                stopTimes.times.addAll(stopTimesForStop);
                ret.add(stopTimes);
            }
        }
        return ret;
    }
    
    /**
     * Fetch next n upcoming vehicle departures for a stop of pattern. It goes
     * though the previous, current and next service date. It uses a priority
     * queue to keep track of the next departures. The queue is shared between
     * all dates, as services from the previous service date can visit the stop
     * later than the current service date's services. This happens eg. with
     * sleeper trains.
     *
     * @param stop
     *            Stop object to perform the search for
     * @param startTime
     *            Start time for the search. Seconds from UNIX epoch
     * @param pattern
     *            The selected pattern. If null an empty list is returned.
     * @param timeRange
     *            Searches forward for timeRange seconds from startTime
     * @param numberOfDepartures
     *            Number of departures to fetch per pattern
     * @return
     */
    public List<TripTimeShort> stopTimesForPattern(final Stop stop, final TripPattern pattern, long startTime, final int timeRange,
            int numberOfDepartures, boolean omitNonPickups) {

        if (pattern == null) { 
            return Collections.emptyList();
        }

        if (startTime == 0) {
            startTime = System.currentTimeMillis() / 1000;
        }

        final PriorityQueue<TripTimeShort> ret = new PriorityQueue<TripTimeShort>(numberOfDepartures) {
            
            @Override
            protected boolean lessThan(final TripTimeShort t1, final TripTimeShort t2) {
                return (t1.serviceDay + t1.realtimeDeparture) > (t2.serviceDay
                        + t2.realtimeDeparture);
            }
        };

        final TimetableSnapshot snapshot = (graph.timetableSnapshotSource != null)
            ? graph.timetableSnapshotSource.getTimetableSnapshot() : null;

        Date date = new Date(startTime * 1000);
        final ServiceDate[] serviceDates = {new ServiceDate(date).previous(), new ServiceDate(date), new ServiceDate(date).next()};

        // Loop through all possible days
        for (final ServiceDate serviceDate : serviceDates) {
            final ServiceDay sd = new ServiceDay(graph, serviceDate, calendarService,
                    pattern.route.getAgency().getId());
            Timetable tt;

            if (snapshot != null) {
                tt = snapshot.resolve(pattern, serviceDate);
            } else {
                tt = pattern.scheduledTimetable;
            }

            if (!tt.temporallyViable(sd, startTime, timeRange, true))
                continue;

            final int starttimeSecondsSinceMidnight = sd.secondsSinceMidnight(startTime);
            int stopIndex = 0;

            // loop through all stops of pattern
            for (final Stop currStop : pattern.stopPattern.stops) {
                if (currStop.equals(stop)) {
                    if(omitNonPickups && pattern.stopPattern.pickups[stopIndex] == pattern.stopPattern.PICKDROP_NONE) continue;
                    for (final TripTimes triptimes : tt.tripTimes) {
                        if (!sd.serviceRunning(triptimes.serviceCode))
                            continue;
                        int stopDepartureTime = triptimes.getDepartureTime(stopIndex);
                        if (stopDepartureTime != -1 && stopDepartureTime >= starttimeSecondsSinceMidnight && stopDepartureTime < starttimeSecondsSinceMidnight + timeRange) {
                            ret.insertWithOverflow(new TripTimeShort(triptimes, stopIndex, currStop, sd));
                        }
                    }

                    // TODO: This needs to be adapted after #1647 is merged
                    for (final FrequencyEntry freq : tt.frequencyEntries) {
                        if (!sd.serviceRunning(freq.tripTimes.serviceCode))
                            continue;
                        int departureTime = freq.nextDepartureTime(stopIndex, starttimeSecondsSinceMidnight);
                        if (departureTime == -1)
                            continue;
                        final int lastDeparture = freq.endTime + freq.tripTimes.getArrivalTime(stopIndex)
                                - freq.tripTimes.getDepartureTime(0);

                        while (departureTime <= lastDeparture && ret.size() < numberOfDepartures) {
                            ret.insertWithOverflow(new TripTimeShort(freq.materialize(stopIndex, departureTime, true),
                                    stopIndex, currStop, sd));
                            departureTime += freq.headway;
                        }
                    }
                }

                stopIndex++;
            }
        }

        final List<TripTimeShort> result = new ArrayList<>();
        while(ret.size()>0) {
            result.add(0, ret.pop());
        }
        
        return result; 
    }
  
    
    /**
     * Get a list of all trips that pass through a stop during a single ServiceDate. Useful when creating complete stop
     * timetables for a single day.
     *
     * @param stop Stop object to perform the search for
     * @param serviceDate Return all departures for the specified date
     * @return
     */
    public List<StopTimesInPattern> getStopTimesForStop(Stop stop, ServiceDate serviceDate, boolean omitNonPickups) {
        List<StopTimesInPattern> ret = new ArrayList<>();
        TimetableSnapshot snapshot = null;
        if (graph.timetableSnapshotSource != null) {
            snapshot = graph.timetableSnapshotSource.getTimetableSnapshot();
        }
        Collection<TripPattern> patterns = patternsForStop.get(stop);
        for (TripPattern pattern : patterns) {
            StopTimesInPattern stopTimes = new StopTimesInPattern(pattern);
            Timetable tt;
            if (snapshot != null){
                tt = snapshot.resolve(pattern, serviceDate);
            } else {
                tt = pattern.scheduledTimetable;
            }
            ServiceDay sd = new ServiceDay(graph, serviceDate, calendarService, pattern.route.getAgency().getId());
            int sidx = 0;
            for (Stop currStop : pattern.stopPattern.stops) {
                if (currStop == stop) {
                    if(omitNonPickups && pattern.stopPattern.pickups[sidx] == pattern.stopPattern.PICKDROP_NONE) continue;
                    for (TripTimes t : tt.tripTimes) {
                        if (!sd.serviceRunning(t.serviceCode)) continue;
                        stopTimes.times.add(new TripTimeShort(t, sidx, stop, sd));
                    }
                }
                sidx++;
            }
            ret.add(stopTimes);
        }
        return ret;
    }

    /** Fetch a cache of nearby intersection distances for every transit stop in this graph, lazy-building as needed. */
    public StopTreeCache getStopTreeCache() {
        if (stopTreeCache == null) {
            synchronized (this) {
                if (stopTreeCache == null) {
                    stopTreeCache = new StopTreeCache(graph, MAX_WALK_METERS); // TODO make this max-distance variable
                }
            }
        }
        return stopTreeCache;
    }

    /**
     * Get the most up-to-date timetable for the given TripPattern, as of right now.
     * There should probably be a less awkward way to do this that just gets the latest entry from the resolver without
     * making a fake routing request.
     */
    public Timetable currentUpdatedTimetableForTripPattern (TripPattern tripPattern) {
        RoutingRequest req = new RoutingRequest();
        req.setRoutingContext(graph, (Vertex)null, (Vertex)null);
        // The timetableSnapshot will be null if there's no real-time data being applied.
        if (req.rctx.timetableSnapshot == null) return tripPattern.scheduledTimetable;
        // Get the updated times for right now, which is the only reasonable default since no date is supplied.
        Calendar calendar = Calendar.getInstance();
        ServiceDate serviceDate = new ServiceDate(calendar.getTime());
        return req.rctx.timetableSnapshot.resolve(tripPattern, serviceDate);
    }

    /**
     * Stop clusters can be built in one of two ways, either by geographical proximity, or 
     * according to a parent/child station topology, if it exists.
     * 
     * Some challenges faced by DC and Trimet:
     * FIXME OBA parentStation field is a string, not an AgencyAndId, so it has no agency/feed scope
     * But the DC regional graph has no parent stations pre-defined, so no use dealing with them for now.
     * However Trimet stops have "landmark" or Transit Center parent stations, so we don't use the parent stop field.
     *
     * We can't use a similarity comparison, we need exact matches. This is because many street names differ by only
     * one letter or number, e.g. 34th and 35th or Avenue A and Avenue B.
     * Therefore normalizing the names before the comparison is essential.
     * The agency must provide either parent station information or a well thought out stop naming scheme to cluster
     * stops -- no guessing is reasonable without that information.
     */
    public void clusterStops() {
    	if (graph.stopClusterMode != null) {
            switch (graph.stopClusterMode) {
                case "parentStation":
                    clusterByParentStation();
                    break;
                case "proximity":
                    clusterByProximity();
                    break;
                default:
                    clusterByProximity();
            }
        } else {
            clusterByProximity();
        }
    }

    private void clusterByProximity() {	
    	int psIdx = 0; // unique index for next parent stop
	    LOG.info("Clustering stops by geographic proximity and name...");
	    // Each stop without a cluster will greedily claim other stops without clusters.
	    for (Stop s0 : stopForId.values()) {
	        if (stopClusterForStop.containsKey(s0)) continue; // skip stops that have already been claimed by a cluster
	        String s0normalizedName = StopNameNormalizer.normalize(s0.getName());
	        StopCluster cluster = new StopCluster(String.format("C%03d", psIdx++), s0normalizedName);
	        // LOG.info("stop {}", s0normalizedName);
	        // No need to explicitly add s0 to the cluster. It will be found in the spatial index query below.
	        Envelope env = new Envelope(new Coordinate(s0.getLon(), s0.getLat()));
	        env.expandBy(SphericalDistanceLibrary.metersToLonDegrees(CLUSTER_RADIUS, s0.getLat()),
	                SphericalDistanceLibrary.metersToDegrees(CLUSTER_RADIUS));
	        for (TransitStop ts1 : stopSpatialIndex.query(env)) {
	            Stop s1 = ts1.getStop();
	            double geoDistance = SphericalDistanceLibrary.fastDistance(
	                    s0.getLat(), s0.getLon(), s1.getLat(), s1.getLon());
	            if (geoDistance < CLUSTER_RADIUS) {
	                String s1normalizedName = StopNameNormalizer.normalize(s1.getName());
	                // LOG.info("   --> {}", s1normalizedName);
	                // LOG.info("       geodist {} stringdist {}", geoDistance, stringDistance);
	                if (s1normalizedName.equals(s0normalizedName)) {
	                    // Create a bidirectional relationship between the stop and its cluster
	                    cluster.children.add(s1);
	                    stopClusterForStop.put(s1, cluster);
	                }
	            }
	        }
	        cluster.computeCenter();
	        stopClusterForId.put(cluster.id, cluster);
	    }
    }

    private void clusterByParentStation() {
        LOG.info("Clustering stops by parent station...");
<<<<<<< HEAD
        for (Stop stop : stopForId.values()) {
            String ps = stop.getParentStation();
            if (ps == null || ps.isEmpty()) {
                continue;
            }
            StopCluster cluster;
            if (stopClusterForId.containsKey(ps)) {
                cluster = stopClusterForId.get(ps);
            } else {
                cluster = new StopCluster(ps, stop.getName());
                stopClusterForId.put(ps, cluster);
            }
            cluster.children.add(stop);
            stopClusterForStop.put(stop, cluster);
        }
        for (Map.Entry<String, StopCluster> cluster : stopClusterForId.entrySet()) {
            cluster.getValue().computeCenter();
        }
=======
    	for (Stop stop : stopForId.values()) {
    	    String ps = stop.getParentStation();
    	    if (ps == null || ps.isEmpty()) {
    	        continue;
    	    }
    	    StopCluster cluster;
    	    if (stopClusterForId.containsKey(ps)) {
    	        cluster = stopClusterForId.get(ps);
    	    } else {
    	        cluster = new StopCluster(ps, stop.getName());
    	        Stop parent = graph.parentStopById.get(new AgencyAndId(stop.getId().getAgencyId(), ps));
                cluster.setCoordinates(parent.getLat(), parent.getLon());
                stopClusterForId.put(ps, cluster);

	        }
    	    cluster.children.add(stop);
    	    stopClusterForStop.put(stop, cluster);    
    	}
>>>>>>> 222b04d1
    }

    public Response getGraphQLResponse(String query, Router router, Map<String, Object> variables, String operationName, int timeout, long maxResolves, MultivaluedMap<String, String> headers) {
        Response.ResponseBuilder res = Response.status(Response.Status.OK);
        HashMap<String, Object> content = getGraphQLExecutionResult(query, router, variables,
            operationName, timeout, maxResolves, headers);
        if (content.get("errors") != null) {
            // TODO: Put correct error code, eg. 400 for syntax error
            res = Response.status(Response.Status.INTERNAL_SERVER_ERROR);
        }
        return res.entity(content).build();
    }

    public HashMap<String, Object> getGraphQLExecutionResult(String query, Router router,
        Map<String, Object> variables, String operationName, int timeout, long maxResolves, MultivaluedMap<String, String> headers) {
        
        GraphQL graphQL = GraphQL.newGraphQL(indexSchema).queryExecutionStrategy(
            new ResourceConstrainedExecutorServiceExecutionStrategy(threadPool, timeout, TimeUnit.MILLISECONDS, maxResolves)
        ).instrumentation(FieldErrorInstrumentation.get(query, router, variables, headers)).build();

        if (variables == null) {
            variables = new HashMap<>();
        }
        
        ExecutionResult executionResult = graphQL.execute(query, operationName, router, variables);
        HashMap<String, Object> content = new HashMap<>();
        
        if (!executionResult.getErrors().isEmpty()) {
            content.put("errors",
                executionResult
                    .getErrors()
                    .stream()
                    .map(error -> {
                        if (error instanceof ExceptionWhileDataFetching) {
                            StringWriter sw = new StringWriter();
                            PrintWriter pw = new PrintWriter(sw);
                            ((ExceptionWhileDataFetching) error).getException().printStackTrace(pw);
                            HashMap<String, Object> response = new HashMap<String, Object>();
                            response.put("message", error.getMessage());
                            response.put("locations", error.getLocations());
                            response.put("errorType", error.getErrorType());
                            response.put("stack", sw.toString());
                            return response;
                        } else {
                            return error;
                        }
                    })
                    .collect(Collectors.toList()));
        }
        if (executionResult.getData() != null) {
            content.put("data", executionResult.getData());
        }
        return content;
    }

    private Stream<AlertPatch> getAlertPatchStream() {
        if (graph.updaterManager == null) {
            return Stream.empty();
        }
        return graph.updaterManager.getUpdaterList().stream()
            .filter(GtfsRealtimeAlertsUpdater.class::isInstance)
            .map(GtfsRealtimeAlertsUpdater.class::cast)
            .map(GtfsRealtimeAlertsUpdater::getAlertPatchService)
            .map(AlertPatchService::getAllAlertPatches)
            .flatMap(Collection::stream);
    }

    public List<AlertPatch> getAlerts() {
        return getAlertPatchStream()
            .collect(Collectors.toList());
    }

    public List<AlertPatch> getAlertsForRoute(Route route) {
        return getAlertPatchStream()
            .filter(alertPatch -> alertPatch.getRoute() != null)
            .filter(alertPatch -> route.getId().equals(alertPatch.getRoute()))
            .collect(Collectors.toList());
    }

    public List<AlertPatch> getAlertsForTrip(Trip trip) {
        return getAlertPatchStream()
            .filter(alertPatch -> alertPatch.getTrip() != null)
            .filter(alertPatch -> trip.getId().equals(alertPatch.getTrip()))
            .collect(Collectors.toList());
    }

    public List<AlertPatch> getAlertsForPattern(TripPattern pattern) {
        return getAlertPatchStream()
            .filter(alertPatch -> alertPatch.getTripPatterns() != null)
            .filter(alertPatch -> alertPatch.getTripPatterns().stream().anyMatch(tripPattern -> pattern.code.equals(tripPattern.code)))
            .collect(Collectors.toList());
    }

    public List<AlertPatch> getAlertsForAgency(Agency agency) {
        return getAlertPatchStream()
            .filter(alertPatch -> alertPatch.getAgency() != null)
            .filter(alertPatch -> agency.getId().equals(alertPatch.getAgency()))
            .collect(Collectors.toList());
    }

    public AlertPatch getAlertForId(String id) {
        return getAlertPatchStream().filter(alertPatch -> id.equals(alertPatch.getId())).findFirst().get();
    }

    /**
     * Fetch an agency by its string ID, ignoring the fact that this ID should be scoped by a feedId.
     * This is a stopgap (i.e. hack) method for fetching agencies where no feed scope is available.
     * I am creating this method only to allow merging pull request #2032 which adds GraphQL.
     * Note that if the same agency ID is defined in several feeds, this will return one of them
     * at random. That is obviously not the right behavior. The problem is that agencies are
     * not currently keyed on an AgencyAndId object, but on separate feedId and id Strings.
     * A real fix will involve replacing or heavily modifying the OBA GTFS loader, which is now
     * possible since we have forked it.
     */
    public Agency getAgencyWithoutFeedId(String agencyId) {
        // Iterate over the agency map for each feed.
        for (Map<String, Agency> agencyForId : agenciesForFeedId.values()) {
            Agency agency = agencyForId.get(agencyId);
            if (agency != null) {
                return agency;
            }
        }
        return null;
    }

    /**
     * Construct a set of all Agencies in this graph, spanning across all feed IDs.
     * I am creating this method only to allow merging pull request #2032 which adds GraphQL.
     * This should probably be done some other way, see javadoc on getAgencyWithoutFeedId.
     */
    public Set<Agency> getAllAgencies() {
        Set<Agency> allAgencies = new HashSet<>();
        for (Map<String, Agency> agencyForId : agenciesForFeedId.values()) {
            allAgencies.addAll(agencyForId.values());
        }
        return allAgencies;
    }

    public Collection<TicketType> getAllTicketTypes() {
        return ticketTypesForId.values();
    }
}<|MERGE_RESOLUTION|>--- conflicted
+++ resolved
@@ -988,26 +988,6 @@
 
     private void clusterByParentStation() {
         LOG.info("Clustering stops by parent station...");
-<<<<<<< HEAD
-        for (Stop stop : stopForId.values()) {
-            String ps = stop.getParentStation();
-            if (ps == null || ps.isEmpty()) {
-                continue;
-            }
-            StopCluster cluster;
-            if (stopClusterForId.containsKey(ps)) {
-                cluster = stopClusterForId.get(ps);
-            } else {
-                cluster = new StopCluster(ps, stop.getName());
-                stopClusterForId.put(ps, cluster);
-            }
-            cluster.children.add(stop);
-            stopClusterForStop.put(stop, cluster);
-        }
-        for (Map.Entry<String, StopCluster> cluster : stopClusterForId.entrySet()) {
-            cluster.getValue().computeCenter();
-        }
-=======
     	for (Stop stop : stopForId.values()) {
     	    String ps = stop.getParentStation();
     	    if (ps == null || ps.isEmpty()) {
@@ -1026,7 +1006,6 @@
     	    cluster.children.add(stop);
     	    stopClusterForStop.put(stop, cluster);    
     	}
->>>>>>> 222b04d1
     }
 
     public Response getGraphQLResponse(String query, Router router, Map<String, Object> variables, String operationName, int timeout, long maxResolves, MultivaluedMap<String, String> headers) {
