--- conflicted
+++ resolved
@@ -32,13 +32,10 @@
 import org.opentripplanner.profile.StopCluster;
 import org.opentripplanner.profile.StopNameNormalizer;
 import org.opentripplanner.profile.StopTreeCache;
-<<<<<<< HEAD
+import org.opentripplanner.routing.alertpatch.AlertPatch;
 import org.opentripplanner.routing.algorithm.AStar;
 import org.opentripplanner.routing.algorithm.TraverseVisitor;
 import org.opentripplanner.routing.core.RoutingRequest;
-=======
-import org.opentripplanner.routing.alertpatch.AlertPatch;
->>>>>>> 9a915f3d
 import org.opentripplanner.routing.core.ServiceDay;
 import org.opentripplanner.routing.core.State;
 import org.opentripplanner.routing.core.TraverseMode;
@@ -46,11 +43,8 @@
 import org.opentripplanner.routing.edgetype.Timetable;
 import org.opentripplanner.routing.edgetype.TimetableSnapshot;
 import org.opentripplanner.routing.edgetype.TripPattern;
-<<<<<<< HEAD
+import org.opentripplanner.routing.services.AlertPatchService;
 import org.opentripplanner.routing.spt.DominanceFunction;
-=======
-import org.opentripplanner.routing.services.AlertPatchService;
->>>>>>> 9a915f3d
 import org.opentripplanner.routing.trippattern.FrequencyEntry;
 import org.opentripplanner.routing.trippattern.TripTimes;
 import org.opentripplanner.routing.vertextype.TransitStation;
@@ -67,12 +61,9 @@
 import java.util.List;
 import java.util.Map;
 import java.util.Set;
-<<<<<<< HEAD
 import java.util.concurrent.Executors;
-=======
 import java.util.stream.Collectors;
 import java.util.stream.Stream;
->>>>>>> 9a915f3d
 
 /**
  * This class contains all the transient indexes of graph elements -- those that are not
@@ -598,7 +589,6 @@
 //        }
     }
 
-<<<<<<< HEAD
     public Response getGraphQLResponse(String query, Map<String, Object> variables) {
         ExecutionResult executionResult = graphQL.execute(query, null, null, variables);
         Response.ResponseBuilder res = Response.status(Response.Status.OK);
@@ -612,7 +602,8 @@
         }
         return res.entity(content).build();
     }
-=======
+
+
     private Stream<AlertPatch> getAlertPatchStream() {
         return graph.updaterManager.getUpdaterList().stream()
             .filter(GtfsRealtimeAlertsUpdater.class::isInstance)
@@ -648,5 +639,4 @@
             .collect(Collectors.toList());
     }
 
->>>>>>> 9a915f3d
 }