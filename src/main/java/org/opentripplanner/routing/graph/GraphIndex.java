--- conflicted
+++ resolved
@@ -53,7 +53,6 @@
 import org.slf4j.Logger;
 import org.slf4j.LoggerFactory;
 
-<<<<<<< HEAD
 import javax.ws.rs.core.Response;
 import java.util.ArrayList;
 import java.util.BitSet;
@@ -65,9 +64,6 @@
 import java.util.concurrent.Executors;
 import java.util.stream.Collectors;
 import java.util.stream.Stream;
-=======
-import java.util.*;
->>>>>>> 6cefac54
 
 /**
  * This class contains all the transient indexes of graph elements -- those that are not
