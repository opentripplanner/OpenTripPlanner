package org.opentripplanner.routing.graph;

import com.google.common.collect.ArrayListMultimap;
import com.google.common.collect.HashMultimap;
import com.google.common.collect.Lists;
import com.google.common.collect.Maps;
import com.google.common.collect.Multimap;
import com.google.common.collect.Sets;
import com.google.common.util.concurrent.ThreadFactoryBuilder;
import com.vividsolutions.jts.geom.Coordinate;
import com.vividsolutions.jts.geom.Envelope;
import graphql.ExecutionResult;
import graphql.GraphQL;
import org.apache.lucene.util.PriorityQueue;
import org.joda.time.LocalDate;
import org.onebusaway.gtfs.model.Agency;
import org.onebusaway.gtfs.model.AgencyAndId;
import org.onebusaway.gtfs.model.Route;
import org.onebusaway.gtfs.model.Stop;
import org.onebusaway.gtfs.model.Trip;
import org.onebusaway.gtfs.model.calendar.ServiceDate;
import org.onebusaway.gtfs.services.calendar.CalendarService;
import org.opentripplanner.common.LuceneIndex;
import org.opentripplanner.common.geometry.HashGridSpatialIndex;
import org.opentripplanner.common.geometry.SphericalDistanceLibrary;
import org.opentripplanner.common.model.GenericLocation;
import org.opentripplanner.common.model.P2;
import org.opentripplanner.index.IndexGraphQLSchema;
import org.opentripplanner.index.model.StopTimesInPattern;
import org.opentripplanner.index.model.TripTimeShort;
import org.opentripplanner.profile.ProfileTransfer;
import org.opentripplanner.profile.StopCluster;
import org.opentripplanner.profile.StopNameNormalizer;
import org.opentripplanner.profile.StopTreeCache;
<<<<<<< HEAD
import org.opentripplanner.routing.alertpatch.AlertPatch;
=======
>>>>>>> 30d4f720
import org.opentripplanner.routing.algorithm.AStar;
import org.opentripplanner.routing.algorithm.TraverseVisitor;
import org.opentripplanner.routing.core.RoutingRequest;
import org.opentripplanner.routing.core.ServiceDay;
import org.opentripplanner.routing.core.State;
import org.opentripplanner.routing.core.TraverseMode;
import org.opentripplanner.routing.edgetype.TablePatternEdge;
import org.opentripplanner.routing.edgetype.Timetable;
import org.opentripplanner.routing.edgetype.TimetableSnapshot;
import org.opentripplanner.routing.edgetype.TripPattern;
<<<<<<< HEAD
import org.opentripplanner.routing.services.AlertPatchService;
=======
>>>>>>> 30d4f720
import org.opentripplanner.routing.spt.DominanceFunction;
import org.opentripplanner.routing.trippattern.FrequencyEntry;
import org.opentripplanner.routing.trippattern.TripTimes;
import org.opentripplanner.routing.vertextype.TransitStation;
import org.opentripplanner.routing.vertextype.TransitStop;
import org.opentripplanner.updater.alerts.GtfsRealtimeAlertsUpdater;
import org.slf4j.Logger;
import org.slf4j.LoggerFactory;

import javax.ws.rs.core.Response;
import java.util.ArrayList;
import java.util.BitSet;
import java.util.Collection;
import java.util.HashMap;
<<<<<<< HEAD
=======
import java.util.HashSet;
>>>>>>> 30d4f720
import java.util.List;
import java.util.Map;
import java.util.Set;
import java.util.concurrent.Executors;
<<<<<<< HEAD
import java.util.stream.Collectors;
import java.util.stream.Stream;
=======
>>>>>>> 30d4f720

/**
 * This class contains all the transient indexes of graph elements -- those that are not
 * serialized with the graph. Caching these maps is essentially an optimization, but a big one.
 * The index is bootstrapped from the graph's list of edges.
 */
public class GraphIndex {

    private static final Logger LOG = LoggerFactory.getLogger(GraphIndex.class);
    private static final int CLUSTER_RADIUS = 400; // meters

    /** maximum distance to walk after leaving transit in Analyst */
    public static final int MAX_WALK_METERS = 3500;

    // TODO: consistently key on model object or id string
    public final Map<String, Vertex> vertexForId = Maps.newHashMap();
    public final Map<String, Map<String, Agency>> agenciesForFeedId = Maps.newHashMap();
    public final Map<AgencyAndId, Stop> stopForId = Maps.newHashMap();
    public final Map<AgencyAndId, Stop> stationForId = Maps.newHashMap();
    public final Map<AgencyAndId, Trip> tripForId = Maps.newHashMap();
    public final Map<AgencyAndId, Route> routeForId = Maps.newHashMap();
    public final Map<AgencyAndId, String> serviceForId = Maps.newHashMap();
    public final Map<String, TripPattern> patternForId = Maps.newHashMap();
    public final Map<Stop, TransitStop> stopVertexForStop = Maps.newHashMap();
    public final Map<Trip, TripPattern> patternForTrip = Maps.newHashMap();
    public final Multimap<String, TripPattern> patternsForFeedId = ArrayListMultimap.create();
    public final Multimap<Route, TripPattern> patternsForRoute = ArrayListMultimap.create();
    public final Multimap<Stop, TripPattern> patternsForStop = ArrayListMultimap.create();
    public final Multimap<AgencyAndId, Stop> stopsForParentStation = ArrayListMultimap.create();
    final HashGridSpatialIndex<TransitStop> stopSpatialIndex = new HashGridSpatialIndex<TransitStop>();
    public final Map<Stop, StopCluster> stopClusterForStop = Maps.newHashMap();
    public final Map<String, StopCluster> stopClusterForId = Maps.newHashMap();

    /* Should eventually be replaced with new serviceId indexes. */
    private final CalendarService calendarService;
    private final Map<AgencyAndId,Integer> serviceCodes;

    /* Full-text search extensions */
    public LuceneIndex luceneIndex;

    /* Separate transfers for profile routing */
    public Multimap<StopCluster, ProfileTransfer> transfersFromStopCluster;
    private HashGridSpatialIndex<StopCluster> stopClusterSpatialIndex = null;

    /* This is a workaround, and should probably eventually be removed. */
    public Graph graph;

    /** Used for finding first/last trip of the day. This is the time at which service ends for the day. */
    public final int overnightBreak = 60 * 60 * 2; // FIXME not being set, this was done in transitIndex

    public GraphQL graphQL;

    /** Store distances from each stop to all nearby street intersections. Useful in speeding up analyst requests. */
    private transient StopTreeCache stopTreeCache = null;

    public GraphIndex (Graph graph) {
        LOG.info("Indexing graph...");

        for (String feedId : graph.getFeedIds()) {
            for (Agency agency : graph.getAgencies(feedId)) {
                Map<String, Agency> agencyForId = agenciesForFeedId.getOrDefault(feedId, new HashMap<>());
                agencyForId.put(agency.getId(), agency);
                this.agenciesForFeedId.put(feedId, agencyForId);
            }
        }

        Collection<Edge> edges = graph.getEdges();
        /* We will keep a separate set of all vertices in case some have the same label.
         * Maybe we should just guarantee unique labels. */
        Set<Vertex> vertices = Sets.newHashSet();
        for (Edge edge : edges) {
            vertices.add(edge.getFromVertex());
            vertices.add(edge.getToVertex());
            if (edge instanceof TablePatternEdge) {
                TablePatternEdge patternEdge = (TablePatternEdge) edge;
                TripPattern pattern = patternEdge.getPattern();
                patternForId.put(pattern.code, pattern);
            }
        }
        for (Vertex vertex : vertices) {
            vertexForId.put(vertex.getLabel(), vertex);
            if (vertex instanceof TransitStop) {
                TransitStop transitStop = (TransitStop) vertex;
                Stop stop = transitStop.getStop();
                stopForId.put(stop.getId(), stop);
                stopVertexForStop.put(stop, transitStop);
                if (stop.getParentStation() != null) {
                    stopsForParentStation.put(
                        new AgencyAndId(stop.getId().getAgencyId(), stop.getParentStation()), stop);
                }
            }
            else if (vertex instanceof TransitStation) {
                TransitStation transitStation = (TransitStation) vertex;
                Stop stop = transitStation.getStop();
                stationForId.put(stop.getId(), stop);
            }
        }
        for (TransitStop stopVertex : stopVertexForStop.values()) {
            Envelope envelope = new Envelope(stopVertex.getCoordinate());
            stopSpatialIndex.insert(envelope, stopVertex);
        }
        for (TripPattern pattern : patternForId.values()) {
            patternsForFeedId.put(pattern.getFeedId(), pattern);
            patternsForRoute.put(pattern.route, pattern);

            for (Trip trip : pattern.getTrips()) {
                patternForTrip.put(trip, pattern);
                tripForId.put(trip.getId(), trip);
            }
            for (Stop stop: pattern.getStops()) {
                patternsForStop.put(stop, pattern);
            }
        }
        for (Route route : patternsForRoute.asMap().keySet()) {
            routeForId.put(route.getId(), route);
        }

        // Copy these two service indexes from the graph until we have better ones.
        calendarService = graph.getCalendarService();
        serviceCodes = graph.serviceCodes;
        this.graph = graph;
        graphQL = new GraphQL(new IndexGraphQLSchema(this).indexSchema, Executors.newCachedThreadPool(
            new ThreadFactoryBuilder().setNameFormat("GraphQLExecutor-" + graph.routerId + "-%d").build()
        ));
        LOG.info("Done indexing graph.");
    }

    /**
     * Stop clustering is slow to perform and only used in profile routing for the moment.
     * Therefore it is not done automatically, and any method requiring stop clusters should call this method
     * to ensure that the necessary indexes are lazy-initialized.
     */
    public synchronized void clusterStopsAsNeeded() {
        if (stopClusterSpatialIndex == null) {
            clusterStops();
            LOG.info("Creating a spatial index for stop clusters.");
            stopClusterSpatialIndex = new HashGridSpatialIndex<StopCluster>();
            for (StopCluster cluster : stopClusterForId.values()) {
                Envelope envelope = new Envelope(new Coordinate(cluster.lon, cluster.lat));
                stopClusterSpatialIndex.insert(envelope, cluster);
            }
        }
    }

    private void analyzeServices() {
        // This is a mess because CalendarService, CalendarServiceData, etc. are all in OBA.
        // TODO catalog days of the week and exceptions for each service day.
        // Make a table of which services are running on each calendar day.
        // Really the calendarService should be entirely replaced with a set
        // of simple indexes in GraphIndex.
    }

    /** Get all trip patterns running through any stop in the given stop cluster. */
    private Set<TripPattern> patternsForStopCluster(StopCluster sc) {
        Set<TripPattern> tripPatterns = Sets.newHashSet();
        for (Stop stop : sc.children) tripPatterns.addAll(patternsForStop.get(stop));
        return tripPatterns;
    }

    /**
     * Initialize transfer data needed for profile routing.
     * Find the best transfers between each pair of patterns that pass near one another.
     */
    public void initializeProfileTransfers() {
        transfersFromStopCluster = HashMultimap.create();
        final double TRANSFER_RADIUS = 500.0; // meters
        Map<P2<TripPattern>, ProfileTransfer.GoodTransferList> transfers = Maps.newHashMap();
        LOG.info("Finding transfers between clusters...");
        for (StopCluster sc0 : stopClusterForId.values()) {
            Set<TripPattern> tripPatterns0 = patternsForStopCluster(sc0);
            // Accounts for area-like (rather than point-like) nature of clusters
            Map<StopCluster, Double> nearbyStopClusters = findNearbyStopClusters(sc0, TRANSFER_RADIUS);
            for (StopCluster sc1 : nearbyStopClusters.keySet()) {
                double distance = nearbyStopClusters.get(sc1);
                Set<TripPattern> tripPatterns1 = patternsForStopCluster(sc1);
                for (TripPattern tp0 : tripPatterns0) {
                    for (TripPattern tp1 : tripPatterns1) {
                        if (tp0 == tp1) continue;
                        P2<TripPattern> pair = new P2<TripPattern>(tp0, tp1);
                        ProfileTransfer.GoodTransferList list = transfers.get(pair);
                        if (list == null) {
                            list = new ProfileTransfer.GoodTransferList();
                            transfers.put(pair, list);
                        }
                        list.add(new ProfileTransfer(tp0, tp1, sc0, sc1, (int)distance));
                    }
                }
            }
        }
        /* Now filter the transfers down to eliminate long series of transfers in shared trunks. */
        LOG.info("Filtering out long series of transfers on trunks shared between patterns.");
        for (P2<TripPattern> pair : transfers.keySet()) {
            ProfileTransfer.GoodTransferList list = transfers.get(pair);
            TripPattern fromPattern = pair.first; // TODO consider using second (think of express-local transfers in NYC)
            Map<StopCluster, ProfileTransfer> transfersByFromCluster = Maps.newHashMap();
            for (ProfileTransfer transfer : list.good) {
                transfersByFromCluster.put(transfer.sc1, transfer);
            }
            List<ProfileTransfer> retainedTransfers = Lists.newArrayList();
            boolean inSeries = false; // true whenever a transfer existed for the last stop in the stop pattern
            for (Stop stop : fromPattern.stopPattern.stops) {
                StopCluster cluster = this.stopClusterForStop.get(stop);
                //LOG.info("stop {} cluster {}", stop, cluster.id);
                ProfileTransfer transfer = transfersByFromCluster.get(cluster);
                if (transfer == null) {
                    inSeries = false;
                    continue;
                }
                if (inSeries) continue;
                // Keep this transfer: it's not preceded by another stop with a transfer in this stop pattern
                retainedTransfers.add(transfer);
                inSeries = true;
            }
            //LOG.info("patterns {}, {} transfers", pair, retainedTransfers.size());
            for (ProfileTransfer tr : retainedTransfers) {
                transfersFromStopCluster.put(tr.sc1, tr);
                //LOG.info("   {}", tr);
            }
        }
        /*
         * for (Stop stop : transfersForStop.keys()) { System.out.println("STOP " + stop); for
         * (Transfer transfer : transfersForStop.get(stop)) { System.out.println("    " +
         * transfer.toString()); } }
         */
        LOG.info("Done finding transfers.");
    }

    /**
     * Find transfer candidates for profile routing.
     * TODO replace with an on-street search using the existing profile router functions.
     */
    public Map<StopCluster, Double> findNearbyStopClusters (StopCluster sc, double radius) {
        Map<StopCluster, Double> ret = Maps.newHashMap();
        Envelope env = new Envelope(new Coordinate(sc.lon, sc.lat));
        env.expandBy(SphericalDistanceLibrary.metersToLonDegrees(radius, sc.lat),
                SphericalDistanceLibrary.metersToDegrees(radius));
        for (StopCluster cluster : stopClusterSpatialIndex.query(env)) {
            // TODO this should account for area-like nature of clusters. Use size of bounding boxes.
            double distance = SphericalDistanceLibrary.distance(sc.lat, sc.lon, cluster.lat, cluster.lon);
            if (distance < radius) ret.put(cluster, distance);
        }
        return ret;
    }

    /* TODO: an almost similar function exists in ProfileRouter, combine these.
    *  Should these live in a separate class? */
    public List<StopAndDistance> findClosestStopsByWalking(float lat, float lon, int radius) {
        // Make a normal OTP routing request so we can traverse edges and use GenericAStar
        // TODO make a function that builds normal routing requests from profile requests
        RoutingRequest rr = new RoutingRequest(TraverseMode.WALK);
        rr.from = new GenericLocation(lat, lon);
        // FIXME requires destination to be set, not necessary for analyst
        rr.to = new GenericLocation(lat, lon);
        rr.setRoutingContext(graph);
        rr.batch = true;
        rr.walkSpeed = 1;
        rr.dominanceFunction = new DominanceFunction.LeastWalk();
        // RR dateTime defaults to currentTime.
        // If elapsed time is not capped, searches are very slow.
        rr.worstTime = (rr.dateTime + radius);
        AStar astar = new AStar();
        rr.setNumItineraries(1);
        StopFinderTraverseVisitor visitor = new StopFinderTraverseVisitor();
        astar.setTraverseVisitor(visitor);
        astar.getShortestPathTree(rr, 1); // timeout in seconds
        // Destroy the routing context, to clean up the temporary edges & vertices
        rr.rctx.destroy();
        return visitor.stopsFound;
    }

    public static class StopAndDistance {
        public Stop stop;
        public int distance;

        public StopAndDistance(Stop stop, int distance){
            this.stop = stop;
            this.distance = distance;
        }
    }

    static private class StopFinderTraverseVisitor implements TraverseVisitor {
        List<StopAndDistance> stopsFound = new ArrayList<>();
        @Override public void visitEdge(Edge edge, State state) { }
        @Override public void visitEnqueue(State state) { }
        // Accumulate stops into ret as the search runs.
        @Override public void visitVertex(State state) {
            Vertex vertex = state.getVertex();
            if (vertex instanceof TransitStop) {
                stopsFound.add(new StopAndDistance(((TransitStop) vertex).getStop(),
                    (int) state.getElapsedTimeSeconds()));
            }
        }
    }


    /** An OBA Service Date is a local date without timezone, only year month and day. */
    public BitSet servicesRunning (ServiceDate date) {
        BitSet services = new BitSet(calendarService.getServiceIds().size());
        for (AgencyAndId serviceId : calendarService.getServiceIdsOnDate(date)) {
            int n = serviceCodes.get(serviceId);
            if (n < 0) continue;
            services.set(n);
        }
        return services;
    }

    /**
     * Wraps the other servicesRunning whose parameter is an OBA ServiceDate.
     * Joda LocalDate is a similar class.
     */
    public BitSet servicesRunning (LocalDate date) {
        return servicesRunning(new ServiceDate(date.getYear(), date.getMonthOfYear(), date.getDayOfMonth()));
    }

    /** Dynamically generate the set of Routes passing though a Stop on demand. */
    public Set<Route> routesForStop(Stop stop) {
        Set<Route> routes = Sets.newHashSet();
        for (TripPattern p : patternsForStop.get(stop)) {
            routes.add(p.route);
        }
        return routes;
    }

    /**
     * Fetch upcoming vehicle departures from a stop.
     * Fetches two departures for each pattern during the next 24 hours as default
     */
    public Collection<StopTimesInPattern> stopTimesForStop(Stop stop) {
        return stopTimesForStop(stop, System.currentTimeMillis()/1000, 24 * 60 * 60, 2);
    }

    /**
     * Fetch upcoming vehicle departures from a stop.
     * It goes though all patterns passing the stop for the previous, current and next service date.
     * It uses a priority queue to keep track of the next departures. The queue is shared between all dates, as services
     * from the previous service date can visit the stop later than the current service date's services. This happens
     * eg. with sleeper trains.
     *
     * TODO: Add frequency based trips
     * @param stop Stop object to perform the search for
     * @param startTime Start time for the search. Seconds from UNIX epoch
     * @param timeRange Searches forward for timeRange seconds from startTime
     * @param numberOfDepartures Number of departures to fetch per pattern
     * @return
     */
    public List<StopTimesInPattern> stopTimesForStop(Stop stop, long startTime, int timeRange, int numberOfDepartures) {

        if (startTime == 0) {
            startTime = System.currentTimeMillis() / 1000;
        }
        List<StopTimesInPattern> ret = new ArrayList<>();
        TimetableSnapshot snapshot = null;
        if (graph.timetableSnapshotSource != null) {
            snapshot = graph.timetableSnapshotSource.getTimetableSnapshot();
        }
        ServiceDate[] serviceDates = {new ServiceDate().previous(), new ServiceDate(), new ServiceDate().next()};

        for (TripPattern pattern : patternsForStop.get(stop)) {

            // Use the Lucene PriorityQueue, which has a fixed size
            PriorityQueue<TripTimeShort> pq = new PriorityQueue<TripTimeShort>(numberOfDepartures) {
                @Override
                protected boolean lessThan(TripTimeShort tripTimeShort, TripTimeShort t1) {
                    // Calculate exact timestamp
                    return (tripTimeShort.serviceDay + tripTimeShort.realtimeDeparture) >
                            (t1.serviceDay + t1.realtimeDeparture);
                }
            };

            // Loop through all possible days
            for (ServiceDate serviceDate : serviceDates) {
                ServiceDay sd = new ServiceDay(graph, serviceDate, calendarService, pattern.route.getAgency().getId());
                Timetable tt;
                if (snapshot != null){
                    tt = snapshot.resolve(pattern, serviceDate);
                } else {
                    tt = pattern.scheduledTimetable;
                }

                if (!tt.temporallyViable(sd, startTime, timeRange, true)) continue;

                int secondsSinceMidnight = sd.secondsSinceMidnight(startTime);
                int sidx = 0;
                for (Stop currStop : pattern.stopPattern.stops) {
                    if (currStop == stop) {
                        for (TripTimes t : tt.tripTimes) {
                            if (!sd.serviceRunning(t.serviceCode)) continue;
                            if (t.getDepartureTime(sidx) != -1 &&
                                    t.getDepartureTime(sidx) >= secondsSinceMidnight) {
                                pq.insertWithOverflow(new TripTimeShort(t, sidx, stop, sd));
                            }
                        }

                        // TODO: This needs to be adapted after #1647 is merged
                        for (FrequencyEntry freq : tt.frequencyEntries) {
                            if (!sd.serviceRunning(freq.tripTimes.serviceCode)) continue;
                            int departureTime = freq.nextDepartureTime(sidx, secondsSinceMidnight);
                            if (departureTime == -1) continue;
                            int lastDeparture = freq.endTime + freq.tripTimes.getArrivalTime(sidx) -
                                    freq.tripTimes.getDepartureTime(0);
                            int i = 0;
                            while (departureTime <= lastDeparture && i < numberOfDepartures) {
                                pq.insertWithOverflow(new TripTimeShort(freq.materialize(sidx, departureTime, true), sidx, stop, sd));
                                departureTime += freq.headway;
                                i++;
                            }
                        }
                    }
                    sidx++;
                }
            }

            if (pq.size() != 0) {
                StopTimesInPattern stopTimes = new StopTimesInPattern(pattern);
                while (pq.size() != 0) {
                    stopTimes.times.add(0, pq.pop());
                }
                ret.add(stopTimes);
            }
        }
        return ret;
    }

    /**
     * Get a list of all trips that pass through a stop during a single ServiceDate. Useful when creating complete stop
     * timetables for a single day.
     *
     * @param stop Stop object to perform the search for
     * @param serviceDate Return all departures for the specified date
     * @return
     */
    public List<StopTimesInPattern> getStopTimesForStop(Stop stop, ServiceDate serviceDate) {
        List<StopTimesInPattern> ret = new ArrayList<>();
        TimetableSnapshot snapshot = null;
        if (graph.timetableSnapshotSource != null) {
            snapshot = graph.timetableSnapshotSource.getTimetableSnapshot();
        }
        Collection<TripPattern> patterns = patternsForStop.get(stop);
        for (TripPattern pattern : patterns) {
            StopTimesInPattern stopTimes = new StopTimesInPattern(pattern);
            Timetable tt;
            if (snapshot != null){
                tt = snapshot.resolve(pattern, serviceDate);
            } else {
                tt = pattern.scheduledTimetable;
            }
            ServiceDay sd = new ServiceDay(graph, serviceDate, calendarService, pattern.route.getAgency().getId());
            int sidx = 0;
            for (Stop currStop : pattern.stopPattern.stops) {
                if (currStop == stop) {
                    for (TripTimes t : tt.tripTimes) {
                        if (!sd.serviceRunning(t.serviceCode)) continue;
                        stopTimes.times.add(new TripTimeShort(t, sidx, stop, sd));
                    }
                }
                sidx++;
            }
            ret.add(stopTimes);
        }
        return ret;
    }

    /** Fetch a cache of nearby intersection distances for every transit stop in this graph, lazy-building as needed. */
    public StopTreeCache getStopTreeCache() {
        if (stopTreeCache == null) {
            synchronized (this) {
                if (stopTreeCache == null) {
                    stopTreeCache = new StopTreeCache(graph, MAX_WALK_METERS); // TODO make this max-distance variable
                }
            }
        }
        return stopTreeCache;
    }

    /**
     * FIXME OBA parentStation field is a string, not an AgencyAndId, so it has no agency/feed scope
     * But the DC regional graph has no parent stations pre-defined, so no use dealing with them for now.
     * However Trimet stops have "landmark" or Transit Center parent stations, so we don't use the parent stop field.
     *
     * Ideally in the future stop clusters will replicate and/or share implementation with GTFS parent stations.
     *
     * We can't use a similarity comparison, we need exact matches. This is because many street names differ by only
     * one letter or number, e.g. 34th and 35th or Avenue A and Avenue B.
     * Therefore normalizing the names before the comparison is essential.
     * The agency must provide either parent station information or a well thought out stop naming scheme to cluster
     * stops -- no guessing is reasonable without that information.
     */
    public void clusterStops() {
        int psIdx = 0; // unique index for next parent stop
        LOG.info("Clustering stops by geographic proximity and name...");
        // Each stop without a cluster will greedily claim other stops without clusters.
        for (Stop s0 : stopForId.values()) {
            if (stopClusterForStop.containsKey(s0)) continue; // skip stops that have already been claimed by a cluster
            String s0normalizedName = StopNameNormalizer.normalize(s0.getName());
            StopCluster cluster = new StopCluster(String.format("C%03d", psIdx++), s0normalizedName);
            // LOG.info("stop {}", s0normalizedName);
            // No need to explicitly add s0 to the cluster. It will be found in the spatial index query below.
            Envelope env = new Envelope(new Coordinate(s0.getLon(), s0.getLat()));
            env.expandBy(SphericalDistanceLibrary.metersToLonDegrees(CLUSTER_RADIUS, s0.getLat()),
                    SphericalDistanceLibrary.metersToDegrees(CLUSTER_RADIUS));
            for (TransitStop ts1 : stopSpatialIndex.query(env)) {
                Stop s1 = ts1.getStop();
                double geoDistance = SphericalDistanceLibrary.fastDistance(
                        s0.getLat(), s0.getLon(), s1.getLat(), s1.getLon());
                if (geoDistance < CLUSTER_RADIUS) {
                    String s1normalizedName = StopNameNormalizer.normalize(s1.getName());
                    // LOG.info("   --> {}", s1normalizedName);
                    // LOG.info("       geodist {} stringdist {}", geoDistance, stringDistance);
                    if (s1normalizedName.equals(s0normalizedName)) {
                        // Create a bidirectional relationship between the stop and its cluster
                        cluster.children.add(s1);
                        stopClusterForStop.put(s1, cluster);
                    }
                }
            }
            cluster.computeCenter();
            stopClusterForId.put(cluster.id, cluster);
        }
    }

    public Response getGraphQLResponse(String query, Map<String, Object> variables) {
        ExecutionResult executionResult = graphQL.execute(query, null, null, variables);
        Response.ResponseBuilder res = Response.status(Response.Status.OK);
        HashMap<String, Object> content = new HashMap<>();
        if (!executionResult.getErrors().isEmpty()) {
            res = Response.status(Response.Status.INTERNAL_SERVER_ERROR);
            content.put("errors", executionResult.getErrors());
        }
        if (executionResult.getData() != null && !executionResult.getData().isEmpty()) {
            content.put("data", executionResult.getData());
        }
        return res.entity(content).build();
    }

    /**
     * Fetch an agency by its string ID, ignoring the fact that this ID should be scoped by a feedId.
     * This is a stopgap (i.e. hack) method for fetching agencies where no feed scope is available.
     * I am creating this method only to allow merging pull request #2032 which adds GraphQL.
     * Note that if the same agency ID is defined in several feeds, this will return one of them
     * at random. That is obviously not the right behavior. The problem is that agencies are
     * not currently keyed on an AgencyAndId object, but on separate feedId and id Strings.
     * A real fix will involve replacing or heavily modifying the OBA GTFS loader, which is now
     * possible since we have forked it.
     */
    public Agency getAgencyWithoutFeedId(String agencyId) {
        // Iterate over the agency map for each feed.
        for (Map<String, Agency> agencyForId : agenciesForFeedId.values()) {
            Agency agency = agencyForId.get(agencyId);
            if (agency != null) {
                return agency;
            }
        }
        return null;
    }

    /**
     * Construct a set of all Agencies in this graph, spanning across all feed IDs.
     * I am creating this method only to allow merging pull request #2032 which adds GraphQL.
     * This should probably be done some other way, see javadoc on getAgencyWithoutFeedId.
     */
    public Set<Agency> getAllAgencies() {
        Set<Agency> allAgencies = new HashSet<>();
        for (Map<String, Agency> agencyForId : agenciesForFeedId.values()) {
            allAgencies.addAll(agencyForId.values());
        }
        return allAgencies;
    }

    public Response getGraphQLResponse(String query, Map<String, Object> variables) {
        ExecutionResult executionResult = graphQL.execute(query, null, null, variables);
        Response.ResponseBuilder res = Response.status(Response.Status.OK);
        HashMap<String, Object> content = new HashMap<>();
        if (!executionResult.getErrors().isEmpty()) {
            res = Response.status(Response.Status.INTERNAL_SERVER_ERROR);
            content.put("errors", executionResult.getErrors());
        }
        if (executionResult.getData() != null && !executionResult.getData().isEmpty()) {
            content.put("data", executionResult.getData());
        }
        return res.entity(content).build();
    }

    private Stream<AlertPatch> getAlertPatchStream() {
        if (graph.updaterManager == null) {
            return Stream.empty();
        }
        return graph.updaterManager.getUpdaterList().stream()
            .filter(GtfsRealtimeAlertsUpdater.class::isInstance)
            .map(GtfsRealtimeAlertsUpdater.class::cast)
            .map(GtfsRealtimeAlertsUpdater::getAlertPatchService)
            .map(AlertPatchService::getAllAlertPatches)
            .flatMap(Collection::stream);
    }

    public List<AlertPatch> getAlerts() {
        return getAlertPatchStream()
            .collect(Collectors.toList());
    }

    public List<AlertPatch> getAlertsForRoute(Route route) {
        return getAlertPatchStream()
            .filter(alertPatch -> alertPatch.getRoute() != null)
            .filter(alertPatch -> route.getId().equals(alertPatch.getRoute()))
            .collect(Collectors.toList());
    }

    public List<AlertPatch> getAlertsForTrip(Trip trip) {
        return getAlertPatchStream()
            .filter(alertPatch -> alertPatch.getTrip() != null)
            .filter(alertPatch -> trip.getId().equals(alertPatch.getTrip()))
            .collect(Collectors.toList());
    }

    public List<AlertPatch> getAlertsForPattern(TripPattern pattern) {
        return getAlertPatchStream()
            .filter(alertPatch -> alertPatch.getTripPatterns() != null)
            .filter(alertPatch -> alertPatch.getTripPatterns().stream().anyMatch(tripPattern -> pattern.code.equals(tripPattern.code)))
            .collect(Collectors.toList());
    }

    public List<AlertPatch> getAlertsForAgency(Agency agency) {
        return getAlertPatchStream()
            .filter(alertPatch -> alertPatch.getAgency() != null)
            .filter(alertPatch -> agency.getId().equals(alertPatch.getAgency()))
            .collect(Collectors.toList());
    }

    public AlertPatch getAlertForId(String id) {
        return getAlertPatchStream().filter(alertPatch -> id.equals(alertPatch.getId())).findFirst().get();
    }
}<|MERGE_RESOLUTION|>--- conflicted
+++ resolved
@@ -32,10 +32,7 @@
 import org.opentripplanner.profile.StopCluster;
 import org.opentripplanner.profile.StopNameNormalizer;
 import org.opentripplanner.profile.StopTreeCache;
-<<<<<<< HEAD
 import org.opentripplanner.routing.alertpatch.AlertPatch;
-=======
->>>>>>> 30d4f720
 import org.opentripplanner.routing.algorithm.AStar;
 import org.opentripplanner.routing.algorithm.TraverseVisitor;
 import org.opentripplanner.routing.core.RoutingRequest;
@@ -46,10 +43,7 @@
 import org.opentripplanner.routing.edgetype.Timetable;
 import org.opentripplanner.routing.edgetype.TimetableSnapshot;
 import org.opentripplanner.routing.edgetype.TripPattern;
-<<<<<<< HEAD
 import org.opentripplanner.routing.services.AlertPatchService;
-=======
->>>>>>> 30d4f720
 import org.opentripplanner.routing.spt.DominanceFunction;
 import org.opentripplanner.routing.trippattern.FrequencyEntry;
 import org.opentripplanner.routing.trippattern.TripTimes;
@@ -64,19 +58,13 @@
 import java.util.BitSet;
 import java.util.Collection;
 import java.util.HashMap;
-<<<<<<< HEAD
-=======
 import java.util.HashSet;
->>>>>>> 30d4f720
 import java.util.List;
 import java.util.Map;
 import java.util.Set;
 import java.util.concurrent.Executors;
-<<<<<<< HEAD
 import java.util.stream.Collectors;
 import java.util.stream.Stream;
-=======
->>>>>>> 30d4f720
 
 /**
  * This class contains all the transient indexes of graph elements -- those that are not
@@ -611,6 +599,55 @@
         return res.entity(content).build();
     }
 
+    private Stream<AlertPatch> getAlertPatchStream() {
+        if (graph.updaterManager == null) {
+            return Stream.empty();
+        }
+        return graph.updaterManager.getUpdaterList().stream()
+            .filter(GtfsRealtimeAlertsUpdater.class::isInstance)
+            .map(GtfsRealtimeAlertsUpdater.class::cast)
+            .map(GtfsRealtimeAlertsUpdater::getAlertPatchService)
+            .map(AlertPatchService::getAllAlertPatches)
+            .flatMap(Collection::stream);
+    }
+
+    public List<AlertPatch> getAlerts() {
+        return getAlertPatchStream()
+            .collect(Collectors.toList());
+    }
+
+    public List<AlertPatch> getAlertsForRoute(Route route) {
+        return getAlertPatchStream()
+            .filter(alertPatch -> alertPatch.getRoute() != null)
+            .filter(alertPatch -> route.getId().equals(alertPatch.getRoute()))
+            .collect(Collectors.toList());
+    }
+
+    public List<AlertPatch> getAlertsForTrip(Trip trip) {
+        return getAlertPatchStream()
+            .filter(alertPatch -> alertPatch.getTrip() != null)
+            .filter(alertPatch -> trip.getId().equals(alertPatch.getTrip()))
+            .collect(Collectors.toList());
+    }
+
+    public List<AlertPatch> getAlertsForPattern(TripPattern pattern) {
+        return getAlertPatchStream()
+            .filter(alertPatch -> alertPatch.getTripPatterns() != null)
+            .filter(alertPatch -> alertPatch.getTripPatterns().stream().anyMatch(tripPattern -> pattern.code.equals(tripPattern.code)))
+            .collect(Collectors.toList());
+    }
+
+    public List<AlertPatch> getAlertsForAgency(Agency agency) {
+        return getAlertPatchStream()
+            .filter(alertPatch -> alertPatch.getAgency() != null)
+            .filter(alertPatch -> agency.getId().equals(alertPatch.getAgency()))
+            .collect(Collectors.toList());
+    }
+
+    public AlertPatch getAlertForId(String id) {
+        return getAlertPatchStream().filter(alertPatch -> id.equals(alertPatch.getId())).findFirst().get();
+    }
+
     /**
      * Fetch an agency by its string ID, ignoring the fact that this ID should be scoped by a feedId.
      * This is a stopgap (i.e. hack) method for fetching agencies where no feed scope is available.
@@ -645,66 +682,4 @@
         return allAgencies;
     }
 
-    public Response getGraphQLResponse(String query, Map<String, Object> variables) {
-        ExecutionResult executionResult = graphQL.execute(query, null, null, variables);
-        Response.ResponseBuilder res = Response.status(Response.Status.OK);
-        HashMap<String, Object> content = new HashMap<>();
-        if (!executionResult.getErrors().isEmpty()) {
-            res = Response.status(Response.Status.INTERNAL_SERVER_ERROR);
-            content.put("errors", executionResult.getErrors());
-        }
-        if (executionResult.getData() != null && !executionResult.getData().isEmpty()) {
-            content.put("data", executionResult.getData());
-        }
-        return res.entity(content).build();
-    }
-
-    private Stream<AlertPatch> getAlertPatchStream() {
-        if (graph.updaterManager == null) {
-            return Stream.empty();
-        }
-        return graph.updaterManager.getUpdaterList().stream()
-            .filter(GtfsRealtimeAlertsUpdater.class::isInstance)
-            .map(GtfsRealtimeAlertsUpdater.class::cast)
-            .map(GtfsRealtimeAlertsUpdater::getAlertPatchService)
-            .map(AlertPatchService::getAllAlertPatches)
-            .flatMap(Collection::stream);
-    }
-
-    public List<AlertPatch> getAlerts() {
-        return getAlertPatchStream()
-            .collect(Collectors.toList());
-    }
-
-    public List<AlertPatch> getAlertsForRoute(Route route) {
-        return getAlertPatchStream()
-            .filter(alertPatch -> alertPatch.getRoute() != null)
-            .filter(alertPatch -> route.getId().equals(alertPatch.getRoute()))
-            .collect(Collectors.toList());
-    }
-
-    public List<AlertPatch> getAlertsForTrip(Trip trip) {
-        return getAlertPatchStream()
-            .filter(alertPatch -> alertPatch.getTrip() != null)
-            .filter(alertPatch -> trip.getId().equals(alertPatch.getTrip()))
-            .collect(Collectors.toList());
-    }
-
-    public List<AlertPatch> getAlertsForPattern(TripPattern pattern) {
-        return getAlertPatchStream()
-            .filter(alertPatch -> alertPatch.getTripPatterns() != null)
-            .filter(alertPatch -> alertPatch.getTripPatterns().stream().anyMatch(tripPattern -> pattern.code.equals(tripPattern.code)))
-            .collect(Collectors.toList());
-    }
-
-    public List<AlertPatch> getAlertsForAgency(Agency agency) {
-        return getAlertPatchStream()
-            .filter(alertPatch -> alertPatch.getAgency() != null)
-            .filter(alertPatch -> agency.getId().equals(alertPatch.getAgency()))
-            .collect(Collectors.toList());
-    }
-
-    public AlertPatch getAlertForId(String id) {
-        return getAlertPatchStream().filter(alertPatch -> id.equals(alertPatch.getId())).findFirst().get();
-    }
 }