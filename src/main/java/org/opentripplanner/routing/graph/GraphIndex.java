--- conflicted
+++ resolved
@@ -17,7 +17,6 @@
 import java.util.List;
 import java.util.Map;
 import java.util.Set;
-<<<<<<< HEAD
 import java.util.concurrent.ExecutorService;
 import java.util.concurrent.Executors;
 import java.util.concurrent.TimeUnit;
@@ -27,8 +26,7 @@
 import javax.ws.rs.core.Response;
 
 import graphql.schema.GraphQLSchema;
-=======
-import java.util.Calendar;
+import com.google.common.collect.ArrayListMultimap;
 import com.google.common.collect.HashMultimap;
 import com.google.common.collect.Lists;
 import com.google.common.collect.Maps;
@@ -40,7 +38,6 @@
 import graphql.ExecutionResult;
 import graphql.GraphQL;
 import graphql.execution.ExecutorServiceExecutionStrategy;
->>>>>>> 60faa020
 import org.apache.lucene.util.PriorityQueue;
 import org.joda.time.LocalDate;
 import org.onebusaway.gtfs.model.Agency;
@@ -97,16 +94,6 @@
 import org.slf4j.Logger;
 import org.slf4j.LoggerFactory;
 
-import com.google.common.collect.ArrayListMultimap;
-import com.google.common.collect.HashMultimap;
-import com.google.common.collect.Lists;
-import com.google.common.collect.Maps;
-import com.google.common.collect.Multimap;
-import com.google.common.collect.Sets;
-import com.google.common.util.concurrent.ThreadFactoryBuilder;
-import com.vividsolutions.jts.geom.Coordinate;
-import com.vividsolutions.jts.geom.Envelope;
-
 import graphql.ExecutionResult;
 import graphql.GraphQL;
 
@@ -232,7 +219,6 @@
         calendarService = graph.getCalendarService();
         serviceCodes = graph.serviceCodes;
         this.graph = graph;
-<<<<<<< HEAD
         threadPool = Executors.newCachedThreadPool(
             new ThreadFactoryBuilder().setNameFormat("GraphQLExecutor-" + graph.routerId + "-%d")
                 .build()
@@ -240,13 +226,6 @@
 
         indexSchema = new IndexGraphQLSchema(this).indexSchema;
         getLuceneIndex();
-=======
-        graphQL = new GraphQL(
-                new IndexGraphQLSchema(this).indexSchema,
-                new ExecutorServiceExecutionStrategy(Executors.newCachedThreadPool(
-                        new ThreadFactoryBuilder().setNameFormat("GraphQLExecutor-" + graph.routerId + "-%d").build()
-                )));
->>>>>>> 60faa020
         LOG.info("Done indexing graph.");
     }
 
@@ -968,18 +947,13 @@
         }
     }
 
-<<<<<<< HEAD
-    public Response getGraphQLResponse(String query, Router router, Map<String, Object> variables, int timeout, long maxResolves) {
+    public Response getGraphQLResponse(String query, Router router, Map<String, Object> variables, String operationName, int timeout, long maxResolves) {
         GraphQL graphQL = new GraphQL(
             indexSchema,
             new ResourceConstrainedExecutorServiceExecutionStrategy(threadPool, timeout, TimeUnit.MILLISECONDS, maxResolves)
         );
 
-        ExecutionResult executionResult = graphQL.execute(query, null, router, variables);
-=======
-    public Response getGraphQLResponse(String query, Map<String, Object> variables, String operationName) {
-        ExecutionResult executionResult = graphQL.execute(query, operationName, null, variables);
->>>>>>> 60faa020
+        ExecutionResult executionResult = graphQL.execute(query, operationName, router, variables);
         Response.ResponseBuilder res = Response.status(Response.Status.OK);
         HashMap<String, Object> content = new HashMap<>();
         if (!executionResult.getErrors().isEmpty()) {
@@ -987,11 +961,7 @@
             res = Response.status(Response.Status.INTERNAL_SERVER_ERROR);
             content.put("errors", executionResult.getErrors());
         }
-<<<<<<< HEAD
-        if (executionResult.getData() != null ) {
-=======
         if (executionResult.getData() != null) {
->>>>>>> 60faa020
             content.put("data", executionResult.getData());
         }
         return res.entity(content).build();
