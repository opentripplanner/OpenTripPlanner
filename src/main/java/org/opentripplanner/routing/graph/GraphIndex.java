package org.opentripplanner.routing.graph;

import static java.lang.Math.min;
import static java.util.stream.Collectors.toList;

import java.io.File;
import java.io.IOException;
import java.io.PrintWriter;
import java.io.StringWriter;
import java.nio.file.Files;
import java.nio.file.attribute.FileAttribute;
import java.util.*;
import java.util.Map.Entry;
import java.util.concurrent.ConcurrentHashMap;
import java.util.concurrent.ExecutorService;
import java.util.concurrent.Executors;
import java.util.concurrent.TimeUnit;
import java.util.stream.Collectors;
import java.util.stream.Stream;

import javax.ws.rs.core.MultivaluedMap;
import javax.ws.rs.core.Response;

import com.google.common.collect.ArrayListMultimap;

import java.util.ArrayList;
import java.util.BitSet;
import java.util.Collection;
import java.util.List;
import java.util.Map;
import java.util.Set;
import java.util.Calendar;

import com.google.common.collect.HashMultimap;
import com.google.common.collect.Lists;
import com.google.common.collect.Maps;
import com.google.common.collect.Multimap;
import com.google.common.collect.Sets;
import graphql.ExceptionWhileDataFetching;
import graphql.GraphQLError;
import graphql.schema.GraphQLSchema;

import com.google.common.util.concurrent.ThreadFactoryBuilder;
import org.locationtech.jts.geom.Coordinate;
import org.locationtech.jts.geom.Envelope;
import org.locationtech.jts.geom.Geometry;
import graphql.ExecutionResult;
import graphql.GraphQL;
import io.sentry.Sentry;
import io.sentry.event.Event;
import io.sentry.event.EventBuilder;

import org.apache.lucene.util.PriorityQueue;
import org.joda.time.LocalDate;
import org.opentripplanner.model.Agency;
import org.opentripplanner.model.FeedScopedId;
import org.opentripplanner.model.FeedInfo;
import org.opentripplanner.model.Route;
import org.opentripplanner.model.Stop;
import org.opentripplanner.model.Trip;
import org.opentripplanner.model.calendar.ServiceDate;
import org.opentripplanner.model.CalendarService;
import org.opentripplanner.common.LuceneIndex;
import org.opentripplanner.common.geometry.HashGridSpatialIndex;
import org.opentripplanner.common.geometry.SphericalDistanceLibrary;
import org.opentripplanner.common.model.GenericLocation;
import org.opentripplanner.common.model.P2;
import org.opentripplanner.gtfs.GtfsLibrary;
import org.opentripplanner.index.FieldErrorInstrumentation;
import org.opentripplanner.index.IndexGraphQLSchema;
import org.opentripplanner.index.ResourceConstrainedExecutorServiceExecutionStrategy;
import org.opentripplanner.index.model.StopTimesInPattern;
import org.opentripplanner.index.model.TripTimeShort;
import org.opentripplanner.profile.ProfileTransfer;
import org.opentripplanner.profile.StopCluster;
import org.opentripplanner.profile.StopClusterMode;
import org.opentripplanner.profile.StopNameNormalizer;
import org.opentripplanner.profile.StopTreeCache;
import org.opentripplanner.routing.alertpatch.AlertPatch;
import org.opentripplanner.routing.algorithm.AStar;
import org.opentripplanner.routing.algorithm.ExtendedTraverseVisitor;
import org.opentripplanner.routing.algorithm.TraverseVisitor;
import org.opentripplanner.routing.algorithm.strategies.SearchTerminationStrategy;
import org.opentripplanner.routing.bike_park.BikePark;
import org.opentripplanner.routing.bike_rental.BikeRentalStation;
import org.opentripplanner.routing.car_park.CarPark;
import org.opentripplanner.routing.core.Fare.FareType;
import org.opentripplanner.routing.core.FareRuleSet;
import org.opentripplanner.routing.core.RoutingRequest;
import org.opentripplanner.routing.core.ServiceDay;
import org.opentripplanner.routing.core.State;
import org.opentripplanner.routing.core.TicketType;
import org.opentripplanner.routing.core.TraverseMode;
import org.opentripplanner.routing.edgetype.ParkAndRideLinkEdge;
import org.opentripplanner.routing.edgetype.StreetBikeParkLink;
import org.opentripplanner.routing.edgetype.TablePatternEdge;
import org.opentripplanner.routing.edgetype.Timetable;
import org.opentripplanner.routing.edgetype.TimetableSnapshot;
import org.opentripplanner.routing.edgetype.TripPattern;
import org.opentripplanner.routing.impl.DefaultFareServiceImpl;
import org.opentripplanner.routing.services.AlertPatchService;
import org.opentripplanner.routing.services.FareService;
import org.opentripplanner.routing.spt.DominanceFunction;
import org.opentripplanner.routing.spt.ShortestPathTree;
import org.opentripplanner.routing.trippattern.FrequencyEntry;
import org.opentripplanner.routing.trippattern.RealTimeState;
import org.opentripplanner.routing.trippattern.TripTimes;
import org.opentripplanner.routing.vertextype.BikeParkVertex;
import org.opentripplanner.routing.vertextype.BikeRentalStationVertex;
import org.opentripplanner.routing.vertextype.ParkAndRideVertex;
import org.opentripplanner.routing.vertextype.TransitStation;
import org.opentripplanner.routing.vertextype.TransitStop;
import org.opentripplanner.standalone.Router;
import org.opentripplanner.updater.alerts.GtfsRealtimeAlertsUpdater;
import org.slf4j.Logger;
import org.slf4j.LoggerFactory;

<<<<<<< HEAD
=======
import javax.ws.rs.core.Response;
import java.util.Date;
import java.util.HashMap;
import java.util.HashSet;
import java.util.concurrent.Executors;

>>>>>>> 494d292d
/**
 * This class contains all the transient indexes of graph elements -- those that are not
 * serialized with the graph. Caching these maps is essentially an optimization, but a big one.
 * The index is bootstrapped from the graph's list of edges.
 */
public class GraphIndex {

    private static final Logger LOG = LoggerFactory.getLogger(GraphIndex.class);
    private static final int CLUSTER_RADIUS = 400; // meters

    /** maximum distance to walk after leaving transit in Analyst */
    public static final int MAX_WALK_METERS = 3500;

    // TODO: consistently key on model object or id string
    public final Map<String, Vertex> vertexForId = Maps.newHashMap();
    public final Map<String, Map<String, Agency>> agenciesForFeedId = Maps.newHashMap();
    public final Map<String, FeedInfo> feedInfoForId = Maps.newHashMap();
    public final Map<FeedScopedId, Stop> stopForId = Maps.newHashMap();
    public final Map<FeedScopedId, Stop> stationForId = Maps.newHashMap();
    public final Map<FeedScopedId, Trip> tripForId = Maps.newHashMap();
    public final Map<FeedScopedId, Route> routeForId = Maps.newHashMap();
    public final Map<FeedScopedId, String> serviceForId = Maps.newHashMap();
    public final Map<String, TripPattern> patternForId = Maps.newHashMap();
    public final Map<Stop, TransitStop> stopVertexForStop = Maps.newHashMap();
    public final Map<Trip, TripPattern> patternForTrip = Maps.newHashMap();
    public final Multimap<String, TripPattern> patternsForFeedId = ArrayListMultimap.create();
    public final Multimap<Route, TripPattern> patternsForRoute = ArrayListMultimap.create();
    public final Multimap<Stop, TripPattern> patternsForStop = ArrayListMultimap.create();
    public final Multimap<FeedScopedId, Stop> stopsForParentStation = ArrayListMultimap.create();
    final HashGridSpatialIndex<TransitStop> stopSpatialIndex = new HashGridSpatialIndex<TransitStop>();
    public final Map<Stop, StopCluster> stopClusterForStop = Maps.newHashMap();
    public final Map<String, StopCluster> stopClusterForId = Maps.newHashMap();
<<<<<<< HEAD
    public final Map<FeedScopedId, TicketType> ticketTypesForId = Maps.newHashMap();
=======
    public final Map<FeedScopedId, Geometry> flexAreasById = Maps.newHashMap();
>>>>>>> 494d292d

    /* Should eventually be replaced with new serviceId indexes. */
    private final CalendarService calendarService;
    private final Map<FeedScopedId,Integer> serviceCodes;

    /* Full-text search extensions */
    public transient LuceneIndex luceneIndex;

    /* Separate transfers for profile routing */
    public Multimap<StopCluster, ProfileTransfer> transfersFromStopCluster;
    private HashGridSpatialIndex<StopCluster> stopClusterSpatialIndex = null;

    /* This is a workaround, and should probably eventually be removed. */
    public Graph graph;

    /** Used for finding first/last trip of the day. This is the time at which service ends for the day. */
    public final int overnightBreak = 60 * 60 * 2; // FIXME not being set, this was done in transitIndex

    /** Store distances from each stop to all nearby street intersections. Useful in speeding up analyst requests. */
    private transient StopTreeCache stopTreeCache = null;

    final transient GraphQLSchema indexSchema;

    public final ExecutorService threadPool;

    public GraphIndex (Graph graph) {
        LOG.info("Indexing graph...");

        FareService fareService = graph.getService(FareService.class);
        if(fareService instanceof DefaultFareServiceImpl) {
            LOG.info("Collecting fare information...");
            DefaultFareServiceImpl defaultFareServiceImpl = (DefaultFareServiceImpl) fareService;
            Map<FareType, Collection<FareRuleSet>> data = defaultFareServiceImpl.getFareRulesPerType();
            for(Entry<FareType, Collection<FareRuleSet>> kv:data.entrySet()) {
                if(FareType.regular == kv.getKey()) {
                    for(FareRuleSet rs: kv.getValue()) {
                        ticketTypesForId.put(rs.getFareAttribute().getId(), new TicketType(rs));
                    }
                }
            }
        }

        for (String feedId : graph.getFeedIds()) {
            for (Agency agency : graph.getAgencies(feedId)) {
                Map<String, Agency> agencyForId = agenciesForFeedId.getOrDefault(feedId, new HashMap<>());
                agencyForId.put(agency.getId(), agency);
                this.agenciesForFeedId.put(feedId, agencyForId);
            }
            this.feedInfoForId.put(feedId, graph.getFeedInfo(feedId));
        }

        Collection<Edge> edges = graph.getEdges();
        /* We will keep a separate set of all vertices in case some have the same label.
         * Maybe we should just guarantee unique labels. */
        Set<Vertex> vertices = Sets.newHashSet();
        for (Edge edge : edges) {
            vertices.add(edge.getFromVertex());
            vertices.add(edge.getToVertex());
            if (edge instanceof TablePatternEdge) {
                TablePatternEdge patternEdge = (TablePatternEdge) edge;
                TripPattern pattern = patternEdge.getPattern();
                patternForId.put(pattern.code, pattern);
            }
        }
        for (Vertex vertex : vertices) {
            vertexForId.put(vertex.getLabel(), vertex);
            if (vertex instanceof TransitStop) {
                TransitStop transitStop = (TransitStop) vertex;
                Stop stop = transitStop.getStop();
                stopForId.put(stop.getId(), stop);
                stopVertexForStop.put(stop, transitStop);
                if (stop.getParentStation() != null) {
                    stopsForParentStation.put(
                        new FeedScopedId(stop.getId().getAgencyId(), stop.getParentStation()), stop);
                }
            }
            else if (vertex instanceof TransitStation) {
                TransitStation transitStation = (TransitStation) vertex;
                Stop stop = transitStation.getStop();
                stationForId.put(stop.getId(), stop);
            }
        }
        for (TransitStop stopVertex : stopVertexForStop.values()) {
            Envelope envelope = new Envelope(stopVertex.getCoordinate());
            stopSpatialIndex.insert(envelope, stopVertex);
        }

        for (TripPattern pattern : patternForId.values()) {
            patternsForFeedId.put(pattern.getFeedId(), pattern);
            patternsForRoute.put(pattern.route, pattern);

            for (Trip trip : pattern.getTrips()) {
                patternForTrip.put(trip, pattern);
                tripForId.put(trip.getId(), trip);
            }
            for (Stop stop: pattern.getStops()) {
                if (!patternsForStop.containsEntry(stop, pattern)) {
                    patternsForStop.put(stop, pattern);
                }
            }
        }
        for (Route route : patternsForRoute.asMap().keySet()) {
            routeForId.put(route.getId(), route);
        }

        // Copy these two service indexes from the graph until we have better ones.
        calendarService = graph.getCalendarService();
        serviceCodes = graph.serviceCodes;
        this.graph = graph;
<<<<<<< HEAD
        threadPool = Executors.newCachedThreadPool(
            new ThreadFactoryBuilder().setNameFormat("GraphQLExecutor-" + graph.routerId + "-%d")
                .build()
        );

        indexSchema = new IndexGraphQLSchema(this).indexSchema;
        getLuceneIndex();
=======
        graphQL = new GraphQL(
                new IndexGraphQLSchema(this).indexSchema,
                new ExecutorServiceExecutionStrategy(Executors.newCachedThreadPool(
                        new ThreadFactoryBuilder().setNameFormat("GraphQLExecutor-" + graph.routerId + "-%d").build()
                )));

        LOG.info("Initializing areas....");
        if (graph.flexAreasById != null) {
            for (FeedScopedId id : graph.flexAreasById.keySet()) {
                flexAreasById.put(id, graph.flexAreasById.get(id));
            }
        }

>>>>>>> 494d292d
        LOG.info("Done indexing graph.");
    }

    /**
     * Stop clustering is slow to perform and only used in profile routing for the moment.
     * Therefore it is not done automatically, and any method requiring stop clusters should call this method
     * to ensure that the necessary indexes are lazy-initialized.
     */
    public synchronized void clusterStopsAsNeeded() {
        if (stopClusterSpatialIndex == null) {
            clusterStops();
            LOG.info("Creating a spatial index for stop clusters.");
            stopClusterSpatialIndex = new HashGridSpatialIndex<>();
            for (StopCluster cluster : stopClusterForId.values()) {
                Envelope envelope = new Envelope(new Coordinate(cluster.lon, cluster.lat));
                stopClusterSpatialIndex.insert(envelope, cluster);
            }
        }
    }


    /** Get all trip patterns running through any stop in the given stop cluster. */
    private Set<TripPattern> patternsForStopCluster(StopCluster sc) {
        Set<TripPattern> tripPatterns = Sets.newHashSet();
        for (Stop stop : sc.children) tripPatterns.addAll(patternsForStop.get(stop));
        return tripPatterns;
    }

    /**
     * Initialize transfer data needed for profile routing.
     * Find the best transfers between each pair of patterns that pass near one another.
     */
    public void initializeProfileTransfers() {
        transfersFromStopCluster = HashMultimap.create();
        final double TRANSFER_RADIUS = 500.0; // meters
        Map<P2<TripPattern>, ProfileTransfer.GoodTransferList> transfers = Maps.newHashMap();
        LOG.info("Finding transfers between clusters...");
        for (StopCluster sc0 : stopClusterForId.values()) {
            Set<TripPattern> tripPatterns0 = patternsForStopCluster(sc0);
            // Accounts for area-like (rather than point-like) nature of clusters
            Map<StopCluster, Double> nearbyStopClusters = findNearbyStopClusters(sc0, TRANSFER_RADIUS);
            for (StopCluster sc1 : nearbyStopClusters.keySet()) {
                double distance = nearbyStopClusters.get(sc1);
                Set<TripPattern> tripPatterns1 = patternsForStopCluster(sc1);
                for (TripPattern tp0 : tripPatterns0) {
                    for (TripPattern tp1 : tripPatterns1) {
                        if (tp0 == tp1) continue;
                        P2<TripPattern> pair = new P2<TripPattern>(tp0, tp1);
                        ProfileTransfer.GoodTransferList list = transfers.get(pair);
                        if (list == null) {
                            list = new ProfileTransfer.GoodTransferList();
                            transfers.put(pair, list);
                        }
                        list.add(new ProfileTransfer(tp0, tp1, sc0, sc1, (int)distance));
                    }
                }
            }
        }
        /* Now filter the transfers down to eliminate long series of transfers in shared trunks. */
        LOG.info("Filtering out long series of transfers on trunks shared between patterns.");
        for (P2<TripPattern> pair : transfers.keySet()) {
            ProfileTransfer.GoodTransferList list = transfers.get(pair);
            TripPattern fromPattern = pair.first; // TODO consider using second (think of express-local transfers in NYC)
            Map<StopCluster, ProfileTransfer> transfersByFromCluster = Maps.newHashMap();
            for (ProfileTransfer transfer : list.good) {
                transfersByFromCluster.put(transfer.sc1, transfer);
            }
            List<ProfileTransfer> retainedTransfers = Lists.newArrayList();
            boolean inSeries = false; // true whenever a transfer existed for the last stop in the stop pattern
            for (Stop stop : fromPattern.stopPattern.stops) {
                StopCluster cluster = this.stopClusterForStop.get(stop);
                //LOG.info("stop {} cluster {}", stop, cluster.id);
                ProfileTransfer transfer = transfersByFromCluster.get(cluster);
                if (transfer == null) {
                    inSeries = false;
                    continue;
                }
                if (inSeries) continue;
                // Keep this transfer: it's not preceded by another stop with a transfer in this stop pattern
                retainedTransfers.add(transfer);
                inSeries = true;
            }
            //LOG.info("patterns {}, {} transfers", pair, retainedTransfers.size());
            for (ProfileTransfer tr : retainedTransfers) {
                transfersFromStopCluster.put(tr.sc1, tr);
                //LOG.info("   {}", tr);
            }
        }
        /*
         * for (Stop stop : transfersForStop.keys()) { System.out.println("STOP " + stop); for
         * (Transfer transfer : transfersForStop.get(stop)) { System.out.println("    " +
         * transfer.toString()); } }
         */
        LOG.info("Done finding transfers.");
    }

    /**
     * Find transfer candidates for profile routing.
     * TODO replace with an on-street search using the existing profile router functions.
     */
    public Map<StopCluster, Double> findNearbyStopClusters (StopCluster sc, double radius) {
        Map<StopCluster, Double> ret = Maps.newHashMap();
        Envelope env = new Envelope(new Coordinate(sc.lon, sc.lat));
        env.expandBy(SphericalDistanceLibrary.metersToLonDegrees(radius, sc.lat),
                SphericalDistanceLibrary.metersToDegrees(radius));
        for (StopCluster cluster : stopClusterSpatialIndex.query(env)) {
            // TODO this should account for area-like nature of clusters. Use size of bounding boxes.
            double distance = SphericalDistanceLibrary.distance(sc.lat, sc.lon, cluster.lat, cluster.lon);
            if (distance < radius) ret.put(cluster, distance);
        }
        return ret;
    }

    /* TODO: an almost similar function exists in ProfileRouter, combine these.
    *  Should these live in a separate class? */
    public List<StopAndDistance> findClosestStopsByWalking(double lat, double lon, int radius) {
        // Make a normal OTP routing request so we can traverse edges and use GenericAStar
        // TODO make a function that builds normal routing requests from profile requests
        RoutingRequest rr = new RoutingRequest(TraverseMode.WALK);
        rr.from = new GenericLocation(lat, lon);
        // FIXME requires destination to be set, not necessary for analyst
        rr.to = new GenericLocation(lat, lon);
        rr.batch = true;
        rr.setRoutingContext(graph);
        rr.walkSpeed = 1;
        rr.dominanceFunction = new DominanceFunction.LeastWalk();
        // RR dateTime defaults to currentTime.
        // If elapsed time is not capped, searches are very slow.
        rr.worstTime = (rr.dateTime + radius);
        AStar astar = new AStar();
        rr.setNumItineraries(1);
        StopFinderTraverseVisitor visitor = new StopFinderTraverseVisitor();
        astar.setTraverseVisitor(visitor);
        astar.getShortestPathTree(rr, 1); // timeout in seconds
        // Destroy the routing context, to clean up the temporary edges & vertices
        rr.rctx.destroy();
        return visitor.stopsFound;
    }

    public List<PlaceAndDistance> findClosestPlacesByWalking(double lat, double lon, int maxDistance, int maxResults,
            List<TraverseMode> filterByModes,
            List<PlaceType> filterByPlaceTypes,
            List<FeedScopedId> filterByStops,
            List<FeedScopedId> filterByRoutes,
            List<String> filterByBikeRentalStations,
            List<String> filterByBikeParks,
            List<String> filterByCarParks) {
        RoutingRequest rr = new RoutingRequest(TraverseMode.WALK);
        rr.allowBikeRental = true;
        //rr.bikeParkAndRide = true;
        //rr.parkAndRide = true;
        //rr.modes = new TraverseModeSet(TraverseMode.WALK, TraverseMode.BICYCLE, TraverseMode.CAR);
        rr.from = new GenericLocation(lat, lon);
        rr.batch = true;
        rr.setRoutingContext(graph);
        rr.walkSpeed = 1;
        rr.dominanceFunction = new DominanceFunction.LeastWalk();
        // RR dateTime defaults to currentTime.
        // If elapsed time is not capped, searches are very slow.
        rr.worstTime = (rr.dateTime + maxDistance);
        rr.setNumItineraries(1);
        //rr.arriveBy = true;
        PlaceFinderTraverseVisitor visitor = new PlaceFinderTraverseVisitor(filterByModes, filterByPlaceTypes, filterByStops, filterByRoutes, filterByBikeRentalStations, filterByBikeParks, filterByCarParks);
        AStar astar = new AStar();
        astar.setTraverseVisitor(visitor);
        SearchTerminationStrategy strategy = new SearchTerminationStrategy() {
            @Override
            public boolean shouldSearchTerminate(Vertex origin, Vertex target, State current, ShortestPathTree spt,
                    RoutingRequest traverseOptions) {
                // the first n stops the search visit may not be the nearest n
                // but when we have at least n stops found, we can update the
                // max distance to be the furthest of the places so far
                // and let the search terminate at that distance
                // and then return the first n
                if (visitor.placesFound.size() >= maxResults) {
                    int furthestDistance = 0;
                    for (PlaceAndDistance pad : visitor.placesFound) {
                        if (pad.distance > furthestDistance) {
                            furthestDistance = pad.distance;
                        }
                    }
                    rr.worstTime = (rr.dateTime + furthestDistance);
                }
                return false;
            }
        };
        astar.getShortestPathTree(rr, 100, strategy); // timeout in seconds
        // Destroy the routing context, to clean up the temporary edges & vertices
        rr.rctx.destroy();
        List<PlaceAndDistance> results = visitor.placesFound;
        results.sort((pad1, pad2) -> pad1.distance - pad2.distance);
        return results.subList(0, min(results.size(), maxResults));
    }

    public LuceneIndex getLuceneIndex() {
        synchronized (this) {
            if (luceneIndex == null) {
                File directory;
                try {
                    directory = Files.createTempDirectory(graph.routerId + "_lucene",
                        (FileAttribute<?>[]) new FileAttribute[]{}).toFile();
                } catch (IOException e) {
                    return null;
                }
                // Synchronously lazy-initialize the Lucene index
                luceneIndex = new LuceneIndex(this, directory, false);
            }
            return luceneIndex;
        }
    }

    public static class StopAndDistance {
        public Stop stop;
        public int distance;

        public StopAndDistance(Stop stop, int distance){
            this.stop = stop;
            this.distance = distance;
        }
    }

    public static enum PlaceType {
        STOP, DEPARTURE_ROW, BICYCLE_RENT, BIKE_PARK, CAR_PARK;
    }

    public static class PlaceAndDistance {
        public Object place;
        public int distance;

        public PlaceAndDistance(Object place, int distance) {
            this.place = place;
            this.distance = distance;
        }
    }

    static private class StopFinderTraverseVisitor implements TraverseVisitor {
        List<StopAndDistance> stopsFound = new ArrayList<>();
        @Override public void visitEdge(Edge edge, State state) { }
        @Override public void visitEnqueue(State state) { }
        // Accumulate stops into ret as the search runs.
        @Override public void visitVertex(State state) {
            Vertex vertex = state.getVertex();
            if (vertex instanceof TransitStop) {
                stopsFound.add(new StopAndDistance(((TransitStop) vertex).getStop(),
                    (int) state.getElapsedTimeSeconds()));
            }
        }
    }

    public static class DepartureRow {
        public String id;
        public Stop stop;
        public TripPattern pattern;

        public DepartureRow(Stop stop, TripPattern pattern) {
            this.id = toId(stop, pattern);
            this.stop = stop;
            this.pattern = pattern;
        }

        private static String toId(Stop stop, TripPattern pattern) {
            return stop.getId().getAgencyId() + ";" + stop.getId().getId() + ";" + pattern.code;
        }

        public List<TripTimeShort> getStoptimes(GraphIndex index, long startTime, int timeRange, int numberOfDepartures, boolean omitNonPickups, boolean omitCanceled) {
            return index.stopTimesForPattern(stop, pattern, startTime, timeRange, numberOfDepartures, omitNonPickups, omitCanceled);
        }

        public static DepartureRow fromId(GraphIndex index, String id) {
            String[] parts = id.split(";", 3);
            FeedScopedId stopId = new FeedScopedId(parts[0], parts[1]);
            String code = parts[2];
            return new DepartureRow(index.stopForId.get(stopId), index.patternForId.get(code));
        }
    }

    private static <T> Set<T> toSet(List<T> list) {
        if (list == null) return null;
        return new HashSet<T>(list);
    }

    private class PlaceFinderTraverseVisitor implements ExtendedTraverseVisitor {
        public List<PlaceAndDistance> placesFound = new ArrayList<>();
        private Set<TraverseMode> filterByModes;
        private Set<FeedScopedId> filterByStops;
        private Set<FeedScopedId> filterByRoutes;
        private Set<String> filterByBikeRentalStation;
        private Set<String> seenDepartureRows = new HashSet<String>();
        private Set<FeedScopedId> seenStops = new HashSet<FeedScopedId>();
        private Set<String> seenBicycleRentalStations = new HashSet<String>();
        private Set<String> seenBikeParks = new HashSet<String>();
        private Set<String> seenCarParks = new HashSet<String>();
        private Set<String> filterByBikeParks;
        private Set<String> filterByCarParks;
        private boolean includeStops;
        private boolean includeDepartureRows;
        private boolean includeBikeShares;
        private boolean includeBikeParks;
        private boolean includeCarParks;

        public PlaceFinderTraverseVisitor(
                List<TraverseMode> filterByModes,
                List<PlaceType> filterByPlaceTypes,
                List<FeedScopedId> filterByStops,
                List<FeedScopedId> filterByRoutes,
                List<String> filterByBikeRentalStations,
                List<String> filterByBikeParks,
                List<String> filterByCarParks) {
            this.filterByModes = toSet(filterByModes);
            this.filterByStops = toSet(filterByStops);
            this.filterByRoutes = toSet(filterByRoutes);
            this.filterByBikeRentalStation = toSet(filterByBikeRentalStations);
            this.filterByBikeParks = toSet(filterByBikeParks);
            this.filterByCarParks = toSet(filterByCarParks);

            includeStops = filterByPlaceTypes == null || filterByPlaceTypes.contains(PlaceType.STOP);
            includeDepartureRows = filterByPlaceTypes == null || filterByPlaceTypes.contains(PlaceType.DEPARTURE_ROW);
            includeBikeShares = filterByPlaceTypes == null || filterByPlaceTypes.contains(PlaceType.BICYCLE_RENT);
            includeBikeParks = filterByPlaceTypes == null || filterByPlaceTypes.contains(PlaceType.BIKE_PARK);
            includeCarParks = filterByPlaceTypes == null || filterByPlaceTypes.contains(PlaceType.CAR_PARK);
        }

        @Override public void preVisitEdge(Edge edge, State state) {
            if (edge instanceof ParkAndRideLinkEdge) {
                visitVertex(state.edit(edge).makeState());
            } else if (edge instanceof StreetBikeParkLink) {
                visitVertex(state.edit(edge).makeState());
            }
        }
        @Override public void visitEdge(Edge edge, State state) {
        }
        @Override public void visitEnqueue(State state) {
        }
        @Override public void visitVertex(State state) {
            Vertex vertex = state.getVertex();
            int distance = (int)state.getWalkDistance();
            if (vertex instanceof TransitStop) {
                visitStop(((TransitStop)vertex).getStop(), distance);
            } else if (vertex instanceof BikeRentalStationVertex) {
                visitBikeRentalStation(((BikeRentalStationVertex)vertex).getStation(), distance);
            } else if (vertex instanceof BikeParkVertex) {
                visitBikePark(((BikeParkVertex)vertex).getBikePark(), distance);
            } else if (vertex instanceof ParkAndRideVertex) {
                visitCarPark(((ParkAndRideVertex)vertex).getCarPark(), distance);
            }
        }
        private void visitBikeRentalStation(BikeRentalStation station, int distance) {
            handleBikeRentalStation(station, distance);
        }

        private void visitStop(Stop stop, int distance) {
            handleStop(stop, distance);
            handleDepartureRows(stop, distance);
        }

        private void visitBikePark(BikePark bikePark, int distance) {
            handleBikePark(bikePark, distance);
        }

        private void visitCarPark(CarPark carPark, int distance) {
            handleCarPark(carPark, distance);
        }

        private void handleStop(Stop stop, int distance) {
            if (filterByStops != null && !filterByStops.contains(stop.getId())) return;
            if (includeStops && !seenStops.contains(stop.getId()) && (filterByModes == null || stopHasRoutesWithMode(stop, filterByModes))) {
                placesFound.add(new PlaceAndDistance(stop, distance));
                seenStops.add(stop.getId());
            }
        }

        private void handleDepartureRows(Stop stop, int distance) {
            if (includeDepartureRows) {
                List<TripPattern> patterns = patternsForStop.get(stop)
                    .stream()
                    .filter(pattern -> filterByModes == null || filterByModes.contains(pattern.mode))
                    .filter(pattern -> filterByRoutes == null || filterByRoutes.contains(pattern.route.getId()))
                    .filter(pattern -> pattern.canBoard(pattern.getStopIndex(stop)))
                    .collect(toList());

                for (TripPattern pattern : patterns) {
                    String seenKey = GtfsLibrary.convertIdToString(pattern.route.getId()) + ":" + pattern.code;
                    if (!seenDepartureRows.contains(seenKey)) {
                        DepartureRow row = new DepartureRow(stop, pattern);
                        PlaceAndDistance place = new PlaceAndDistance(row, distance);
                        placesFound.add(place);
                        seenDepartureRows.add(seenKey);
                    }
                }
            }
        }

        private void handleBikeRentalStation(BikeRentalStation station, int distance) {
            if (!includeBikeShares) return;
            if (filterByBikeRentalStation != null && !filterByBikeRentalStation.contains(station.id)) return;
            if (seenBicycleRentalStations.contains(station.id)) return;
            seenBicycleRentalStations.add(station.id);
            placesFound.add(new PlaceAndDistance(station, distance));
        }

        private void handleBikePark(BikePark bikePark, int distance) {
            if (!includeBikeParks) return;
            if (filterByBikeParks != null && !filterByBikeParks.contains(bikePark.id)) return;
            if (seenBikeParks.contains(bikePark.id)) return;
            seenBikeParks.add(bikePark.id);
            placesFound.add(new PlaceAndDistance(bikePark, distance));
        }

        private void handleCarPark(CarPark carPark, int distance) {
            if (!includeCarParks) return;
            if (filterByCarParks != null && !filterByCarParks.contains(carPark.id)) return;
            if (seenCarParks.contains(carPark.id)) return;
            seenCarParks.add(carPark.id);
            placesFound.add(new PlaceAndDistance(carPark, distance));
        }
    }

    private Stream<TraverseMode> modesForStop(Stop stop) {
        return routesForStop(stop).stream().map(GtfsLibrary::getTraverseMode);
    }

    private boolean stopHasRoutesWithMode(Stop stop, Set<TraverseMode> modes) {
        return modesForStop(stop).anyMatch(modes::contains);
    }

    /** An OBA Service Date is a local date without timezone, only year month and day. */
    public BitSet servicesRunning (ServiceDate date) {
        BitSet services = new BitSet(calendarService.getServiceIds().size());
        for (FeedScopedId serviceId : calendarService.getServiceIdsOnDate(date)) {
            int n = serviceCodes.get(serviceId);
            if (n < 0) continue;
            services.set(n);
        }
        return services;
    }

    /**
     * Wraps the other servicesRunning whose parameter is an OBA ServiceDate.
     * Joda LocalDate is a similar class.
     */
    public BitSet servicesRunning (LocalDate date) {
        return servicesRunning(new ServiceDate(date.getYear(), date.getMonthOfYear(), date.getDayOfMonth()));
    }

    /** Dynamically generate the set of Routes passing though a Stop on demand. */
    public Set<Route> routesForStop(Stop stop) {
        Set<Route> routes = Sets.newHashSet();
        for (TripPattern p : patternsForStop.get(stop)) {
            routes.add(p.route);
        }
        return routes;
    }

    /**
     * Fetch upcoming vehicle departures from a stop.
     * Fetches two departures for each pattern during the next 24 hours as default
     */
    public Collection<StopTimesInPattern> stopTimesForStop(Stop stop, boolean omitNonPickups, boolean omitCanceled) {
        return stopTimesForStop(stop, System.currentTimeMillis()/1000, 24 * 60 * 60, 2, omitNonPickups, omitCanceled);
    }

    /**
     * Fetch upcoming vehicle departures from a stop.
     * It goes though all patterns passing the stop for the previous, current and next service date.
     * It uses a priority queue to keep track of the next departures. The queue is shared between all dates, as services
     * from the previous service date can visit the stop later than the current service date's services. This happens
     * eg. with sleeper trains.
     *
     * @param stop Stop object to perform the search for
     * @param startTime Start time for the search. Seconds from UNIX epoch
     * @param timeRange Searches forward for timeRange seconds from startTime
     * @param numberOfDepartures Number of departures to fetch per pattern
     * @param omitNonPickups If true, do not include vehicles that will not pick up passengers.
     * @return
     */
    public List<StopTimesInPattern> stopTimesForStop(final Stop stop, final long startTime, final int timeRange, final int numberOfDepartures, boolean omitNonPickups, boolean omitCanceled) {

        final List<StopTimesInPattern> ret = new ArrayList<>();

        for (final TripPattern pattern : patternsForStop.get(stop)) {

            final List<TripTimeShort> stopTimesForStop = stopTimesForPattern(stop, pattern, startTime, timeRange, numberOfDepartures, omitNonPickups, omitCanceled);


            if (stopTimesForStop.size() >0) {
                final StopTimesInPattern stopTimes = new StopTimesInPattern(pattern);
                stopTimes.times.addAll(stopTimesForStop);
                ret.add(stopTimes);
            }
        }
        return ret;
    }

    /**
     * Fetch next n upcoming vehicle departures for a stop of pattern. It goes
     * though the previous, current and next service date. It uses a priority
     * queue to keep track of the next departures. The queue is shared between
     * all dates, as services from the previous service date can visit the stop
     * later than the current service date's services. This happens eg. with
     * sleeper trains.
     *
     * @param stop
     *            Stop object to perform the search for
     * @param pattern
     *            The selected pattern. If null an empty list is returned.
     * @param startTime
     *            Start time for the search. Seconds from UNIX epoch
     * @param timeRange
     *            Searches forward for timeRange seconds from startTime
     * @param numberOfDepartures
     *            Number of departures to fetch per pattern
     * @param omitCanceled
     * @return
     */
    public List<TripTimeShort> stopTimesForPattern(final Stop stop, final TripPattern pattern, long startTime, final int timeRange,
                                                   int numberOfDepartures, boolean omitNonPickups, boolean omitCanceled) {

        if (pattern == null) {
            return Collections.emptyList();
        }
        if (startTime == 0) {
            startTime = System.currentTimeMillis() / 1000;
        }

        final PriorityQueue<TripTimeShort> ret = new PriorityQueue<TripTimeShort>(numberOfDepartures) {

                @Override
            protected boolean lessThan(final TripTimeShort t1, final TripTimeShort t2) {
                return (t1.serviceDay + t1.realtimeDeparture) > (t2.serviceDay
                        + t2.realtimeDeparture);
                }
            };

        final TimetableSnapshot snapshot = (graph.timetableSnapshotSource != null)
            ? graph.timetableSnapshotSource.getTimetableSnapshot() : null;

        Date date = new Date(startTime * 1000);
        final ServiceDate[] serviceDates = {new ServiceDate(date).previous(), new ServiceDate(date), new ServiceDate(date).next()};
            // Loop through all possible days
        for (final ServiceDate serviceDate : serviceDates) {
            final ServiceDay sd = new ServiceDay(graph, serviceDate, calendarService,
                    pattern.route.getAgency().getId());
                Timetable tt;
                if (snapshot != null){
                    tt = snapshot.resolve(pattern, serviceDate);
                } else {
                    tt = pattern.scheduledTimetable;
                }

                if (!tt.temporallyViable(sd, startTime, timeRange, true)) continue;

            final int starttimeSecondsSinceMidnight = sd.secondsSinceMidnight(startTime);
            int stopIndex = 0;

            // loop through all stops of pattern
            for (final Stop currStop : pattern.stopPattern.stops) {
                if (currStop.equals(stop)) {
                    if(omitNonPickups && pattern.stopPattern.pickups[stopIndex] == pattern.stopPattern.PICKDROP_NONE) continue;
                    for (final TripTimes triptimes : tt.tripTimes) {
                        if (!sd.serviceRunning(triptimes.serviceCode))
                            continue;
                        int stopDepartureTime = triptimes.getDepartureTime(stopIndex);
                        if (!(omitCanceled && triptimes.isCanceledDeparture(stopIndex)) && stopDepartureTime >= starttimeSecondsSinceMidnight && stopDepartureTime < starttimeSecondsSinceMidnight + timeRange) {
                            ret.insertWithOverflow(new TripTimeShort(triptimes, stopIndex, currStop, sd));
                            }
                        }

                        // TODO: This needs to be adapted after #1647 is merged
                    for (final FrequencyEntry freq : tt.frequencyEntries) {
                            if (!sd.serviceRunning(freq.tripTimes.serviceCode)) continue;
                        int departureTime = freq.nextDepartureTime(stopIndex, starttimeSecondsSinceMidnight);
                            if (omitCanceled && departureTime == -1) continue;
                        final int lastDeparture = freq.endTime + freq.tripTimes.getArrivalTime(stopIndex)
                                - freq.tripTimes.getDepartureTime(0);
                        while (departureTime <= lastDeparture && ret.size() < numberOfDepartures) {
                            ret.insertWithOverflow(new TripTimeShort(freq.materialize(stopIndex, departureTime, true),
                                    stopIndex, currStop, sd));
                                departureTime += freq.headway;
                            }
                        }
                    }
                stopIndex++;
                }
            }

        final List<TripTimeShort> result = new ArrayList<>();
        while(ret.size()>0) {
            TripTimeShort tripTimeShort = ret.pop();
            if (!result.contains(tripTimeShort)) {
                result.add(0, tripTimeShort);
                }
            }
        return result;
        }

    /**
     * Get a list of all trips that pass through a stop during a single ServiceDate. Useful when creating complete stop
     * timetables for a single day.
     *
     * @param stop Stop object to perform the search for
     * @param serviceDate Return all departures for the specified date
     * @param omitCanceled
     * @return
     */
    public List<StopTimesInPattern> getStopTimesForStop(Stop stop, ServiceDate serviceDate, boolean omitNonPickups, boolean omitCanceled) {
        List<StopTimesInPattern> ret = new ArrayList<>();
        TimetableSnapshot snapshot = null;
        if (graph.timetableSnapshotSource != null) {
            snapshot = graph.timetableSnapshotSource.getTimetableSnapshot();
        }
        Collection<TripPattern> patterns = patternsForStop.get(stop);
        for (TripPattern pattern : patterns) {
            StopTimesInPattern stopTimes = new StopTimesInPattern(pattern);
            Timetable tt;
            if (snapshot != null){
                tt = snapshot.resolve(pattern, serviceDate);
            } else {
                tt = pattern.scheduledTimetable;
            }
            ServiceDay sd = new ServiceDay(graph, serviceDate, calendarService, pattern.route.getAgency().getId());
            int sidx = 0;
            for (Stop currStop : pattern.stopPattern.stops) {
                if (currStop.equals(stop)) {
                    if(omitNonPickups && pattern.stopPattern.pickups[sidx] == pattern.stopPattern.PICKDROP_NONE) continue;
                    for (TripTimes t : tt.tripTimes) {
                        if (!sd.serviceRunning(t.serviceCode)) continue;
                        if (omitCanceled && t.isTimeCanceled(sidx)) continue;
                        stopTimes.times.add(new TripTimeShort(t, sidx, stop, sd));
                    }
                }
                sidx++;
            }
            ret.add(stopTimes);
        }
        return ret;
    }

    /** Fetch a cache of nearby intersection distances for every transit stop in this graph, lazy-building as needed. */
    public StopTreeCache getStopTreeCache() {
        if (stopTreeCache == null) {
            synchronized (this) {
                if (stopTreeCache == null) {
                    stopTreeCache = new StopTreeCache(graph, MAX_WALK_METERS); // TODO make this max-distance variable
                }
            }
        }
        return stopTreeCache;
    }

    /**
     * Get the most up-to-date timetable for the given TripPattern, as of right now.
     * There should probably be a less awkward way to do this that just gets the latest entry from the resolver without
     * making a fake routing request.
     */
    public Timetable currentUpdatedTimetableForTripPattern (TripPattern tripPattern) {
        RoutingRequest req = new RoutingRequest();
        req.setRoutingContext(graph, (Vertex)null, (Vertex)null);
        // The timetableSnapshot will be null if there's no real-time data being applied.
        if (req.rctx.timetableSnapshot == null) return tripPattern.scheduledTimetable;
        // Get the updated times for right now, which is the only reasonable default since no date is supplied.
        Calendar calendar = Calendar.getInstance();
        ServiceDate serviceDate = new ServiceDate(calendar.getTime());
        return req.rctx.timetableSnapshot.resolve(tripPattern, serviceDate);
    }

    /**
     * Stop clusters can be built in one of two ways, either by geographical proximity and name, or
     * according to a parent/child station topology, if it exists.
     */
    private void clusterStops() {
    	if (graph.stopClusterMode == StopClusterMode.parentStation) {
            clusterByParentStation();
        } else {
            clusterByProximityAndName();
        }
    }

    /**
     * Cluster stops by proximity and name.
     * This functionality was developed for the Washington, DC area and probably will not work anywhere else in the
     * world. It depends on the exact way stops are named and the way street intersections are named in that geographic
     * region and in the GTFS data sets which represent it. Based on comments, apparently it might work for TriMet
     * as well.
     *
     * We can't use a name similarity comparison, we need exact matches. This is because many street names differ by
     * only one letter or number, e.g. 34th and 35th or Avenue A and Avenue B. Therefore normalizing the names before
     * the comparison is essential. The agency must provide either parent station information or a well thought out stop
     * naming scheme to cluster stops -- no guessing is reasonable without that information.
     */
    private void clusterByProximityAndName() {
    	int psIdx = 0; // unique index for next parent stop
	    LOG.info("Clustering stops by geographic proximity and name...");
	    // Each stop without a cluster will greedily claim other stops without clusters.
	    for (Stop s0 : stopForId.values()) {
	        if (stopClusterForStop.containsKey(s0)) continue; // skip stops that have already been claimed by a cluster
	        String s0normalizedName = StopNameNormalizer.normalize(s0.getName());
	        StopCluster cluster = new StopCluster(String.format("C%03d", psIdx++), s0normalizedName);
	        // LOG.info("stop {}", s0normalizedName);
	        // No need to explicitly add s0 to the cluster. It will be found in the spatial index query below.
	        Envelope env = new Envelope(new Coordinate(s0.getLon(), s0.getLat()));
	        env.expandBy(SphericalDistanceLibrary.metersToLonDegrees(CLUSTER_RADIUS, s0.getLat()),
	                SphericalDistanceLibrary.metersToDegrees(CLUSTER_RADIUS));
	        for (TransitStop ts1 : stopSpatialIndex.query(env)) {
	            Stop s1 = ts1.getStop();
	            double geoDistance = SphericalDistanceLibrary.fastDistance(
	                    s0.getLat(), s0.getLon(), s1.getLat(), s1.getLon());
	            if (geoDistance < CLUSTER_RADIUS) {
	                String s1normalizedName = StopNameNormalizer.normalize(s1.getName());
	                // LOG.info("   --> {}", s1normalizedName);
	                // LOG.info("       geodist {} stringdist {}", geoDistance, stringDistance);
	                if (s1normalizedName.equals(s0normalizedName)) {
	                    // Create a bidirectional relationship between the stop and its cluster
	                    cluster.children.add(s1);
	                    stopClusterForStop.put(s1, cluster);
	                }
	            }
	        }
	        cluster.computeCenter();
	        stopClusterForId.put(cluster.id, cluster);
	    }
    }

    /**
     * Rather than using the names and geographic locations of stops to cluster them, group them by their declared
     * parent station in the GTFS data. This should be a much more reliable method where these fields have been
     * included in the GTFS data. However:
     *
     * FIXME OBA parentStation field is a string, not an AgencyAndId, so it has no agency/feed scope.
     * That means it would only work reliably if there is only one GTFS feed loaded.
     * The DC regional graph has no parent stations pre-defined, so we use the alternative proximity / name method.
     * Trimet stops have "landmark" or Transit Center parent stations, so we don't use the parent stop field.
     */
    private void clusterByParentStation() {
        LOG.info("Clustering stops by parent station...");
    	for (Stop stop : stopForId.values()) {
    	    String ps = stop.getParentStation();
    	    if (ps == null || ps.isEmpty()) {
    	        continue;
    	    }
    	    StopCluster cluster;
    	    if (stopClusterForId.containsKey(ps)) {
    	        cluster = stopClusterForId.get(ps);
    	    } else {
    	        cluster = new StopCluster(ps, stop.getName());
    	        Stop parent = graph.parentStopById.get(new FeedScopedId(stop.getId().getAgencyId(), ps));
                cluster.setCoordinates(parent.getLat(), parent.getLon());
                stopClusterForId.put(ps, cluster);

	        }
    	    cluster.children.add(stop);
    	    stopClusterForStop.put(stop, cluster);
    	}
    }

    public Response getGraphQLResponse(String query, Router router, Map<String, Object> variables, String operationName, int timeout, long maxResolves, MultivaluedMap<String, String> headers) {
        Response.ResponseBuilder res = Response.status(Response.Status.OK);
        HashMap<String, Object> content = getGraphQLExecutionResult(query, router, variables,
            operationName, timeout, maxResolves, headers);
        if (content.get("errors") != null) {
            // TODO: Put correct error code, eg. 400 for syntax error
            res = Response.status(Response.Status.INTERNAL_SERVER_ERROR);
        }
        return res.entity(content).build();
    }

    public HashMap<String, Object> getGraphQLExecutionResult(String query, Router router,
        Map<String, Object> variables, String operationName, int timeout, long maxResolves, MultivaluedMap<String, String> headers) {

        GraphQL graphQL = GraphQL.newGraphQL(indexSchema).queryExecutionStrategy(
            new ResourceConstrainedExecutorServiceExecutionStrategy(threadPool, timeout, TimeUnit.MILLISECONDS, maxResolves)
        ).instrumentation(FieldErrorInstrumentation.get(query, router, variables, headers)).build();

        if (variables == null) {
            variables = new HashMap<>();
        }

        ExecutionResult executionResult = graphQL.execute(query, operationName, router, variables);
        HashMap<String, Object> content = new HashMap<>();

        if (!executionResult.getErrors().isEmpty()) {
            content.put("errors",
                executionResult
                    .getErrors()
                    .stream()
                    .map(error -> {
                        if (error instanceof ExceptionWhileDataFetching) {
                            StringWriter sw = new StringWriter();
                            PrintWriter pw = new PrintWriter(sw);
                            ((ExceptionWhileDataFetching) error).getException().printStackTrace(pw);
                            HashMap<String, Object> response = new HashMap<String, Object>();
                            response.put("message", error.getMessage());
                            response.put("locations", error.getLocations());
                            response.put("errorType", error.getErrorType());
                            // Convert stack trace to proper format
                            Stream<StackTraceElement> stack = Arrays.stream(((ExceptionWhileDataFetching) error).getException().getStackTrace());
                            response.put("stack", stack.map(StackTraceElement::toString).collect(Collectors.toList()));
                            return response;
                        } else {
                            return error;
                        }
                    })
                    .collect(Collectors.toList()));

            for (GraphQLError error : executionResult.getErrors()) {
                Sentry.getContext().addExtra("message", error.getMessage());
                Sentry.getContext().addExtra("errorType", error.getErrorType());
                if (error instanceof ExceptionWhileDataFetching) {
                    Sentry.capture(((ExceptionWhileDataFetching) error).getException());
                } else {
                    EventBuilder builder = new EventBuilder()
                        .withMessage(error.toString())
                        .withLevel(Event.Level.ERROR)
                        .withLogger(LOG.getName());
                    Sentry.capture(builder);
                }
            }
        }
        if (executionResult.getData() != null) {
            content.put("data", executionResult.getData());
        }
        return content;
    }

    private Stream<AlertPatch> getAlertPatchStream() {
        if (graph.updaterManager == null) {
            return Stream.empty();
        }
        return graph.updaterManager.getUpdaterList().stream()
            .filter(GtfsRealtimeAlertsUpdater.class::isInstance)
            .map(GtfsRealtimeAlertsUpdater.class::cast)
            .map(GtfsRealtimeAlertsUpdater::getAlertPatchService)
            .map(AlertPatchService::getAllAlertPatches)
            .flatMap(Collection::stream);
    }

    public List<AlertPatch> getAlerts() {
        return getAlertPatchStream()
            .collect(Collectors.toList());
    }

    public List<AlertPatch> getAlertsForRoute(Route route) {
        return getAlertPatchStream()
            .filter(alertPatch -> alertPatch.getRoute() != null)
            .filter(alertPatch -> route.getId().equals(alertPatch.getRoute()))
            .collect(Collectors.toList());
    }

    public List<AlertPatch> getAlertsForTrip(Trip trip) {
        return getAlertPatchStream()
            .filter(alertPatch -> alertPatch.getTrip() != null)
            .filter(alertPatch -> trip.getId().equals(alertPatch.getTrip()))
            .collect(Collectors.toList());
    }

    public List<AlertPatch> getAlertsForPattern(TripPattern pattern) {
        return getAlertPatchStream()
            .filter(alertPatch -> alertPatch.getTripPatterns() != null)
            .filter(alertPatch -> alertPatch.getTripPatterns().stream().anyMatch(tripPattern -> pattern.code.equals(tripPattern.code)))
            .collect(Collectors.toList());
    }

    public List<AlertPatch> getAlertsForAgency(Agency agency) {
        return getAlertPatchStream()
            .filter(alertPatch -> alertPatch.getAgency() != null)
            .filter(alertPatch -> agency.getId().equals(alertPatch.getAgency()))
            .collect(Collectors.toList());
    }

    public List<AlertPatch> getAlertsForStop(Stop stop) {
        return getAlertPatchStream()
                .filter(alertPatch -> alertPatch.getStop() != null)
                .filter(alertPatch -> {

                    return stop.getId().equals(alertPatch.getStop());
                })
                .collect(Collectors.toList());
    }

    public AlertPatch getAlertForId(String id) {
        return getAlertPatchStream().filter(alertPatch -> id.equals(alertPatch.getId())).findFirst().get();
    }

    /**
     * Fetch an agency by its string ID, ignoring the fact that this ID should be scoped by a feedId.
     * This is a stopgap (i.e. hack) method for fetching agencies where no feed scope is available.
     * I am creating this method only to allow merging pull request #2032 which adds GraphQL.
     * Note that if the same agency ID is defined in several feeds, this will return one of them
     * at random. That is obviously not the right behavior. The problem is that agencies are
     * not currently keyed on an FeedScopedId object, but on separate feedId and id Strings.
     * A real fix will involve replacing or heavily modifying the OBA GTFS loader, which is now
     * possible since we have forked it.
     */
    public Agency getAgencyWithoutFeedId(String agencyId) {
        // Iterate over the agency map for each feed.
        for (Map<String, Agency> agencyForId : agenciesForFeedId.values()) {
            Agency agency = agencyForId.get(agencyId);
            if (agency != null) {
                return agency;
            }
        }
        return null;
    }


    public Agency getAgencyWithFeedScopeId(String agencyFeedScopeIdRaw) {
        FeedScopedId agencyFeedScopeId = FeedScopedId.convertFromString(agencyFeedScopeIdRaw);

        Map<String, Agency> feedAgencies = agenciesForFeedId.get(agencyFeedScopeId.getAgencyId());
        if (feedAgencies == null) return null;

        Agency agency = feedAgencies.get(agencyFeedScopeId.getId());

        return agency;

    }

    /**
     * Construct a set of all Agencies in this graph, spanning across all feed IDs.
     * I am creating this method only to allow merging pull request #2032 which adds GraphQL.
     * This should probably be done some other way, see javadoc on getAgencyWithoutFeedId.
     */
    public Set<Agency> getAllAgencies() {
        Set<Agency> allAgencies = new HashSet<>();
        for (Map<String, Agency> agencyForId : agenciesForFeedId.values()) {
            allAgencies.addAll(agencyForId.values());
        }
        return allAgencies;
    }
<<<<<<< HEAD

    public Collection<TicketType> getAllTicketTypes() {
        return ticketTypesForId.values();
    }

    /**
     * Method for getting TripTimeShort objects.
     *
     * @param patterns TripPattern objects that are filtered to produce TripTimeShort objects.
     * @param tripIds List of trip gtfsIds that are used to filter TripTimeShort objects
     * @param minDate Only TripTimeShort objects scheduled to run on minDate or after are returned.
     * @param maxDate Only TripTimeShort objects scheduled to run on maxDate or before are returned.
     * @param minDepartureTime Only TripTimeShort objects that have first stop departure time at minDepartureTime or
     *                         after are returned.
     * @param maxDepartureTime Only TripTimeShort objects that have first stop departure time at maxDepartureTime or
     *                         before are returned.
     * @param minArrivalTime Only TripTimeShort objects that have last stop arrival time at minArrivalTime or after are
     *                       returned.
     * @param maxArrivalTime Only TripTimeShort objects that have last stop arrival time at maxArrivalTime or before are
     *                       returned.
     * @param state Only TripTimeShort objects with this RealTimeState are returned. Not null. Does not return SCHEDULED
     *              TripTimeShort objects unless there have been trip updates on them.
     * @return List of TripTimeShort objects.
     */
    public List<TripTimeShort> getTripTimes(final Collection<TripPattern> patterns, final List<String> tripIds, final ServiceDate minDate, final ServiceDate maxDate, final Integer minDepartureTime, final Integer maxDepartureTime, final Integer minArrivalTime, final Integer maxArrivalTime, final RealTimeState state) {
        final TimetableSnapshot snapshot = (graph.timetableSnapshotSource != null) ? graph.timetableSnapshotSource.getTimetableSnapshot() : null;
        final ConcurrentHashMap<TripPattern, Collection<Timetable>> timetableForPattern = new ConcurrentHashMap<>();
        final ConcurrentHashMap<String, ServiceDay> serviceDaysByAgency = new ConcurrentHashMap<>();
        final CalendarService calendarService = graph.getCalendarService();
        return patterns.stream()
                .distinct()
                .filter(Objects::nonNull)
                .flatMap(pattern -> {
                    final Collection<Timetable> timetables = timetableForPattern.computeIfAbsent(pattern, p -> (snapshot != null) ? snapshot.getTimetables(p) : null);
                    return ((timetables != null) ? timetables : Arrays.asList(pattern.scheduledTimetable)).stream();
                })
                .filter(timetable -> {
                    // date filter
                    boolean isValid = timetable.serviceDate != null;
                    if (timetable.serviceDate != null) {
                        if (minDate != null) {
                            isValid &= timetable.serviceDate.compareTo(minDate) >= 0;
                        }
                        if (maxDate != null) {
                            isValid &= timetable.serviceDate.compareTo(maxDate) <= 0;
                        }
                    }
                    return isValid;
                })
                .flatMap(timetable -> timetable.tripTimes.stream()
                        .filter(tripTimes -> {
                            // time and state filter
                            boolean isValid = tripTimes.getRealTimeState() == state;
                            if (minDate != null && timetable.serviceDate.compareTo(minDate) == 0) {
                                if (minDepartureTime != null) {
                                    isValid &= tripTimes.getScheduledArrivalTime(0) >= minDepartureTime;
                                } else if (minArrivalTime != null) {
                                    isValid &= tripTimes.getScheduledArrivalTime(tripTimes.getNumStops() - 1) >= minArrivalTime;
                                }
                            }
                            if (maxDate != null && timetable.serviceDate.compareTo(maxDate) == 0) {
                                if (maxDepartureTime != null) {
                                    isValid &= tripTimes.getScheduledArrivalTime(0) <= maxDepartureTime;
                                } else if (maxArrivalTime != null) {
                                    isValid &= tripTimes.getScheduledArrivalTime(tripTimes.getNumStops() - 1) <= maxArrivalTime;
                                }
                            }
                            if (tripIds != null) {
                                isValid &= tripIds.contains(tripTimes.trip.getId().toString());
                            }
                            return isValid;
                        })
                        .map(tripTimes -> {
                            final int stopIndex = 0;
                            final Stop stop = timetable.pattern.getStop(stopIndex);
                            final String agencyId = tripTimes.trip.getId().getAgencyId();
                            final String agencyIdServiceDate = agencyId + "_" + timetable.serviceDate.getAsString();
                            final ServiceDay serviceDay = serviceDaysByAgency.computeIfAbsent(agencyIdServiceDate, key -> new ServiceDay(graph, timetable.serviceDate, calendarService, agencyId));
                            return new TripTimeShort(tripTimes, stopIndex, stop, serviceDay);
                        })
                )
                .distinct()
                .sorted(Comparator
                        .comparing((TripTimeShort tripTimeShort) -> tripTimeShort.serviceDay)
                        .thenComparing((TripTimeShort tripTimeShort) -> tripTimeShort.scheduledDeparture)
                )
                .collect(Collectors.toList());
    }
=======
>>>>>>> 494d292d
}<|MERGE_RESOLUTION|>--- conflicted
+++ resolved
@@ -115,15 +115,10 @@
 import org.slf4j.Logger;
 import org.slf4j.LoggerFactory;
 
-<<<<<<< HEAD
-=======
-import javax.ws.rs.core.Response;
 import java.util.Date;
 import java.util.HashMap;
 import java.util.HashSet;
-import java.util.concurrent.Executors;
-
->>>>>>> 494d292d
+
 /**
  * This class contains all the transient indexes of graph elements -- those that are not
  * serialized with the graph. Caching these maps is essentially an optimization, but a big one.
@@ -156,11 +151,8 @@
     final HashGridSpatialIndex<TransitStop> stopSpatialIndex = new HashGridSpatialIndex<TransitStop>();
     public final Map<Stop, StopCluster> stopClusterForStop = Maps.newHashMap();
     public final Map<String, StopCluster> stopClusterForId = Maps.newHashMap();
-<<<<<<< HEAD
     public final Map<FeedScopedId, TicketType> ticketTypesForId = Maps.newHashMap();
-=======
     public final Map<FeedScopedId, Geometry> flexAreasById = Maps.newHashMap();
->>>>>>> 494d292d
 
     /* Should eventually be replaced with new serviceId indexes. */
     private final CalendarService calendarService;
@@ -270,7 +262,6 @@
         calendarService = graph.getCalendarService();
         serviceCodes = graph.serviceCodes;
         this.graph = graph;
-<<<<<<< HEAD
         threadPool = Executors.newCachedThreadPool(
             new ThreadFactoryBuilder().setNameFormat("GraphQLExecutor-" + graph.routerId + "-%d")
                 .build()
@@ -278,12 +269,7 @@
 
         indexSchema = new IndexGraphQLSchema(this).indexSchema;
         getLuceneIndex();
-=======
-        graphQL = new GraphQL(
-                new IndexGraphQLSchema(this).indexSchema,
-                new ExecutorServiceExecutionStrategy(Executors.newCachedThreadPool(
-                        new ThreadFactoryBuilder().setNameFormat("GraphQLExecutor-" + graph.routerId + "-%d").build()
-                )));
+        LOG.info("Done indexing graph.");
 
         LOG.info("Initializing areas....");
         if (graph.flexAreasById != null) {
@@ -291,9 +277,6 @@
                 flexAreasById.put(id, graph.flexAreasById.get(id));
             }
         }
-
->>>>>>> 494d292d
-        LOG.info("Done indexing graph.");
     }
 
     /**
@@ -1221,8 +1204,6 @@
         }
         return allAgencies;
     }
-<<<<<<< HEAD
-
     public Collection<TicketType> getAllTicketTypes() {
         return ticketTypesForId.values();
     }
@@ -1310,6 +1291,4 @@
                 )
                 .collect(Collectors.toList());
     }
-=======
->>>>>>> 494d292d
 }