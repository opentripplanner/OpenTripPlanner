package org.opentripplanner.routing.graph;

import static org.opentripplanner.model.projectinfo.OtpProjectInfo.projectInfo;

import com.esotericsoftware.kryo.Kryo;
import com.esotericsoftware.kryo.KryoException;
import com.esotericsoftware.kryo.io.Input;
import com.esotericsoftware.kryo.io.Output;
import java.io.File;
import java.io.FileInputStream;
import java.io.FileNotFoundException;
import java.io.IOException;
import java.io.InputStream;
import java.io.OutputStream;
import java.io.Serializable;
import java.util.Collection;
import java.util.List;
import javax.annotation.Nullable;
import org.opentripplanner.datastore.api.DataSource;
import org.opentripplanner.ext.emissions.EmissionsDataModel;
import org.opentripplanner.ext.stopconsolidation.StopConsolidationRepository;
import org.opentripplanner.framework.application.OtpAppException;
import org.opentripplanner.framework.geometry.CompactElevationProfile;
import org.opentripplanner.framework.lang.OtpNumberFormat;
import org.opentripplanner.framework.logging.ProgressTracker;
import org.opentripplanner.graph_builder.issue.api.DataImportIssueSummary;
import org.opentripplanner.model.projectinfo.GraphFileHeader;
import org.opentripplanner.model.projectinfo.OtpProjectInfo;
import org.opentripplanner.routing.graph.kryosupport.KryoBuilder;
import org.opentripplanner.service.worldenvelope.WorldEnvelopeRepository;
import org.opentripplanner.standalone.config.BuildConfig;
import org.opentripplanner.standalone.config.RouterConfig;
import org.opentripplanner.street.model.edge.Edge;
import org.opentripplanner.street.model.vertex.Vertex;
import org.opentripplanner.transit.model.basic.SubMode;
import org.opentripplanner.transit.model.network.RoutingTripPattern;
import org.opentripplanner.transit.service.TransitModel;
import org.slf4j.Logger;
import org.slf4j.LoggerFactory;

/**
 * This is the class that get serialized/deserialized into/from the file <em>graph.obj</em>.
 * <p>
 * The Graph object does not contain a collection of edges. The set of edges is generated on demand
 * from the vertices. However, when serializing, we intentionally do not serialize the vertices'
 * edge lists to prevent excessive recursion. So we need to save the edges along with the graph. We
 * used to make two serialization calls, one for the graph and one for the edges. But we need the
 * serializer to know that vertices referenced by the edges are the same vertices stored in the
 * graph itself. The easiest way to do this is to make only one serialization call, serializing a
 * single object that contains both the graph and the edge collection.
 */
public class SerializedGraphObject implements Serializable {

  private static final Logger LOG = LoggerFactory.getLogger(SerializedGraphObject.class);

  public final Graph graph;
  public final TransitModel transitModel;
  public final WorldEnvelopeRepository worldEnvelopeRepository;
  private final Collection<Edge> edges;

  /**
   * The config JSON used to build this graph. Allows checking whether the configuration has
   * changed.
   */
  public final BuildConfig buildConfig;

  /** Embed a router configuration inside the graph, for starting up with a single file. */
  public final RouterConfig routerConfig;

  /**
   * All submodes are cached in a static collection inside SubMode,
   * hence we need to serialize that as well
   */
  private final List<SubMode> allTransitSubModes;

  public final DataImportIssueSummary issueSummary;
<<<<<<< HEAD
  public final StopConsolidationRepository stopConsolidationRepository;
  private final int stopLocationCounter;
=======
>>>>>>> c6f8fb12
  private final int routingTripPatternCounter;
  public final EmissionsDataModel emissionsDataModel;

  public SerializedGraphObject(
    Graph graph,
    TransitModel transitModel,
    WorldEnvelopeRepository worldEnvelopeRepository,
    BuildConfig buildConfig,
    RouterConfig routerConfig,
    DataImportIssueSummary issueSummary,
    EmissionsDataModel emissionsDataModel,
    StopConsolidationRepository stopConsolidationRepository
  ) {
    this.graph = graph;
    this.edges = graph.getEdges();
    this.transitModel = transitModel;
    this.worldEnvelopeRepository = worldEnvelopeRepository;
    this.buildConfig = buildConfig;
    this.routerConfig = routerConfig;
    this.issueSummary = issueSummary;
    this.emissionsDataModel = emissionsDataModel;
    this.allTransitSubModes = SubMode.listAllCachedSubModes();
    this.routingTripPatternCounter = RoutingTripPattern.indexCounter();
    this.stopConsolidationRepository = stopConsolidationRepository;
  }

  public static void verifyTheOutputGraphIsWritableIfDataSourceExist(DataSource graphOutput) {
    if (graphOutput != null) {
      // Abort building a graph if the file can not be saved
      if (graphOutput.exists()) {
        LOG.info(
          "Graph already exists and will be overwritten at the end of the " +
          "build process. Graph: {}",
          graphOutput.path()
        );
      }
      if (!graphOutput.isWritable()) {
        throw new RuntimeException("Cannot create or write to graph at: " + graphOutput.path());
      }
    }
  }

  public static SerializedGraphObject load(DataSource source) {
    return load(source.asInputStream(), source.path());
  }

  public static SerializedGraphObject load(File file) {
    try {
      return load(new FileInputStream(file), file.getAbsolutePath());
    } catch (FileNotFoundException e) {
      LOG.error("Graph file not found: " + file, e);
      throw new OtpAppException(e.getMessage());
    }
  }

  /**
   * After deserialization, the vertices will all have null outgoing and incoming edge lists because
   * those edge lists are marked transient, to prevent excessive recursion depth while serializing.
   * This method will reconstruct all those edge lists after deserialization.
   */
  public void reconstructEdgeLists() {
    for (Vertex v : graph.getVertices()) {
      v.initEdgeLists();
    }
    for (Edge e : edges) {
      Vertex fromVertex = e.getFromVertex();
      Vertex toVertex = e.getToVertex();
      fromVertex.addOutgoing(e);
      toVertex.addIncoming(e);
    }
  }

  /**
   * Save this object to the target it the target data source is not {@code null}.
   */
  public void save(@Nullable DataSource target) {
    if (target != null) {
      save(target.asOutputStream(), target.name(), target.size());
    } else {
      LOG.info("Not saving graph to disk, as requested.");
    }
  }

  /* private methods */

  private static SerializedGraphObject load(InputStream inputStream, String sourceDescription) {
    // TODO store version information, halt load if versions mismatch
    try (inputStream) {
      LOG.info("Reading graph from '{}'", sourceDescription);
      Input input = new Input(inputStream);

      validateGraphSerializationId(
        input.readBytes(GraphFileHeader.headerLength()),
        sourceDescription
      );

      Kryo kryo = KryoBuilder.create();
      SerializedGraphObject serObj = (SerializedGraphObject) kryo.readClassAndObject(input);
      SubMode.deserializeSubModeCache(serObj.allTransitSubModes);
      RoutingTripPattern.initIndexCounter(serObj.routingTripPatternCounter);
      CompactElevationProfile.setDistanceBetweenSamplesM(
        serObj.graph.getDistanceBetweenElevationSamples()
      );
      LOG.debug("Graph read.");
      serObj.reconstructEdgeLists();
      serObj.transitModel.getStopModel().reindexAfterDeserialization();
      serObj.transitModel.index();
      logSerializationCompleteStatus(serObj.graph, serObj.transitModel);
      return serObj;
    } catch (IOException e) {
      LOG.error("IO exception while loading graph: {}", e.getLocalizedMessage(), e);
      return null;
    } catch (KryoException ke) {
      if (ke.getCause() instanceof IOException) {
        LOG.error("IO exception while loading graph: {}", ke.getLocalizedMessage(), ke);
        return null;
      }
      LOG.warn(
        "Deserialization exception while loading graph: {}\n{}",
        sourceDescription,
        ke.getLocalizedMessage()
      );
      throw new OtpAppException(
        "Unable to load graph. The deserialization failed. Is the " +
        "loaded graph build with the same OTP version as you are using to load it? " +
        "Graph: " +
        sourceDescription
      );
    }
  }

  @SuppressWarnings("Convert2MethodRef")
  private static OutputStream wrapOutputStreamWithProgressTracker(
    OutputStream outputStream,
    long size
  ) {
    return ProgressTracker.track(
      "Save graph",
      500_000,
      size,
      outputStream,
      // Keep this to get correct logging info for class and line number
      msg -> LOG.info(msg)
    );
  }

  private static void validateGraphSerializationId(byte[] header, String sourceName) {
    var expFileHeader = projectInfo().graphFileHeaderInfo;
    var graphFileHeader = GraphFileHeader.parse(header);

    if (!expFileHeader.equals(graphFileHeader)) {
      if (!expFileHeader.equals(graphFileHeader)) {
        throw new OtpAppException(
          "The graph file is incompatible with this version of OTP. " +
          "The OTP serialization version id '%s' do not match the id " +
          "'%s' in '%s' file-header.",
          expFileHeader.otpSerializationVersionId(),
          graphFileHeader.otpSerializationVersionId(),
          sourceName
        );
      }
    }
  }

  private void save(OutputStream outputStream, String graphName, long size) {
    LOG.info("Writing graph {}  ...", graphName);
    outputStream = wrapOutputStreamWithProgressTracker(outputStream, size);
    Kryo kryo = KryoBuilder.create();
    Output output = new Output(outputStream);
    output.write(OtpProjectInfo.projectInfo().graphFileHeaderInfo.header());
    kryo.writeClassAndObject(output, this);
    output.close();
    LOG.info("Graph written: {}", graphName);
    // Summarize serialized classes and associated serializers to stdout:
    // ((InstanceCountingClassResolver) kryo.getClassResolver()).summarize();
  }

  private static void logSerializationCompleteStatus(Graph graph, TransitModel transitModel) {
    var f = new OtpNumberFormat();
    var nStops = f.formatNumber(transitModel.getStopModel().stopIndexSize());
    var nTransfers = f.formatNumber(transitModel.getTransferService().listAll().size());
    var nPatterns = f.formatNumber(transitModel.getAllTripPatterns().size());
    var nVertices = f.formatNumber(graph.countVertices());
    var nEdges = f.formatNumber(graph.countEdges());

    LOG.info("Graph loaded.   |V|={} |E|={}", nVertices, nEdges);
    LOG.info(
      "Transit loaded. |Stops|={} |Patterns|={} |ConstrainedTransfers|={}",
      nStops,
      nPatterns,
      nTransfers
    );
  }
}<|MERGE_RESOLUTION|>--- conflicted
+++ resolved
@@ -74,11 +74,7 @@
   private final List<SubMode> allTransitSubModes;
 
   public final DataImportIssueSummary issueSummary;
-<<<<<<< HEAD
   public final StopConsolidationRepository stopConsolidationRepository;
-  private final int stopLocationCounter;
-=======
->>>>>>> c6f8fb12
   private final int routingTripPatternCounter;
   public final EmissionsDataModel emissionsDataModel;
 
