--- conflicted
+++ resolved
@@ -4,11 +4,7 @@
 import java.util.List;
 
 import org.opentripplanner.common.geometry.PackedCoordinateSequence;
-<<<<<<< HEAD
-import org.opentripplanner.routing.util.elevation.ToblersHickingFunction;
-=======
 import org.opentripplanner.routing.util.elevation.ToblersHikingFunction;
->>>>>>> 494d292d
 import org.slf4j.Logger;
 import org.slf4j.LoggerFactory;
 
@@ -28,11 +24,7 @@
 
     /**
      * If the calculated factor is more than this constant, we ignore the calculated factor and use this
-<<<<<<< HEAD
-     * constant in stead. See ths table in {@link ToblersHickingFunction} for a mapping between the
-=======
      * constant in stead. See ths table in {@link ToblersHikingFunction} for a mapping between the
->>>>>>> 494d292d
      * factor and angels(degree and percentage). A factor of 3 with take effect for slopes with a
      * incline above 31.4% and a decline below 41.4%. The worlds steepest road ia about 35%, and the
      * steepest climes in Tour De France is usually in the range 8-12%. Some walking paths may be quite
@@ -40,11 +32,7 @@
      */
     private static final double MAX_SLOPE_WALK_EFFECTIVE_LENGTH_FACTOR = 3;
 
-<<<<<<< HEAD
-    private static final ToblersHickingFunction toblerWalkingFunction = new ToblersHickingFunction(MAX_SLOPE_WALK_EFFECTIVE_LENGTH_FACTOR);
-=======
     private static final ToblersHikingFunction toblerWalkingFunction = new ToblersHikingFunction(MAX_SLOPE_WALK_EFFECTIVE_LENGTH_FACTOR);
->>>>>>> 494d292d
 
     private static double[] getLengthsFromElevation(CoordinateSequence elev) {
 
@@ -265,11 +253,7 @@
 
     /**
      * <p>
-<<<<<<< HEAD
-     *     We use the Tobler function {@link ToblersHickingFunction} to calculate this.
-=======
      *     We use the Tobler function {@link ToblersHikingFunction} to calculate this.
->>>>>>> 494d292d
      * </p>
      * <p>
      *     When testing this we get good results in general, but for some edges
