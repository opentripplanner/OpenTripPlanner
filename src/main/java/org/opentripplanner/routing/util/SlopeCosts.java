package org.opentripplanner.routing.util;

public class SlopeCosts {
    public final boolean flattened;
    public final double slopeSpeedFactor; // The slope speed factor multiplier, w/o units
    public final double slopeWorkFactor; // The slope work factor in joules per meters at 5 m/s
    public final double maxSlope; // Max{abs(slope)}
    public final double slopeSafetyCost; // An additional safety cost caused by the slope
    public final double lengthMultiplier; // Multiplier to get true length based on flat (projected) length
    public final double slopeWalkSpeedFactor; //
<<<<<<< HEAD
    
=======

>>>>>>> 5e96cca2
    public SlopeCosts(double slopeSpeedFactor, double slopeWorkFactor, double slopeSafetyCost,
                      double maxSlope, double lengthMultiplier, boolean flattened, double slopeWalkSpeedFactor) {
        this.slopeSpeedFactor = slopeSpeedFactor;
        this.slopeWorkFactor = slopeWorkFactor;
        this.slopeSafetyCost = slopeSafetyCost;
        this.maxSlope = maxSlope;
        this.lengthMultiplier = lengthMultiplier;
        this.flattened = flattened;
        this.slopeWalkSpeedFactor = slopeWalkSpeedFactor;
    }
}<|MERGE_RESOLUTION|>--- conflicted
+++ resolved
@@ -8,11 +8,7 @@
     public final double slopeSafetyCost; // An additional safety cost caused by the slope
     public final double lengthMultiplier; // Multiplier to get true length based on flat (projected) length
     public final double slopeWalkSpeedFactor; //
-<<<<<<< HEAD
-    
-=======
 
->>>>>>> 5e96cca2
     public SlopeCosts(double slopeSpeedFactor, double slopeWorkFactor, double slopeSafetyCost,
                       double maxSlope, double lengthMultiplier, boolean flattened, double slopeWalkSpeedFactor) {
         this.slopeSpeedFactor = slopeSpeedFactor;
