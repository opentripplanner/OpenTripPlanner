package org.opentripplanner.routing.algorithm.filterchain;

import org.opentripplanner.model.plan.Itinerary;
import org.opentripplanner.routing.algorithm.filterchain.filters.AddMinSafeTransferCostFilter;
import org.opentripplanner.routing.algorithm.filterchain.filters.DebugFilterWrapper;
import org.opentripplanner.routing.algorithm.filterchain.filters.FilterChain;
import org.opentripplanner.routing.algorithm.filterchain.filters.GroupBySimilarLegsFilter;
import org.opentripplanner.routing.algorithm.filterchain.filters.LatestDepartureTimeFilter;
import org.opentripplanner.routing.algorithm.filterchain.filters.MaxLimitFilter;
import org.opentripplanner.routing.algorithm.filterchain.filters.NonTransitGeneralizedCostFilter;
import org.opentripplanner.routing.algorithm.filterchain.filters.OtpDefaultSortOrder;
import org.opentripplanner.routing.algorithm.filterchain.filters.RemoveBikerentalWithMostlyWalkingFilter;
import org.opentripplanner.routing.algorithm.filterchain.filters.RemoveTransitIfStreetOnlyIsBetterFilter;
import org.opentripplanner.routing.algorithm.filterchain.filters.RemoveWalkOnlyFilter;
import org.opentripplanner.routing.algorithm.filterchain.filters.SortOnGeneralizedCost;
import org.opentripplanner.routing.algorithm.filterchain.filters.TransitGeneralizedCostFilter;

import java.time.Instant;
import java.util.ArrayList;
import java.util.Comparator;
import java.util.List;
import java.util.function.Consumer;
import java.util.function.DoubleFunction;
import java.util.stream.Collectors;


/**
 * Create a filter chain based on the given config.
 */
public class ItineraryFilterChainBuilder {
    private static final int NOT_SET = -1;

    private final boolean arriveBy;
    private final List<GroupBySimilarity> groupBySimilarity = new ArrayList<>();

    private boolean debug = false;
    private int maxNumberOfItineraries = NOT_SET;
    private boolean removeTransitWithHigherCostThanBestOnStreetOnly = true;
    private double minSafeTransferTimeFactor;
    private boolean removeWalkAllTheWayResults;
    private DoubleFunction<Double> transitGeneralizedCostLimit;
<<<<<<< HEAD
    private DoubleFunction<Double> nonTransitGeneralizedCostLimit;
=======
    private double bikeRentalDistanceRatio;
>>>>>>> 0fbb595f
    private Instant latestDepartureTimeLimit = null;
    private Consumer<Itinerary> maxLimitReachedSubscriber;


    /**
     * @param arriveBy Used to set the correct sort order. This si the same flag as the
     *        {@link org.opentripplanner.routing.api.request.RoutingRequest#arriveBy}.
     */
    public ItineraryFilterChainBuilder(boolean arriveBy) {
        this.arriveBy = arriveBy;
    }

    /**
     * The maximum number of itineraries returned. This will remove all itineraries at the
     * end of the list AFTER the final sort of the itineraries.
     * <p>
     * Use {@code -1} to disable.
     */
    public ItineraryFilterChainBuilder withMaxNumberOfItineraries(int value) {
        this.maxNumberOfItineraries = value;
        return this;
    }

    /**
     * If the transfer-time for an itinerary is less than the min-safe-transfer-time-limit, then
     * the difference is multiplied with this factor and added to the itinerary generalized-cost.
     * <p>
     * Default is off {@code 0.0}.
     */
    public ItineraryFilterChainBuilder withMinSafeTransferTimeFactor(double minSafeTransferTimeFactor) {
        this.minSafeTransferTimeFactor = minSafeTransferTimeFactor;
        return this;
    }

    /**
     * Group itineraries by the main legs and keeping approximately the given total number of
     * itineraries. The itineraries are grouped by the legs that account for more then 'p' % for the
     * total distance.
     *
     * @see GroupBySimilarity for more details.
     */
    public ItineraryFilterChainBuilder addGroupBySimilarity(GroupBySimilarity groupBySimilarity) {
        this.groupBySimilarity.add(groupBySimilarity);
        return this;
    }

    /**
     * This function is used to compute a max-limit for generalized-cost. The limit
     * is applied to itineraries with at least one transit leg. Street-only itineraries are not
     * considered.
     * <p>
     * The smallest transit leg generalized-cost value is used as input to the function.
     * For example if the function is {@code f(x) = 1800 + 2.0 x} and the smallest cost is
     * {@code 5000}, then all transit itineraries with a cost larger than
     * {@code 1800 + 2 * 5000 = 11 800} is dropped.
     */
    public ItineraryFilterChainBuilder withTransitGeneralizedCostLimit(DoubleFunction<Double> value){
        this.transitGeneralizedCostLimit = value;
        return this;
    }

    /**
     * This is a a bit similar to {@link #withTransitGeneralizedCostLimit(DoubleFunction)}, with
     * a few important differences.
     *
     * This function is used to compute a max-limit for generalized-cost. The limit
     * is applied to itineraries with no transit legs, however ALL itineraries (including those with
     * transit legs) are considered when calculating the minimum cost.
     * <p>
     * The smallest generalized-cost value is used as input to the function.
     * For example if the function is {@code f(x) = 1800 + 2.0 x} and the smallest cost is
     * {@code 5000}, then all non-transit itineraries with a cost larger than
     * {@code 1800 + 2 * 5000 = 11 800} is dropped.
     */
    public ItineraryFilterChainBuilder withNonTransitGeneralizedCostLimit(DoubleFunction<Double> value){
        this.nonTransitGeneralizedCostLimit = value;
        return this;
    }
    /**
     * This is used to filter out bike rental itineraries that contain mostly walking. The value
     * describes the ratio of the total itinerary that has to consist of bike rental to allow the
     * itinerary.
     */
    public ItineraryFilterChainBuilder withBikeRentalDistanceRatio(double value){
        this.bikeRentalDistanceRatio = value;
        return this;
    }
    /**
     * The direct street search(walk, bicycle, car) is not pruning the transit search, so in some
     * cases we get "silly" transit itineraries that is marginally better on travel-duration
     * compared with a on-street-all-the-way itinerary. Use this method to turn this filter
     * on/off.
     * <p>
     * The filter remove all itineraries with a generalized-cost that is higher than the best
     * on-street-all-the-way itinerary.
     * <p>
     * This filter only have an effect, if an on-street-all-the-way(WALK, BICYCLE, CAR) itinerary
     * exist.
     */
    public ItineraryFilterChainBuilder withRemoveTransitWithHigherCostThanBestOnStreetOnly(boolean value) {
        this.removeTransitWithHigherCostThanBestOnStreetOnly = value;
        return this;
    }

    /**
     * This will NOT delete itineraries, but tag them as deleted using the
     * {@link Itinerary#systemNotices}.
     */
    public ItineraryFilterChainBuilder withDebugEnabled(boolean value) {
        this.debug = value;
        return this;
    }

    /**
     * Max departure time. This is a absolute filter on the itinerary departure time from the
     * origin.
     */
    public ItineraryFilterChainBuilder withLatestDepartureTimeLimit(Instant latestDepartureTimeLimit) {
        this.latestDepartureTimeLimit = latestDepartureTimeLimit;
        return this;
    }

    /**
     * If the maximum number of itineraries is exceeded, then the excess itineraries are removed.
     * To get notified about this a subscriber can be added. The first itinerary removed by the
     * {@code maxLimit} is retuned. The 'maxLimit' check is last thing happening in the
     * filter-chain after the final sort. So, if another filter remove an itinerary, the
     * itinerary is not considered with the respect to this feature.
     *
     * @param maxLimitReachedSubscriber the subscriber to notify in case any elements are removed.
     *                                  Only the first element removed is passed to the subscriber.
     */
    public ItineraryFilterChainBuilder withMaxLimitReachedSubscriber(Consumer<Itinerary> maxLimitReachedSubscriber) {
        this.maxLimitReachedSubscriber = maxLimitReachedSubscriber;
        return this;
    }

    /**
     * If set, walk-all-the-way itineraries are removed. This happens AFTER e.g. the group-by
     * and remove-transit-with-higher-cost-than-best-on-street-only filters. This make sure that
     * poor transit itineraries are filtered away before the walk-all-the-way itinerary is removed.
     */
    public ItineraryFilterChainBuilder withRemoveWalkAllTheWayResults(boolean enable) {
        this.removeWalkAllTheWayResults = enable;
        return this;
    }

    public ItineraryFilter build() {
        List<ItineraryFilter> filters = new ArrayList<>();

        if(minSafeTransferTimeFactor > 0.01) {
            filters.add(new AddMinSafeTransferCostFilter(minSafeTransferTimeFactor));
        }

        // Sort list on {@code groupByP} in ascending order to keep as many of the elements in the
        // groups where the grouping parameter is relaxed as possible.
        {
            List<GroupBySimilarity> groupBy = groupBySimilarity
                .stream()
                .sorted(Comparator.comparingDouble(o -> o.groupByP))
                .collect(Collectors.toList());

            for (GroupBySimilarity it : groupBy) {
                filters.add(
                    new GroupBySimilarLegsFilter(
                        it.groupByP,
                        it.approximateMinLimit,
                        new SortOnGeneralizedCost()
                    )
                );
            }
        }

        // Filter transit itineraries on generalized-cost
        if(transitGeneralizedCostLimit != null) {
            filters.add(new TransitGeneralizedCostFilter(transitGeneralizedCostLimit));
        }

        // Filter non-transit itineraries on generalized-cost
        if(nonTransitGeneralizedCostLimit != null) {
            filters.add(new NonTransitGeneralizedCostFilter(nonTransitGeneralizedCostLimit));
        }

        // Apply all absolute filters AFTER the groupBy filters. Absolute filters are filters that
        // remove elements/ based on the given itinerary properties - not considering other
        // itineraries. This may remove itineraries in the "groupBy" filters that are considered
        // worse than the itineraries removed here. Let take an example, 2 itineraries, A and B, are
        // returned. A have a significant higher cost than B, but share the same long last transit
        // leg. B depart AFTER the latest-departure-time (this may happen if the access is
        // time-shifted). Then, A will be removed by the "group-by" filters(similar to B, but cost
        // is worse). B is removed by the {@link LatestDepartureTimeFilter} below. This is exactly
        // what we want, since both itineraries are none optimal.
        {
            if (removeTransitWithHigherCostThanBestOnStreetOnly) {
                filters.add(new RemoveTransitIfStreetOnlyIsBetterFilter());
            }

            if(removeWalkAllTheWayResults) {
                filters.add(new RemoveWalkOnlyFilter());
            }

            if (latestDepartureTimeLimit != null) {
                filters.add(new LatestDepartureTimeFilter(latestDepartureTimeLimit));
            }

            if (bikeRentalDistanceRatio > 0) {
                filters.add(new RemoveBikerentalWithMostlyWalkingFilter(bikeRentalDistanceRatio));
            }
        }

        // Remove itineraries if max limit is set
        if (maxNumberOfItineraries > 0) {
            filters.add(new OtpDefaultSortOrder(arriveBy));
            filters.add(
                new MaxLimitFilter(
                    "number-of-itineraries-filter",
                    maxNumberOfItineraries,
                    maxLimitReachedSubscriber
                )
            );
        }

        // Do the final itineraries sort
        filters.add(new OtpDefaultSortOrder(arriveBy));
        
        if(debug) {
            filters = addDebugWrappers(filters);
        }

        return new FilterChain(filters);
    }


    /* private methods */

    private List<ItineraryFilter> addDebugWrappers(List<ItineraryFilter> filters) {
        final DebugFilterWrapper.Factory factory = new DebugFilterWrapper.Factory();
        return filters.stream().map(factory::wrap).collect(Collectors.toList());
    }
}<|MERGE_RESOLUTION|>--- conflicted
+++ resolved
@@ -39,11 +39,8 @@
     private double minSafeTransferTimeFactor;
     private boolean removeWalkAllTheWayResults;
     private DoubleFunction<Double> transitGeneralizedCostLimit;
-<<<<<<< HEAD
+    private double bikeRentalDistanceRatio;
     private DoubleFunction<Double> nonTransitGeneralizedCostLimit;
-=======
-    private double bikeRentalDistanceRatio;
->>>>>>> 0fbb595f
     private Instant latestDepartureTimeLimit = null;
     private Consumer<Itinerary> maxLimitReachedSubscriber;
 
@@ -122,6 +119,7 @@
         this.nonTransitGeneralizedCostLimit = value;
         return this;
     }
+
     /**
      * This is used to filter out bike rental itineraries that contain mostly walking. The value
      * describes the ratio of the total itinerary that has to consist of bike rental to allow the
@@ -131,6 +129,7 @@
         this.bikeRentalDistanceRatio = value;
         return this;
     }
+
     /**
      * The direct street search(walk, bicycle, car) is not pruning the transit search, so in some
      * cases we get "silly" transit itineraries that is marginally better on travel-duration
