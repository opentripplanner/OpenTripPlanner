--- conflicted
+++ resolved
@@ -26,7 +26,6 @@
     private final FilterChainParameters parameters;
     private Instant latestDepartureTimeLimit = null;
     private Consumer<Itinerary> maxLimitReachedSubscriber;
-    private int maxWaitingTime = NOT_SET;
 
     public ItineraryFilterChainBuilder(FilterChainParameters parameters) {
         this.parameters = parameters;
@@ -72,19 +71,11 @@
             }
         }
 
-<<<<<<< HEAD
-        if(maxWaitingTime >0){
-            filters.add(new MaxWaitingTimeFilter("max-waitingtime-filter",maxWaitingTime));
-        }
-
-        filters.add(new GroupByLegDistanceFilter(groupByP, minLimit, arriveBy));
-=======
         // Sort list on {@code groupByP} in ascending order to keep as many of the elements in the
         // groups where the grouping parameter is relaxed as possible.
         List<GroupBySimilarity> groupBy = parameters.groupBySimilarity().stream()
             .sorted(Comparator.comparingDouble(o -> o.groupByP))
             .collect(Collectors.toList());
->>>>>>> c2302f5c
 
         for (GroupBySimilarity it : groupBy) {
             filters.add(new GroupBySimilarLegsFilter(it.groupByP, it.approximateMinLimit));
@@ -119,7 +110,4 @@
         return filters.stream().map(factory::wrap).collect(Collectors.toList());
     }
 
-    public void setMaxWaitingTime(int maxWaitingTime) {
-        this.maxWaitingTime = maxWaitingTime;
-    }
 }