--- conflicted
+++ resolved
@@ -32,21 +32,12 @@
   private final Set<FeedScopedId> bannedTrips;
 
   public RoutingRequestTransitDataProviderFilter(
-<<<<<<< HEAD
-      boolean requireBikesAllowed,
-      WheelchairAccessibilityRequest accessibility,
-      boolean includePlannedCancellations,
-      Set<AllowedTransitMode> allowedTransitModes,
-      Set<FeedScopedId> bannedRoutes,
-      Set<FeedScopedId> bannedTrips
-=======
     boolean requireBikesAllowed,
-    boolean requireWheelchairAccessible,
+    WheelchairAccessibilityRequest accessibility,
     boolean includePlannedCancellations,
     Set<AllowedTransitMode> allowedTransitModes,
     Set<FeedScopedId> bannedRoutes,
     Set<FeedScopedId> bannedTrips
->>>>>>> 27c89a65
   ) {
     this.requireBikesAllowed = requireBikesAllowed;
     this.wheelchairAccessibility = accessibility;
@@ -77,21 +68,12 @@
 
   public RoutingRequestTransitDataProviderFilter(RoutingRequest request, GraphIndex graphIndex) {
     this(
-<<<<<<< HEAD
-        request.modes.transferMode == StreetMode.BIKE,
-        request.accessibilityRequest,
-        request.includePlannedCancellations,
-        request.modes.transitModes,
-        request.getBannedRoutes(graphIndex.getAllRoutes()),
-        request.bannedTrips
-=======
       request.modes.transferMode == StreetMode.BIKE,
-      request.wheelchairAccessible,
+      request.accessibilityRequest,
       request.includePlannedCancellations,
       request.modes.transitModes,
       request.getBannedRoutes(graphIndex.getAllRoutes()),
       request.bannedTrips
->>>>>>> 27c89a65
     );
   }
 
@@ -123,18 +105,13 @@
       return false;
     }
 
-<<<<<<< HEAD
-    if(wheelchairAccessibility.enabled()) {
-      if(wheelchairAccessibility.trips().onlyConsiderAccessible()
-              && trip.getWheelchairBoarding() != WheelChairBoarding.POSSIBLE) {
-          return false;
+    if (wheelchairAccessibility.enabled()) {
+      if (
+        wheelchairAccessibility.trips().onlyConsiderAccessible() &&
+        trip.getWheelchairBoarding() != WheelChairBoarding.POSSIBLE
+      ) {
+        return false;
       }
-=======
-    if (
-      requireWheelchairAccessible && trip.getWheelchairBoarding() != WheelChairBoarding.POSSIBLE
-    ) {
-      return false;
->>>>>>> 27c89a65
     }
 
     //noinspection RedundantIfStatement
