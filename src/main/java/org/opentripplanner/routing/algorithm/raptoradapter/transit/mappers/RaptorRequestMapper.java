--- conflicted
+++ resolved
@@ -87,11 +87,7 @@
     // TODO Fix the Raptor search so pass-through and via search can be used together.
     if (hasViaLocationsAndPassThroughLocations()) {
       throw new IllegalArgumentException(
-<<<<<<< HEAD
-        "A mix of via-locations and pass-through is not allowed in this versionP."
-=======
         "A mix of via-locations and pass-through is not allowed in this version."
->>>>>>> b801b659
       );
     }
 
@@ -134,11 +130,7 @@
 
       // Note! If a pass-through-point exists, then the transit-group-priority feature is disabled
 
-<<<<<<< HEAD
-      // TODO - We need handle via locations that are not pass-through-points here
-=======
       // TODO - We need to handle via locations that are not pass-through-points here
->>>>>>> b801b659
       if (hasPassThroughOnly()) {
         mcBuilder.withPassThroughPoints(mapPassThroughPoints());
         r.relaxGeneralizedCostAtDestination().ifPresent(mcBuilder::withRelaxCostAtDestination);
