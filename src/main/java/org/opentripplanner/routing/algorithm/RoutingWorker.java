--- conflicted
+++ resolved
@@ -242,11 +242,7 @@
         List<String> missingPlaces = new ArrayList<>();
         if(!accessExist) { missingPlaces.add("from"); }
         if(!egressExist) { missingPlaces.add("to"); }
-<<<<<<< HEAD
-        LOG.info("Trip is not possible. You might be trying to plan a trip outside the map data boundary. Missing {}",missingPlaces);
-=======
         LOG.info("You might be trying to plan a trip outside the map data boundary. Missing {}",missingPlaces);
->>>>>>> 79329abd
         return false;
     }
 
