--- conflicted
+++ resolved
@@ -72,17 +72,8 @@
 
         List<Itinerary> itineraries = new LinkedList<>();
         for (GraphPath path : paths) {
-<<<<<<< HEAD
             Itinerary itinerary = generateItinerary(path, request.locale);
-=======
-            Itinerary itinerary = generateItinerary(
-                    path,
-                    request.showIntermediateStops,
-                    request.disableAlertFiltering,
-                    request.locale
-            );
             if (itinerary.legs.isEmpty()) { continue; }
->>>>>>> 17415d88
             itinerary = adjustItinerary(request, itinerary);
             itineraries.add(itinerary);
         }
