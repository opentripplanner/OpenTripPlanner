package org.opentripplanner.routing.algorithm.mapping;

import org.locationtech.jts.geom.Coordinate;
import org.locationtech.jts.geom.Geometry;
import org.locationtech.jts.geom.LineString;
import org.opentripplanner.api.resource.CoordinateArrayListSequence;
import org.opentripplanner.common.geometry.DirectionUtils;
import org.opentripplanner.common.geometry.GeometryUtils;
import org.opentripplanner.common.geometry.PackedCoordinateSequence;
import org.opentripplanner.common.model.P2;
import org.opentripplanner.model.BikeRentalStationInfo;
import org.opentripplanner.model.Stop;
import org.opentripplanner.model.StreetNote;
import org.opentripplanner.model.WgsCoordinate;
import org.opentripplanner.model.plan.Itinerary;
import org.opentripplanner.model.plan.Leg;
import org.opentripplanner.model.plan.Place;
import org.opentripplanner.model.plan.RelativeDirection;
import org.opentripplanner.model.plan.VertexType;
import org.opentripplanner.model.plan.WalkStep;
import org.opentripplanner.routing.api.request.RoutingRequest;
import org.opentripplanner.routing.core.RoutingContext;
import org.opentripplanner.routing.core.State;
import org.opentripplanner.routing.core.TraverseMode;
import org.opentripplanner.routing.edgetype.AreaEdge;
import org.opentripplanner.routing.edgetype.ElevatorAlightEdge;
import org.opentripplanner.routing.edgetype.FreeEdge;
import org.opentripplanner.routing.edgetype.PathwayEdge;
import org.opentripplanner.routing.edgetype.RentABikeOffEdge;
import org.opentripplanner.routing.edgetype.RentABikeOnEdge;
import org.opentripplanner.routing.edgetype.StreetEdge;
import org.opentripplanner.routing.graph.Edge;
import org.opentripplanner.routing.graph.Graph;
import org.opentripplanner.routing.graph.Vertex;
import org.opentripplanner.routing.location.TemporaryStreetLocation;
import org.opentripplanner.routing.spt.GraphPath;
import org.opentripplanner.routing.vertextype.BikeParkVertex;
import org.opentripplanner.routing.vertextype.BikeRentalStationVertex;
import org.opentripplanner.routing.vertextype.ExitVertex;
import org.opentripplanner.routing.vertextype.StreetVertex;
import org.opentripplanner.routing.vertextype.TransitStopVertex;
import org.opentripplanner.util.PolylineEncoder;
import org.slf4j.Logger;
import org.slf4j.LoggerFactory;

import java.util.ArrayList;
import java.util.Calendar;
import java.util.LinkedList;
import java.util.List;
import java.util.Locale;
import java.util.Set;
import java.util.TimeZone;

// TODO OTP2 There is still a lot of transit-related logic here that should be removed. We also need
//      to decide where real-time updates should be applied to the itinerary.
/**
 * A library class with only static methods used in converting internal GraphPaths to TripPlans, which are
 * returned by the OTP "planner" web service. TripPlans are made up of Itineraries, so the functions to produce them
 * are also bundled together here. This only produces itineraries for non-transit searches, as well as
 * the non-transit parts of itineraries containing transit, while the whole transit itinerary is produced
 * by {@link RaptorPathToItineraryMapper}.
 */
public abstract class GraphPathToItineraryMapper {

    private static final Logger LOG = LoggerFactory.getLogger(GraphPathToItineraryMapper.class);
    private static final double MAX_ZAG_DISTANCE = 30; // TODO add documentation, what is a "zag"?

    /**
     * Generates a TripPlan from a set of paths
     */
    public static List<Itinerary> mapItineraries(List<GraphPath> paths, RoutingRequest request) {

        List<Itinerary> itineraries = new LinkedList<>();
        for (GraphPath path : paths) {
            Itinerary itinerary = generateItinerary(path, request.locale);
            if (itinerary.legs.isEmpty()) { continue; }
            itinerary = adjustItinerary(request, itinerary);
            itineraries.add(itinerary);
        }

        return itineraries;
    }

    /**
     * Check whether itinerary needs adjustments based on the request.
     * @param itinerary is the itinerary
     * @param request is the request containing the original trip planning options
     * @return the (adjusted) itinerary
     */
    private static Itinerary adjustItinerary(RoutingRequest request, Itinerary itinerary) {
        // Check walk limit distance
        if (itinerary.nonTransitDistanceMeters > request.maxWalkDistance) {
            itinerary.nonTransitLimitExceeded = true;
        }
        // Return itinerary
        return itinerary;
    }

    /**
     * Generate an itinerary from a {@link GraphPath}. This method first slices the list of states
     * at the leg boundaries. These smaller state arrays are then used to generate legs. Finally the
     * rest of the itinerary is generated based on the complete state array.
     *
     * @param path The graph path to base the itinerary on
     * @return The generated itinerary
     */
    public static Itinerary generateItinerary(GraphPath path, Locale requestedLocale) {

        State[] states = new State[path.states.size()];
        State lastState = path.states.getLast();
        states = path.states.toArray(states);

        Edge[] edges = new Edge[path.edges.size()];
        edges = path.edges.toArray(edges);

        Graph graph = path.getRoutingContext().graph;

        State[][] legsStates = sliceStates(states);

        List<Leg> legs = new ArrayList<>();
        for (State[] legStates : legsStates) {
            legs.add(generateLeg(graph, legStates, requestedLocale));
        }

        addWalkSteps(graph, legs, legsStates, requestedLocale);


        boolean first = true;
        for (Leg leg : legs) {
            AlertToLegMapper.addAlertPatchesToLeg(graph, leg, first, requestedLocale);
            first = false;
        }

        setLegPathwayFlag(legs, legsStates);

        Itinerary itinerary = new Itinerary(legs);

        calculateElevations(itinerary, edges);

        itinerary.generalizedCost = (int) lastState.weight;

        return itinerary;
    }

    private static Calendar makeCalendar(State state) {
        RoutingContext rctx = state.getContext();
        TimeZone timeZone = rctx.graph.getTimeZone();
        Calendar calendar = Calendar.getInstance(timeZone);
        calendar.setTimeInMillis(state.getTimeInMillis());
        return calendar;
    }

    /**
     * Generate a {@link CoordinateArrayListSequence} based on an {@link Edge} array.
     *
     * @param edges The array of input edges
     * @return The coordinates of the points on the edges
     */
    private static CoordinateArrayListSequence makeCoordinates(Edge[] edges) {
        CoordinateArrayListSequence coordinates = new CoordinateArrayListSequence();

        for (Edge edge : edges) {
            LineString geometry = edge.getGeometry();

            if (geometry != null) {
                if (coordinates.size() == 0) {
                    coordinates.extend(geometry.getCoordinates());
                } else {
                    coordinates.extend(geometry.getCoordinates(), 1); // Avoid duplications
                }
            }
        }

        return coordinates;
    }

    /**
     * Slice a {@link State} array at the leg boundaries. Leg switches occur when:
     * 1. A LEG_SWITCH mode (which itself isn't part of any leg) is seen
     * 2. The mode changes otherwise, for instance from BICYCLE to WALK
     * 3. A PatternInterlineDwell edge (i.e. interlining) is seen
     *
     * @param states The one-dimensional array of input states
     * @return An array of arrays of states belonging to a single leg (i.e. a two-dimensional array)
     */
    private static State[][] sliceStates(State[] states) {
<<<<<<< HEAD
//        boolean trivial = true;
//
//        for (State state : states) {
//            TraverseMode traverseMode = state.getBackMode();
//
//            if (traverseMode != null && traverseMode != TraverseMode.LEG_SWITCH) {
//                trivial = false;
//                break;
//            }
//        }
//
//        if (trivial) {
//            throw new TrivialPathException();
//        }
=======
        boolean trivial = true;

        for (State state : states) {
            TraverseMode traverseMode = state.getBackMode();

            if (traverseMode != null && traverseMode != TraverseMode.LEG_SWITCH) {
                trivial = false;
                break;
            }
        }

        if (trivial) {
            return new State[][]{};
        }
>>>>>>> c2302f5c

        int[] legIndexPairs = {0, states.length - 1};
        List<int[]> legsIndexes = new ArrayList<int[]>();

        for (int i = 1; i < states.length - 1; i++) {
            TraverseMode backMode = states[i].getBackMode();
            TraverseMode forwardMode = states[i + 1].getBackMode();

            if (backMode == null || forwardMode == null) continue;

            Edge edge = states[i + 1].getBackEdge();

            if (backMode == TraverseMode.LEG_SWITCH || forwardMode == TraverseMode.LEG_SWITCH) {
                if (backMode != TraverseMode.LEG_SWITCH) {              // Start of leg switch
                    if (i == states.length - 2){
                        legIndexPairs[1] = i + 1;
                    }else{
                        legIndexPairs[1] = i;
                    }
                } else if (forwardMode != TraverseMode.LEG_SWITCH) {    // End of leg switch
                    if (i != 1){
                        if (legIndexPairs[1] != states.length - 1) {
                            legsIndexes.add(legIndexPairs);
                        }
                        legIndexPairs = new int[] {i, states.length - 1};
                    }
                }
            } else if (backMode != forwardMode) {                       // Mode change => leg switch
                legIndexPairs[1] = i;
                legsIndexes.add(legIndexPairs);
                legIndexPairs = new int[] {i, states.length - 1};
            }
        }

        // Final leg
        legsIndexes.add(legIndexPairs);

        State[][] legsStates = new State[legsIndexes.size()][];

        // Fill the two-dimensional array with states
        for (int i = 0; i < legsStates.length; i++) {
            legIndexPairs = legsIndexes.get(i);
            legsStates[i] = new State[legIndexPairs[1] - legIndexPairs[0] + 1];
            for (int j = 0; j <= legIndexPairs[1] - legIndexPairs[0]; j++) {
                legsStates[i][j] = states[legIndexPairs[0] + j];
            }
        }

        return legsStates;
    }

    /**
     * Generate one leg of an itinerary from a {@link State} array.
     *
     * @param states The array of states to base the leg on
     * @return The generated leg
     */
    private static Leg generateLeg(Graph graph, State[] states, Locale requestedLocale) {
        Leg leg = new Leg();

        Edge[] edges = new Edge[states.length - 1];

        leg.startTime = makeCalendar(states[0]);
        leg.endTime = makeCalendar(states[states.length - 1]);

        // Calculate leg distance and fill array of edges
        leg.distanceMeters = 0.0;
        for (int i = 0; i < edges.length; i++) {
            edges[i] = states[i + 1].getBackEdge();
            leg.distanceMeters += edges[i].getDistanceMeters();
        }

        TimeZone timeZone = leg.startTime.getTimeZone();
        leg.agencyTimeZoneOffset = timeZone.getOffset(leg.startTime.getTimeInMillis());

        addPlaces(leg, states, requestedLocale);

        CoordinateArrayListSequence coordinates = makeCoordinates(edges);
        Geometry geometry = GeometryUtils.getGeometryFactory().createLineString(coordinates);

        leg.legGeometry = PolylineEncoder.createEncodings(geometry);

        // Interlining information is now in a separate field in Graph, not in edges.
        // But in any case, with Raptor this method is only being used to translate non-transit legs of paths.
        leg.interlineWithPreviousLeg = false;

        addFrequencyFields(states, leg);

        leg.rentedBike = states[0].isBikeRenting() && states[states.length - 1].isBikeRenting();

        addModeAndAlerts(graph, leg, states);

        return leg;
    }

    private static void addFrequencyFields(State[] states, Leg leg) {
        /* TODO adapt to new frequency handling.
        if (states[0].getBackEdge() instanceof FrequencyBoard) {
            State preBoardState = states[0].getBackState();

            FrequencyBoard fb = (FrequencyBoard) states[0].getBackEdge();
            FrequencyBasedTripPattern pt = fb.getPattern();
            int boardTime;
            if (preBoardState.getServiceDay() == null) {
                boardTime = 0; //TODO why is this happening?
            } else {
                boardTime = preBoardState.getServiceDay().secondsSinceMidnight(
                        preBoardState.getTimeSeconds());
            }
            int period = pt.getPeriod(fb.getStopIndex(), boardTime); //TODO fix

            leg.isNonExactFrequency = !pt.isExact();
            leg.headway = period;
        }
        */
    }

    /**
     * Add a {@link WalkStep} {@link List} to a {@link Leg} {@link List}.
     * It's more convenient to process all legs in one go because the previous step should be kept.
     *
     * @param legs The legs of the itinerary
     * @param legsStates The states that go with the legs
     */
    private static void addWalkSteps(Graph graph, List<Leg> legs, State[][] legsStates, Locale requestedLocale) {
        WalkStep previousStep = null;

        TraverseMode lastMode = null;

        BikeRentalStationVertex onVertex = null, offVertex = null;

        for (int i = 0; i < legsStates.length; i++) {
            List<WalkStep> walkSteps = generateWalkSteps(graph, legsStates[i], previousStep, requestedLocale);
            TraverseMode legMode = legs.get(i).mode;
            if(legMode != lastMode && !walkSteps.isEmpty()) {
                lastMode = legMode;
            }

            legs.get(i).walkSteps = walkSteps;

            if (walkSteps.size() > 0) {
                previousStep = walkSteps.get(walkSteps.size() - 1);
            } else {
                previousStep = null;
            }
        }
    }

    /**
     * This was originally in TransitUtils.handleBoardAlightType.
     * Edges that always block traversal (forbidden pickups/dropoffs) are simply not ever created.
     */
    public static String getBoardAlightMessage (int boardAlightType) {
        switch (boardAlightType) {
        case 1:
            return "impossible";
        case 2:
            return "mustPhone";
        case 3:
            return "coordinateWithDriver";
        default:
            return null;
        }
    }

    private static void setLegPathwayFlag(List<Leg> legs, State[][] legsStates) {
        OUTER:
        for (int i = 0; i < legsStates.length; i++) {
            for (int j = 1; j < legsStates[i].length; j++) {
                if (legsStates[i][j].getBackEdge() instanceof PathwayEdge) {
                    legs.get(i).pathway = true;
                    break OUTER;
                }
            }
        }
    }

    /**
     * Calculate the elevationGained and elevationLost fields of an {@link Itinerary}.
     *
     * @param itinerary The itinerary to calculate the elevation changes for
     * @param edges The edges that go with the itinerary
     */
    private static void calculateElevations(Itinerary itinerary, Edge[] edges) {
        for (Edge edge : edges) {
            if (!(edge instanceof StreetEdge)) continue;

            StreetEdge edgeWithElevation = (StreetEdge) edge;
            PackedCoordinateSequence coordinates = edgeWithElevation.getElevationProfile();

            if (coordinates == null) continue;
            // TODO Check the test below, AFAIU current elevation profile has 3 dimensions.
            if (coordinates.getDimension() != 2) continue;

            for (int i = 0; i < coordinates.size() - 1; i++) {
                double change = coordinates.getOrdinate(i + 1, 1) - coordinates.getOrdinate(i, 1);

                if (change > 0) {
                    itinerary.elevationGained += change;
                } else if (change < 0) {
                    itinerary.elevationLost -= change;
                }
            }
        }
    }

    /**
     * Add mode and alerts fields to a {@link Leg}.
     *
     * @param leg The leg to add the mode and alerts to
     * @param states The states that go with the leg
     */
    private static void addModeAndAlerts(Graph graph, Leg leg, State[] states) {
        for (State state : states) {
            TraverseMode mode = state.getBackMode();
            Set<StreetNote> streetNotes = graph.streetNotesService.getNotes(state);
            Edge edge = state.getBackEdge();

            if (mode != null && !mode.equals(TraverseMode.LEG_SWITCH)) {
                leg.mode = mode;
            }

            if (streetNotes != null) {
                for (StreetNote streetNote : streetNotes) {
                    leg.addStretNote(streetNote);
                }
            }
        }
    }

    /**
     * Add {@link Place} fields to a {@link Leg}.
     *
     * @param leg The leg to add the places to
     * @param states The states that go with the leg
     */
    private static void addPlaces(Leg leg, State[] states, Locale requestedLocale) {
        Vertex firstVertex = states[0].getVertex();
        Vertex lastVertex = states[states.length - 1].getVertex();

        Stop firstStop = firstVertex instanceof TransitStopVertex ?
                ((TransitStopVertex) firstVertex).getStop(): null;
        Stop lastStop = lastVertex instanceof TransitStopVertex ?
                ((TransitStopVertex) lastVertex).getStop(): null;

        leg.from = makePlace(states[0], firstVertex, firstStop, requestedLocale);
        leg.to = makePlace(states[states.length - 1], lastVertex, lastStop, requestedLocale);
    }

    /**
     * Make a {@link Place} to add to a {@link Leg}.
     *
     * @param state The {@link State} that the {@link Place} pertains to.
     * @param vertex The {@link Vertex} at the {@link State}.
     * @param stop The {@link Stop} associated with the {@link Vertex}.
     * @param requestedLocale The locale to use for all text attributes.
     * @return The resulting {@link Place} object.
     */
    private static Place makePlace(State state, Vertex vertex, Stop stop, Locale requestedLocale) {
        String name = vertex.getName(requestedLocale);

        //This gets nicer names instead of osm:node:id when changing mode of transport
        //Names are generated from all the streets in a corner, same as names in origin and destination
        //We use name in TemporaryStreetLocation since this name generation already happened when temporary location was generated
        if (vertex instanceof StreetVertex && !(vertex instanceof TemporaryStreetLocation)) {
            name = ((StreetVertex) vertex).getIntersectionName(requestedLocale).toString(requestedLocale);
        }
        Place place = new Place(
                vertex.getLat(),
                vertex.getLon(),
                name
        );

        if (vertex instanceof TransitStopVertex) {
            place.stopId = stop.getId();
            place.stopCode = stop.getCode();
            place.platformCode = stop.getCode();
            place.zoneId = stop.getFirstZoneAsString();
            place.vertexType = VertexType.TRANSIT;
            place.name = stop.getName();
        } else if(vertex instanceof BikeRentalStationVertex) {
            place.bikeShareId = ((BikeRentalStationVertex) vertex).getId();
            LOG.trace("Added bike share Id {} to place", place.bikeShareId);
            place.vertexType = VertexType.BIKESHARE;
        } else if (vertex instanceof BikeParkVertex) {
            place.vertexType = VertexType.BIKEPARK;
        } else {
            place.vertexType = VertexType.NORMAL;
        }

        return place;
    }

    /**
     * Converts a list of street edges to a list of turn-by-turn directions.
     *
     * @param previous a non-transit leg that immediately precedes this one (bike-walking, say), or null
     */
    public static List<WalkStep> generateWalkSteps(Graph graph, State[] states, WalkStep previous, Locale requestedLocale) {
        List<WalkStep> steps = new ArrayList<>();
        WalkStep step = null;
        double lastAngle = 0, distance = 0; // distance used for appending elevation profiles
        int roundaboutExit = 0; // track whether we are in a roundabout, and if so the exit number
        String roundaboutPreviousStreet = null;

        State onBikeRentalState = null, offBikeRentalState = null;

        for (int i = 0; i < states.length - 1; i++) {
            State backState = states[i];
            State forwardState = states[i + 1];
            Edge edge = forwardState.getBackEdge();

            if(edge instanceof RentABikeOnEdge) onBikeRentalState = forwardState;
            if(edge instanceof RentABikeOffEdge) offBikeRentalState = forwardState;

            boolean createdNewStep = false, disableZagRemovalForThisStep = false;
            if (edge instanceof FreeEdge) {
                continue;
            }
            if (forwardState.getBackMode() == null || !forwardState.getBackMode().isOnStreetNonTransit()) {
                continue; // ignore STLs and the like
            }
            Geometry geom = edge.getGeometry();
            if (geom == null) {
                continue;
            }

            // generate a step for getting off an elevator (all
            // elevator narrative generation occurs when alighting). We don't need to know what came
            // before or will come after
            if (edge instanceof ElevatorAlightEdge) {
                // don't care what came before or comes after
                step = createWalkStep(graph, forwardState, requestedLocale);
                createdNewStep = true;
                disableZagRemovalForThisStep = true;

                // tell the user where to get off the elevator using the exit notation, so the
                // i18n interface will say 'Elevator to <exit>'
                // what happens is that the webapp sees name == null and ignores that, and it sees
                // exit != null and uses to <exit>
                // the floor name is the AlightEdge name
                // reset to avoid confusion with 'Elevator on floor 1 to floor 1'
                step.streetName = ((ElevatorAlightEdge) edge).getName(requestedLocale);

                step.relativeDirection = RelativeDirection.ELEVATOR;

                steps.add(step);
                continue;
            }

            String streetName = edge.getName(requestedLocale);
            int idx = streetName.indexOf('(');
            String streetNameNoParens;
            if (idx > 0)
                streetNameNoParens = streetName.substring(0, idx - 1);
            else
                streetNameNoParens = streetName;

            if (step == null) {
                // first step
                step = createWalkStep(graph, forwardState, requestedLocale);
                createdNewStep = true;

                steps.add(step);
                double thisAngle = DirectionUtils.getFirstAngle(geom);
                if (previous == null) {
                    step.setAbsoluteDirection(thisAngle);
                    step.relativeDirection = RelativeDirection.DEPART;
                } else {
                    step.setDirections(previous.angle, thisAngle, false);
                }
                // new step, set distance to length of first edge
                distance = edge.getDistanceMeters();
            } else if (((step.streetName != null && !step.streetNameNoParens().equals(streetNameNoParens))
                    && (!step.bogusName || !edge.hasBogusName())) ||
                    edge.isRoundabout() != (roundaboutExit > 0) || // went on to or off of a roundabout
                    isLink(edge) && !isLink(backState.getBackEdge())) {
                // Street name has changed, or we've gone on to or off of a roundabout.
                if (roundaboutExit > 0) {
                    // if we were just on a roundabout,
                    // make note of which exit was taken in the existing step
                    step.exit = Integer.toString(roundaboutExit); // ordinal numbers from
                    if (streetNameNoParens.equals(roundaboutPreviousStreet)) {
                        step.stayOn = true;
                    }
                    roundaboutExit = 0;
                }
                /* start a new step */
                step = createWalkStep(graph, forwardState, requestedLocale);
                createdNewStep = true;

                steps.add(step);
                if (edge.isRoundabout()) {
                    // indicate that we are now on a roundabout
                    // and use one-based exit numbering
                    roundaboutExit = 1;
                    roundaboutPreviousStreet = backState.getBackEdge().getName(requestedLocale);
                    idx = roundaboutPreviousStreet.indexOf('(');
                    if (idx > 0)
                        roundaboutPreviousStreet = roundaboutPreviousStreet.substring(0, idx - 1);
                }
                double thisAngle = DirectionUtils.getFirstAngle(geom);
                step.setDirections(lastAngle, thisAngle, edge.isRoundabout());
                // new step, set distance to length of first edge
                distance = edge.getDistanceMeters();
            } else {
                /* street name has not changed */
                double thisAngle = DirectionUtils.getFirstAngle(geom);
                RelativeDirection direction = WalkStep.getRelativeDirection(lastAngle, thisAngle,
                        edge.isRoundabout());
                boolean optionsBefore = backState.multipleOptionsBefore();
                if (edge.isRoundabout()) {
                    // we are on a roundabout, and have already traversed at least one edge of it.
                    if (optionsBefore) {
                        // increment exit count if we passed one.
                        roundaboutExit += 1;
                    }
                }
                if (edge.isRoundabout() || direction == RelativeDirection.CONTINUE) {
                    // we are continuing almost straight, or continuing along a roundabout.
                    // just append elevation info onto the existing step.

                } else {
                    // we are not on a roundabout, and not continuing straight through.

                    // figure out if there were other plausible turn options at the last
                    // intersection
                    // to see if we should generate a "left to continue" instruction.
                    boolean shouldGenerateContinue = false;
                    if (edge instanceof StreetEdge) {
                        // the next edges will be PlainStreetEdges, we hope
                        double angleDiff = getAbsoluteAngleDiff(thisAngle, lastAngle);
                        for (Edge alternative : backState.getVertex().getOutgoingStreetEdges()) {
                            if (alternative.getName(requestedLocale).equals(streetName)) {
                                // alternatives that have the same name
                                // are usually caused by street splits
                                continue;
                            }
                            double altAngle = DirectionUtils.getFirstAngle(alternative
                                    .getGeometry());
                            double altAngleDiff = getAbsoluteAngleDiff(altAngle, lastAngle);
                            if (angleDiff > Math.PI / 4 || altAngleDiff - angleDiff < Math.PI / 16) {
                                shouldGenerateContinue = true;
                                break;
                            }
                        }
                    } else {
                        double angleDiff = getAbsoluteAngleDiff(lastAngle, thisAngle);
                        // FIXME: this code might be wrong with the removal of the edge-based graph
                        State twoStatesBack = backState.getBackState();
                        Vertex backVertex = twoStatesBack.getVertex();
                        for (Edge alternative : backVertex.getOutgoingStreetEdges()) {
                            List<Edge> alternatives = alternative.getToVertex()
                                    .getOutgoingStreetEdges();
                            if (alternatives.size() == 0) {
                                continue; // this is not an alternative
                            }
                            alternative = alternatives.get(0);
                            if (alternative.getName(requestedLocale).equals(streetName)) {
                                // alternatives that have the same name
                                // are usually caused by street splits
                                continue;
                            }
                            double altAngle = DirectionUtils.getFirstAngle(alternative
                                    .getGeometry());
                            double altAngleDiff = getAbsoluteAngleDiff(altAngle, lastAngle);
                            if (angleDiff > Math.PI / 4 || altAngleDiff - angleDiff < Math.PI / 16) {
                                shouldGenerateContinue = true;
                                break;
                            }
                        }
                    }

                    if (shouldGenerateContinue) {
                        // turn to stay on same-named street
                        step = createWalkStep(graph, forwardState, requestedLocale);
                        createdNewStep = true;
                        steps.add(step);
                        step.setDirections(lastAngle, thisAngle, false);
                        step.stayOn = true;
                        // new step, set distance to length of first edge
                        distance = edge.getDistanceMeters();
                    }
                }
            }

            State exitState = backState;
            Edge exitEdge = exitState.getBackEdge();
            while (exitEdge instanceof FreeEdge) {
                exitState = exitState.getBackState();
                exitEdge = exitState.getBackEdge();
            }
            if (exitState.getVertex() instanceof ExitVertex) {
                step.exit = ((ExitVertex) exitState.getVertex()).getExitName();
            }

            if (createdNewStep && !disableZagRemovalForThisStep && forwardState.getBackMode() == backState.getBackMode()) {
                //check last three steps for zag
                int last = steps.size() - 1;
                if (last >= 2) {
                    WalkStep threeBack = steps.get(last - 2);
                    WalkStep twoBack = steps.get(last - 1);
                    WalkStep lastStep = steps.get(last);

                    if (twoBack.distance < MAX_ZAG_DISTANCE
                            && lastStep.streetNameNoParens().equals(threeBack.streetNameNoParens())) {

                        if (((lastStep.relativeDirection == RelativeDirection.RIGHT ||
                                lastStep.relativeDirection == RelativeDirection.HARD_RIGHT) &&
                                (twoBack.relativeDirection == RelativeDirection.RIGHT ||
                                twoBack.relativeDirection == RelativeDirection.HARD_RIGHT)) ||
                                ((lastStep.relativeDirection == RelativeDirection.LEFT ||
                                lastStep.relativeDirection == RelativeDirection.HARD_LEFT) &&
                                (twoBack.relativeDirection == RelativeDirection.LEFT ||
                                twoBack.relativeDirection == RelativeDirection.HARD_LEFT))) {
                            // in this case, we have two left turns or two right turns in quick
                            // succession; this is probably a U-turn.

                            steps.remove(last - 1);

                            lastStep.distance += twoBack.distance;

                            // A U-turn to the left, typical in the US.
                            if (lastStep.relativeDirection == RelativeDirection.LEFT ||
                                    lastStep.relativeDirection == RelativeDirection.HARD_LEFT)
                                lastStep.relativeDirection = RelativeDirection.UTURN_LEFT;
                            else
                                lastStep.relativeDirection = RelativeDirection.UTURN_RIGHT;

                            // in this case, we're definitely staying on the same street
                            // (since it's zag removal, the street names are the same)
                            lastStep.stayOn = true;
                        }

                        else {
                            // What is a zag? TODO write meaningful documentation for this.
                            // It appears to mean simplifying out several rapid turns in succession
                            // from the description.
                            // total hack to remove zags.
                            steps.remove(last);
                            steps.remove(last - 1);
                            step = threeBack;
                            step.distance += twoBack.distance;
                            distance += step.distance;
                            if (twoBack.elevation != null) {
                                if (step.elevation == null) {
                                    step.elevation = twoBack.elevation;
                                } else {
                                    for (P2<Double> d : twoBack.elevation) {
                                        step.elevation.add(new P2<Double>(d.first + step.distance, d.second));
                                    }
                                }
                            }
                        }
                    }
                }
            } else {
                if (!createdNewStep && step.elevation != null) {
                    List<P2<Double>> s = encodeElevationProfile(edge, distance,
                            backState.getOptions().geoidElevation ? -graph.ellipsoidToGeoidDifference : 0);
                    if (step.elevation != null && step.elevation.size() > 0) {
                        step.elevation.addAll(s);
                    } else {
                        step.elevation = s;
                    }
                }
                distance += edge.getDistanceMeters();

            }

            // increment the total length for this step
            step.distance += edge.getDistanceMeters();
            step.addStreetNotes(graph.streetNotesService.getNotes(forwardState));
            lastAngle = DirectionUtils.getLastAngle(geom);

            step.edges.add(edge);
        }

        // add bike rental information if applicable
        if(onBikeRentalState != null && !steps.isEmpty()) {
            steps.get(steps.size()-1).bikeRentalOnStation =
                    new BikeRentalStationInfo((BikeRentalStationVertex) onBikeRentalState.getBackEdge().getToVertex());
        }
        if(offBikeRentalState != null && !steps.isEmpty()) {
            steps.get(0).bikeRentalOffStation =
                    new BikeRentalStationInfo((BikeRentalStationVertex) offBikeRentalState.getBackEdge().getFromVertex());
        }

        return steps;
    }

    private static boolean isLink(Edge edge) {
        return edge instanceof StreetEdge && (((StreetEdge)edge).getStreetClass() & StreetEdge.CLASS_LINK) == StreetEdge.CLASS_LINK;
    }

    private static double getAbsoluteAngleDiff(double thisAngle, double lastAngle) {
        double angleDiff = thisAngle - lastAngle;
        if (angleDiff < 0) {
            angleDiff += Math.PI * 2;
        }
        double ccwAngleDiff = Math.PI * 2 - angleDiff;
        if (ccwAngleDiff < angleDiff) {
            angleDiff = ccwAngleDiff;
        }
        return angleDiff;
    }

    private static WalkStep createWalkStep(Graph graph, State s, Locale wantedLocale) {
        Edge en = s.getBackEdge();
        WalkStep step;
        step = new WalkStep();
        step.streetName = en.getName(wantedLocale);
        step.startLocation = new WgsCoordinate(
                en.getFromVertex().getLat(),
                en.getFromVertex().getLon()
        );
        step.elevation = encodeElevationProfile(s.getBackEdge(), 0,
                s.getOptions().geoidElevation ? -graph.ellipsoidToGeoidDifference : 0);
        step.bogusName = en.hasBogusName();
        step.addStreetNotes(graph.streetNotesService.getNotes(s));
        step.angle = DirectionUtils.getFirstAngle(s.getBackEdge().getGeometry());
        if (s.getBackEdge() instanceof AreaEdge) {
            step.area = true;
        }
        return step;
    }

    private static List<P2<Double>> encodeElevationProfile(Edge edge, double distanceOffset, double heightOffset) {
        if (!(edge instanceof StreetEdge)) {
            return new ArrayList<P2<Double>>();
        }
        StreetEdge elevEdge = (StreetEdge) edge;
        if (elevEdge.getElevationProfile() == null) {
            return new ArrayList<P2<Double>>();
        }
        ArrayList<P2<Double>> out = new ArrayList<P2<Double>>();
        Coordinate[] coordArr = elevEdge.getElevationProfile().toCoordinateArray();
        for (int i = 0; i < coordArr.length; i++) {
            out.add(new P2<Double>(coordArr[i].x + distanceOffset, coordArr[i].y + heightOffset));
        }
        return out;
    }

}<|MERGE_RESOLUTION|>--- conflicted
+++ resolved
@@ -184,7 +184,6 @@
      * @return An array of arrays of states belonging to a single leg (i.e. a two-dimensional array)
      */
     private static State[][] sliceStates(State[] states) {
-<<<<<<< HEAD
 //        boolean trivial = true;
 //
 //        for (State state : states) {
@@ -199,22 +198,7 @@
 //        if (trivial) {
 //            throw new TrivialPathException();
 //        }
-=======
-        boolean trivial = true;
-
-        for (State state : states) {
-            TraverseMode traverseMode = state.getBackMode();
-
-            if (traverseMode != null && traverseMode != TraverseMode.LEG_SWITCH) {
-                trivial = false;
-                break;
-            }
-        }
-
-        if (trivial) {
-            return new State[][]{};
-        }
->>>>>>> c2302f5c
+
 
         int[] legIndexPairs = {0, states.length - 1};
         List<int[]> legsIndexes = new ArrayList<int[]>();
