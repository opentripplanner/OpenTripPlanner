package org.opentripplanner.routing.algorithm.mapping;

import java.util.ArrayList;
import java.util.Calendar;
import java.util.LinkedList;
import java.util.List;
import java.util.Locale;
import java.util.Set;
import java.util.TimeZone;
import java.util.stream.Stream;
import org.locationtech.jts.geom.Coordinate;
import org.locationtech.jts.geom.Geometry;
import org.locationtech.jts.geom.LineString;
import org.opentripplanner.api.resource.CoordinateArrayListSequence;
import org.opentripplanner.common.geometry.DirectionUtils;
import org.opentripplanner.common.geometry.GeometryUtils;
import org.opentripplanner.common.geometry.PackedCoordinateSequence;
import org.opentripplanner.common.model.P2;
import org.opentripplanner.ext.flex.FlexLegMapper;
import org.opentripplanner.ext.flex.edgetype.FlexTripEdge;
import org.opentripplanner.model.VehicleRentalStationInfo;
import org.opentripplanner.model.Stop;
import org.opentripplanner.model.StreetNote;
import org.opentripplanner.model.WgsCoordinate;
import org.opentripplanner.model.plan.Itinerary;
import org.opentripplanner.model.plan.Leg;
import org.opentripplanner.model.plan.Place;
import org.opentripplanner.model.plan.RelativeDirection;
import org.opentripplanner.model.plan.VertexType;
import org.opentripplanner.model.plan.WalkStep;
import org.opentripplanner.routing.api.request.RoutingRequest;
import org.opentripplanner.routing.core.RoutingContext;
import org.opentripplanner.routing.core.State;
import org.opentripplanner.routing.core.TraverseMode;
import org.opentripplanner.routing.edgetype.AreaEdge;
import org.opentripplanner.routing.edgetype.VehicleRentalEdge;
import org.opentripplanner.routing.edgetype.ElevatorAlightEdge;
import org.opentripplanner.routing.edgetype.FreeEdge;
import org.opentripplanner.routing.edgetype.PathwayEdge;
import org.opentripplanner.routing.edgetype.StreetEdge;
import org.opentripplanner.routing.graph.Edge;
import org.opentripplanner.routing.graph.Graph;
import org.opentripplanner.routing.graph.Vertex;
import org.opentripplanner.routing.location.TemporaryStreetLocation;
import org.opentripplanner.routing.spt.GraphPath;
import org.opentripplanner.routing.vertextype.BikeParkVertex;
import org.opentripplanner.routing.vertextype.VehicleRentalStationVertex;
import org.opentripplanner.routing.vertextype.ExitVertex;
import org.opentripplanner.routing.vertextype.StreetVertex;
import org.opentripplanner.routing.vertextype.TransitStopVertex;
import org.opentripplanner.util.OTPFeature;
import org.opentripplanner.util.PolylineEncoder;
import org.slf4j.Logger;
import org.slf4j.LoggerFactory;

// TODO OTP2 There is still a lot of transit-related logic here that should be removed. We also need
//      to decide where real-time updates should be applied to the itinerary.
/**
 * A library class with only static methods used in converting internal GraphPaths to TripPlans, which are
 * returned by the OTP "planner" web service. TripPlans are made up of Itineraries, so the functions to produce them
 * are also bundled together here. This only produces itineraries for non-transit searches, as well as
 * the non-transit parts of itineraries containing transit, while the whole transit itinerary is produced
 * by {@link RaptorPathToItineraryMapper}.
 */
public abstract class GraphPathToItineraryMapper {

    private static final Logger LOG = LoggerFactory.getLogger(GraphPathToItineraryMapper.class);
    private static final double MAX_ZAG_DISTANCE = 30; // TODO add documentation, what is a "zag"?

    /**
     * Generates a TripPlan from a set of paths
     */
    public static List<Itinerary> mapItineraries(List<GraphPath> paths, RoutingRequest request) {

        List<Itinerary> itineraries = new LinkedList<>();
        for (GraphPath path : paths) {
            Itinerary itinerary = generateItinerary(path, request.locale);
            if (itinerary.legs.isEmpty()) { continue; }
            itineraries.add(itinerary);
        }

        return itineraries;
    }

    /**
     * Generate an itinerary from a {@link GraphPath}. This method first slices the list of states
     * at the leg boundaries. These smaller state arrays are then used to generate legs. Finally the
     * rest of the itinerary is generated based on the complete state array.
     *
     * @param path The graph path to base the itinerary on
     * @return The generated itinerary
     */
    public static Itinerary generateItinerary(GraphPath path, Locale requestedLocale) {

        State[] states = new State[path.states.size()];
        State lastState = path.states.getLast();
        states = path.states.toArray(states);

        Edge[] edges = new Edge[path.edges.size()];
        edges = path.edges.toArray(edges);

        Graph graph = path.getRoutingContext().graph;

        State[][] legsStates = sliceStates(states);

        List<Leg> legs = new ArrayList<>();
        for (State[] legStates : legsStates) {
            legs.add(generateLeg(graph, legStates, requestedLocale));
        }

        addWalkSteps(graph, legs, legsStates, requestedLocale);


        boolean first = true;
        for (Leg leg : legs) {
            AlertToLegMapper.addTransitAlertPatchesToLeg(graph, leg, first, requestedLocale);
            first = false;
        }

        setPathwayInfo(legs, legsStates);

        Itinerary itinerary = new Itinerary(legs);

        calculateElevations(itinerary, edges);

        itinerary.generalizedCost = (int) lastState.weight;
        itinerary.arrivedAtDestinationWithRentedVehicle = lastState.isBikeRentingFromStation();

        return itinerary;
    }

    private static Calendar makeCalendar(State state) {
        RoutingContext rctx = state.getContext();
        TimeZone timeZone = rctx.graph.getTimeZone();
        Calendar calendar = Calendar.getInstance(timeZone);
        calendar.setTimeInMillis(state.getTimeInMillis());
        return calendar;
    }

    /**
     * Generate a {@link CoordinateArrayListSequence} based on an {@link Edge} array.
     *
     * @param edges The array of input edges
     * @return The coordinates of the points on the edges
     */
    private static CoordinateArrayListSequence makeCoordinates(Edge[] edges) {
        CoordinateArrayListSequence coordinates = new CoordinateArrayListSequence();

        for (Edge edge : edges) {
            LineString geometry = edge.getGeometry();

            if (geometry != null) {
                if (coordinates.size() == 0) {
                    coordinates.extend(geometry.getCoordinates());
                } else {
                    coordinates.extend(geometry.getCoordinates(), 1); // Avoid duplications
                }
            }
        }

        return coordinates;
    }

    /**
     * Slice a {@link State} array at the leg boundaries. Leg switches occur when the mode changes,
     * for instance from BICYCLE to WALK.
     *
     * @param states The one-dimensional array of input states
     * @return An array of arrays of states belonging to a single leg (i.e. a two-dimensional array)
     */
    private static State[][] sliceStates(State[] states) {
        boolean trivial = true;

        for (State state : states) {
            TraverseMode traverseMode = state.getBackMode();

            if (traverseMode != null) {
                trivial = false;
                break;
            }
        }

        if (trivial) {
            return new State[][]{};
        }

        int[] legIndexPairs = {0, states.length - 1};
        List<int[]> legsIndexes = new ArrayList<int[]>();

        TraverseMode lastMode = null;
        for (int i = 1; i < states.length - 1; i++) {
            var backState = states[i];
            var forwardState = states[i + 1];
            var backMode = backState.getBackMode();
            var forwardMode = forwardState.getBackMode();

            if (backMode != null) {
                lastMode = backMode;
            }

            var modeChange = lastMode != forwardMode && lastMode != null && forwardMode != null;
            var rentalChange = isRentalPickUp(backState) || isRentalDropOff(backState);
            var parkingChange = backState.isBikeParked() != forwardState.isBikeParked()
                    || backState.isCarParked() != forwardState.isCarParked();

            if (modeChange || rentalChange || parkingChange) {
                legIndexPairs[1] = i;
                legsIndexes.add(legIndexPairs);
                legIndexPairs = new int[] {i, states.length - 1};
            }

            if (rentalChange || parkingChange) {
                /* Clear the lastMode, so that switching modes doesn't re-trigger a mode change
                 * a few states latter. */
                lastMode = null;
            }
        }

        // Final leg
        legsIndexes.add(legIndexPairs);

        State[][] legsStates = new State[legsIndexes.size()][];

        // Fill the two-dimensional array with states
        for (int i = 0; i < legsStates.length; i++) {
            legIndexPairs = legsIndexes.get(i);
            legsStates[i] = new State[legIndexPairs[1] - legIndexPairs[0] + 1];
            if (legIndexPairs[1] - legIndexPairs[0] + 1 >= 0)
                System.arraycopy(
                        states, legIndexPairs[0], legsStates[i], 0,
                        legIndexPairs[1] - legIndexPairs[0] + 1
                );
        }

        return legsStates;
    }

    /**
     * Generate one leg of an itinerary from a {@link State} array.
     *
     * @param states The array of states to base the leg on
     * @return The generated leg
     */
    private static Leg generateLeg(Graph graph, State[] states, Locale requestedLocale) {
        Leg leg = null;
        FlexTripEdge flexEdge = null;

        if (OTPFeature.FlexRouting.isOn()) {
            flexEdge = (FlexTripEdge) Stream
                .of(states)
                .skip(1)
                .map(state -> state.backEdge)
                .filter(edge -> edge instanceof FlexTripEdge)
                .findFirst()
                .orElse(null);
            if (flexEdge != null) {
                leg = new Leg(flexEdge.getTrip());
                leg.flexibleTrip = true;
            }
        }

        if (leg == null) {
            leg = new Leg(resolveMode(states));
        }

        Edge[] edges = new Edge[states.length - 1];

        leg.startTime = makeCalendar(states[0]);
        leg.endTime = makeCalendar(states[states.length - 1]);

        // Calculate leg distance and fill array of edges
        leg.distanceMeters = 0.0;
        for (int i = 0; i < edges.length; i++) {
            edges[i] = states[i + 1].getBackEdge();
            leg.distanceMeters += edges[i].getDistanceMeters();
        }

        TimeZone timeZone = leg.startTime.getTimeZone();
        leg.agencyTimeZoneOffset = timeZone.getOffset(leg.startTime.getTimeInMillis());

        addPlaces(leg, states, requestedLocale);

        CoordinateArrayListSequence coordinates = makeCoordinates(edges);
        Geometry geometry = GeometryUtils.getGeometryFactory().createLineString(coordinates);

        leg.legGeometry = PolylineEncoder.createEncodings(geometry);

        leg.generalizedCost = (int) (states[states.length - 1].getWeight() - states[0].getWeight());

        // Interlining information is now in a separate field in Graph, not in edges.
        // But in any case, with Raptor this method is only being used to translate non-transit legs of paths.
        leg.interlineWithPreviousLeg = false;

        leg.walkingBike = states[states.length - 1].isBackWalkingBike();

        leg.rentedVehicle = states[0].isBikeRenting();

        if (leg.rentedVehicle) {
            String vehicleRentalNetwork = states[0].getVehicleRentalNetwork();
            if (vehicleRentalNetwork != null) {
                leg.setVehicleRentalNetwork(vehicleRentalNetwork);
            }
        }

        addStreetNotes(graph, leg, states);

        if (flexEdge != null) {
            FlexLegMapper.fixFlexTripLeg(leg, flexEdge);
        }

        return leg;
    }

    /**
     * Add a {@link WalkStep} {@link List} to a {@link Leg} {@link List}.
     * It's more convenient to process all legs in one go because the previous step should be kept.
     *
     * @param legs The legs of the itinerary
     * @param legsStates The states that go with the legs
     */
    private static void addWalkSteps(Graph graph, List<Leg> legs, State[][] legsStates, Locale requestedLocale) {
        WalkStep previousStep = null;

        TraverseMode lastMode = null;

        for (int i = 0; i < legsStates.length; i++) {
            List<WalkStep> walkSteps = generateWalkSteps(graph, legsStates[i], previousStep, requestedLocale);
            TraverseMode legMode = legs.get(i).mode;
            if(legMode != lastMode && !walkSteps.isEmpty()) {
                lastMode = legMode;
            }

            legs.get(i).walkSteps = walkSteps;

            if (walkSteps.size() > 0) {
                previousStep = walkSteps.get(walkSteps.size() - 1);
            } else {
                previousStep = null;
            }
        }
    }

    /**
     * This was originally in TransitUtils.handleBoardAlightType.
     * Edges that always block traversal (forbidden pickups/dropoffs) are simply not ever created.
     */
    public static String getBoardAlightMessage (int boardAlightType) {
        switch (boardAlightType) {
        case 1:
            return "impossible";
        case 2:
            return "mustPhone";
        case 3:
            return "coordinateWithDriver";
        default:
            return null;
        }
    }

    private static void setPathwayInfo(List<Leg> legs, State[][] legsStates) {
        OUTER:
        for (int i = 0; i < legsStates.length; i++) {
            for (int j = 1; j < legsStates[i].length; j++) {
                if (legsStates[i][j].getBackEdge() instanceof PathwayEdge) {
                    PathwayEdge pe = (PathwayEdge) legsStates[i][j].getBackEdge();
                    legs.get(i).pathwayId = pe.getId();
                    legs.get(i).pathway = true;
                    break OUTER;
                }
            }
        }
    }

    /**
     * Calculate the elevationGained and elevationLost fields of an {@link Itinerary}.
     *
     * @param itinerary The itinerary to calculate the elevation changes for
     * @param edges The edges that go with the itinerary
     */
    private static void calculateElevations(Itinerary itinerary, Edge[] edges) {
        for (Edge edge : edges) {
            if (!(edge instanceof StreetEdge)) continue;

            StreetEdge edgeWithElevation = (StreetEdge) edge;
            PackedCoordinateSequence coordinates = edgeWithElevation.getElevationProfile();

            if (coordinates == null) continue;
            // TODO Check the test below, AFAIU current elevation profile has 3 dimensions.
            if (coordinates.getDimension() != 2) continue;

            for (int i = 0; i < coordinates.size() - 1; i++) {
                double change = coordinates.getOrdinate(i + 1, 1) - coordinates.getOrdinate(i, 1);

                if (change > 0) {
                    itinerary.elevationGained += change;
                } else if (change < 0) {
                    itinerary.elevationLost -= change;
                }
            }
        }
    }

    /**
     * Resolve mode from states.
     * @param states The states that go with the leg
     */
    private static TraverseMode resolveMode(State[] states) {
        TraverseMode returnMode = TraverseMode.WALK;

        for (State state : states) {
            TraverseMode mode = state.getBackMode();

            if (mode != null) {
                returnMode = mode;
            }
        }
        return returnMode;
    }

    /**
     * Add mode and alerts fields to a {@link Leg}.
     *
     * @param leg The leg to add the mode and alerts to
     * @param states The states that go with the leg
     */
    private static void addStreetNotes(Graph graph, Leg leg, State[] states) {
        for (State state : states) {
            Set<StreetNote> streetNotes = graph.streetNotesService.getNotes(state);

            if (streetNotes != null) {
                for (StreetNote streetNote : streetNotes) {
                    leg.addStretNote(streetNote);
                }
            }
        }
    }

    /**
     * Add {@link Place} fields to a {@link Leg}.
     *
     * @param leg The leg to add the places to
     * @param states The states that go with the leg
     */
    private static void addPlaces(Leg leg, State[] states, Locale requestedLocale) {
        Vertex firstVertex = states[0].getVertex();
        Vertex lastVertex = states[states.length - 1].getVertex();

        leg.from = makePlace(firstVertex, requestedLocale);
        leg.to = makePlace(lastVertex, requestedLocale);
    }

    /**
     * Make a {@link Place} to add to a {@link Leg}.
     *
     * @param vertex The {@link Vertex} at the {@link State}.
     * @param requestedLocale The locale to use for all text attributes.
     * @return The resulting {@link Place} object.
     */
    private static Place makePlace(Vertex vertex, Locale requestedLocale) {
        if (vertex instanceof TransitStopVertex) {
            return new Place(((TransitStopVertex) vertex).getStop());
        }

        String name = vertex.getName(requestedLocale);

        //This gets nicer names instead of osm:node:id when changing mode of transport
        //Names are generated from all the streets in a corner, same as names in origin and destination
        //We use name in TemporaryStreetLocation since this name generation already happened when temporary location was generated
        if (vertex instanceof StreetVertex && !(vertex instanceof TemporaryStreetLocation)) {
            name = ((StreetVertex) vertex).getIntersectionName(requestedLocale).toString(requestedLocale);
        }
        Place place = new Place(
                vertex.getLat(),
                vertex.getLon(),
                name
        );

<<<<<<< HEAD
        if (vertex instanceof TransitStopVertex) {
            place.stopId = stop.getId();
            place.stopCode = stop.getCode();
            place.platformCode = stop.getPlatformCode();
            place.zoneId = stop.getFirstZoneAsString();
            place.vertexType = VertexType.TRANSIT;
        } else if(vertex instanceof VehicleRentalStationVertex) {
            place.vehicleRentalStation = ((VehicleRentalStationVertex) vertex).getStation();
            LOG.trace("Added bike share Id {} to place", place.vehicleRentalStation.getId());
=======
        if(vertex instanceof VehicleRentalStationVertex) {
            place.bikeShareId = ((VehicleRentalStationVertex) vertex).getId();
            LOG.trace("Added bike share Id {} to place", place.bikeShareId);
>>>>>>> 90e8f897
            place.vertexType = VertexType.BIKESHARE;
        } else if (vertex instanceof BikeParkVertex) {
            place.vertexType = VertexType.BIKEPARK;
        } else {
            place.vertexType = VertexType.NORMAL;
        }

        return place;
    }

    /**
     * Converts a list of street edges to a list of turn-by-turn directions.
     * 
     * @param previous a non-transit leg that immediately precedes this one (bike-walking, say), or null
     */
    public static List<WalkStep> generateWalkSteps(Graph graph, State[] states, WalkStep previous, Locale requestedLocale) {
        List<WalkStep> steps = new ArrayList<>();
        WalkStep step = null;
        double lastAngle = 0, distance = 0; // distance used for appending elevation profiles
        int roundaboutExit = 0; // track whether we are in a roundabout, and if so the exit number
        String roundaboutPreviousStreet = null;

        State onVehicleRentalState = null, offVehicleRentalState = null;

        if (isRentalPickUp(states[states.length - 1])) {
            onVehicleRentalState = states[states.length - 1];
        }
        if (isRentalDropOff(states[0])) {
            offVehicleRentalState = states[0];
        }

        for (int i = 0; i < states.length - 1; i++) {
            State backState = states[i];
            State forwardState = states[i + 1];
            Edge edge = forwardState.getBackEdge();

            boolean createdNewStep = false, disableZagRemovalForThisStep = false;
            if (edge instanceof FreeEdge) {
                continue;
            }
            if (forwardState.getBackMode() == null || !forwardState.getBackMode().isOnStreetNonTransit()) {
                continue; // ignore STLs and the like
            }
            Geometry geom = edge.getGeometry();
            if (geom == null) {
                continue;
            }

            // generate a step for getting off an elevator (all
            // elevator narrative generation occurs when alighting). We don't need to know what came
            // before or will come after
            if (edge instanceof ElevatorAlightEdge) {
                // don't care what came before or comes after
                step = createWalkStep(graph, forwardState, backState, requestedLocale);
                createdNewStep = true;
                disableZagRemovalForThisStep = true;

                // tell the user where to get off the elevator using the exit notation, so the
                // i18n interface will say 'Elevator to <exit>'
                // what happens is that the webapp sees name == null and ignores that, and it sees
                // exit != null and uses to <exit>
                // the floor name is the AlightEdge name
                // reset to avoid confusion with 'Elevator on floor 1 to floor 1'
                step.streetName = ((ElevatorAlightEdge) edge).getName(requestedLocale);

                step.relativeDirection = RelativeDirection.ELEVATOR;

                steps.add(step);
                continue;
            }

            String streetName = edge.getName(requestedLocale);
            int idx = streetName.indexOf('(');
            String streetNameNoParens;
            if (idx > 0)
                streetNameNoParens = streetName.substring(0, idx - 1);
            else
                streetNameNoParens = streetName;

            if (step == null) {
                // first step
                step = createWalkStep(graph, forwardState, backState, requestedLocale);
                createdNewStep = true;

                steps.add(step);
                double thisAngle = DirectionUtils.getFirstAngle(geom);
                if (previous == null) {
                    step.setAbsoluteDirection(thisAngle);
                    step.relativeDirection = RelativeDirection.DEPART;
                } else {
                    step.setDirections(previous.angle, thisAngle, false);
                }
                // new step, set distance to length of first edge
                distance = edge.getDistanceMeters();
            } else if (((step.streetName != null && !step.streetNameNoParens().equals(streetNameNoParens))
                    && (!step.bogusName || !edge.hasBogusName())) ||
                    edge.isRoundabout() != (roundaboutExit > 0) || // went on to or off of a roundabout
                    isLink(edge) && !isLink(backState.getBackEdge())) {
                // Street name has changed, or we've gone on to or off of a roundabout.
                if (roundaboutExit > 0) {
                    // if we were just on a roundabout,
                    // make note of which exit was taken in the existing step
                    step.exit = Integer.toString(roundaboutExit); // ordinal numbers from
                    if (streetNameNoParens.equals(roundaboutPreviousStreet)) {
                        step.stayOn = true;
                    }
                    roundaboutExit = 0;
                }
                /* start a new step */
                step = createWalkStep(graph, forwardState, backState, requestedLocale);
                createdNewStep = true;

                steps.add(step);
                if (edge.isRoundabout()) {
                    // indicate that we are now on a roundabout
                    // and use one-based exit numbering
                    roundaboutExit = 1;
                    roundaboutPreviousStreet = backState.getBackEdge().getName(requestedLocale);
                    idx = roundaboutPreviousStreet.indexOf('(');
                    if (idx > 0)
                        roundaboutPreviousStreet = roundaboutPreviousStreet.substring(0, idx - 1);
                }
                double thisAngle = DirectionUtils.getFirstAngle(geom);
                step.setDirections(lastAngle, thisAngle, edge.isRoundabout());
                // new step, set distance to length of first edge
                distance = edge.getDistanceMeters();
            } else {
                /* street name has not changed */
                double thisAngle = DirectionUtils.getFirstAngle(geom);
                RelativeDirection direction = WalkStep.getRelativeDirection(lastAngle, thisAngle,
                        edge.isRoundabout());
                boolean optionsBefore = backState.multipleOptionsBefore();
                if (edge.isRoundabout()) {
                    // we are on a roundabout, and have already traversed at least one edge of it.
                    if (optionsBefore) {
                        // increment exit count if we passed one.
                        roundaboutExit += 1;
                    }
                }
                if (edge.isRoundabout() || direction == RelativeDirection.CONTINUE) {
                    // we are continuing almost straight, or continuing along a roundabout.
                    // just append elevation info onto the existing step.

                } else {
                    // we are not on a roundabout, and not continuing straight through.

                    // figure out if there were other plausible turn options at the last
                    // intersection
                    // to see if we should generate a "left to continue" instruction.
                    boolean shouldGenerateContinue = false;
                    if (edge instanceof StreetEdge) {
                        // the next edges will be PlainStreetEdges, we hope
                        double angleDiff = getAbsoluteAngleDiff(thisAngle, lastAngle);
                        for (Edge alternative : backState.getVertex().getOutgoingStreetEdges()) {
                            if (alternative.getName(requestedLocale).equals(streetName)) {
                                // alternatives that have the same name
                                // are usually caused by street splits
                                continue;
                            }
                            double altAngle = DirectionUtils.getFirstAngle(alternative
                                    .getGeometry());
                            double altAngleDiff = getAbsoluteAngleDiff(altAngle, lastAngle);
                            if (angleDiff > Math.PI / 4 || altAngleDiff - angleDiff < Math.PI / 16) {
                                shouldGenerateContinue = true;
                                break;
                            }
                        }
                    } else {
                        double angleDiff = getAbsoluteAngleDiff(lastAngle, thisAngle);
                        // FIXME: this code might be wrong with the removal of the edge-based graph
                        State twoStatesBack = backState.getBackState();
                        Vertex backVertex = twoStatesBack.getVertex();
                        for (Edge alternative : backVertex.getOutgoingStreetEdges()) {
                            List<Edge> alternatives = alternative.getToVertex()
                                    .getOutgoingStreetEdges();
                            if (alternatives.size() == 0) {
                                continue; // this is not an alternative
                            }
                            alternative = alternatives.get(0);
                            if (alternative.getName(requestedLocale).equals(streetName)) {
                                // alternatives that have the same name
                                // are usually caused by street splits
                                continue;
                            }
                            double altAngle = DirectionUtils.getFirstAngle(alternative
                                    .getGeometry());
                            double altAngleDiff = getAbsoluteAngleDiff(altAngle, lastAngle);
                            if (angleDiff > Math.PI / 4 || altAngleDiff - angleDiff < Math.PI / 16) {
                                shouldGenerateContinue = true;
                                break;
                            }
                        }
                    }

                    if (shouldGenerateContinue) {
                        // turn to stay on same-named street
                        step = createWalkStep(graph, forwardState, backState, requestedLocale);
                        createdNewStep = true;
                        steps.add(step);
                        step.setDirections(lastAngle, thisAngle, false);
                        step.stayOn = true;
                        // new step, set distance to length of first edge
                        distance = edge.getDistanceMeters();
                    }
                }
            }

            State exitState = backState;
            Edge exitEdge = exitState.getBackEdge();
            while (exitEdge instanceof FreeEdge) {
                exitState = exitState.getBackState();
                exitEdge = exitState.getBackEdge();
            }
            if (exitState.getVertex() instanceof ExitVertex) {
                step.exit = ((ExitVertex) exitState.getVertex()).getExitName();
            }

            if (createdNewStep && !disableZagRemovalForThisStep && forwardState.getBackMode() == backState.getBackMode()) {
                //check last three steps for zag
                int last = steps.size() - 1;
                if (last >= 2) {
                    WalkStep threeBack = steps.get(last - 2);
                    WalkStep twoBack = steps.get(last - 1);
                    WalkStep lastStep = steps.get(last);

                    if (twoBack.distance < MAX_ZAG_DISTANCE
                            && lastStep.streetNameNoParens().equals(threeBack.streetNameNoParens())) {
                        
                        if (((lastStep.relativeDirection == RelativeDirection.RIGHT ||
                                lastStep.relativeDirection == RelativeDirection.HARD_RIGHT) &&
                                (twoBack.relativeDirection == RelativeDirection.RIGHT ||
                                twoBack.relativeDirection == RelativeDirection.HARD_RIGHT)) ||
                                ((lastStep.relativeDirection == RelativeDirection.LEFT ||
                                lastStep.relativeDirection == RelativeDirection.HARD_LEFT) &&
                                (twoBack.relativeDirection == RelativeDirection.LEFT ||
                                twoBack.relativeDirection == RelativeDirection.HARD_LEFT))) {
                            // in this case, we have two left turns or two right turns in quick 
                            // succession; this is probably a U-turn.
                            
                            steps.remove(last - 1);
                            
                            lastStep.distance += twoBack.distance;
                            
                            // A U-turn to the left, typical in the US. 
                            if (lastStep.relativeDirection == RelativeDirection.LEFT ||
                                    lastStep.relativeDirection == RelativeDirection.HARD_LEFT)
                                lastStep.relativeDirection = RelativeDirection.UTURN_LEFT;
                            else
                                lastStep.relativeDirection = RelativeDirection.UTURN_RIGHT;
                            
                            // in this case, we're definitely staying on the same street 
                            // (since it's zag removal, the street names are the same)
                            lastStep.stayOn = true;
                        }
                                
                        else {
                            // What is a zag? TODO write meaningful documentation for this.
                            // It appears to mean simplifying out several rapid turns in succession
                            // from the description.
                            // total hack to remove zags.
                            steps.remove(last);
                            steps.remove(last - 1);
                            step = threeBack;
                            step.distance += twoBack.distance;
                            distance += step.distance;
                            if (twoBack.elevation != null) {
                                if (step.elevation == null) {
                                    step.elevation = twoBack.elevation;
                                } else {
                                    for (P2<Double> d : twoBack.elevation) {
                                        step.elevation.add(new P2<Double>(d.first + step.distance, d.second));
                                    }
                                }
                            }
                        }
                    }
                }
            } else {
                if (!createdNewStep && step.elevation != null) {
                    List<P2<Double>> s = encodeElevationProfile(edge, distance,
                            backState.getOptions().geoidElevation ? -graph.ellipsoidToGeoidDifference : 0);
                    if (step.elevation != null && step.elevation.size() > 0) {
                        step.elevation.addAll(s);
                    } else {
                        step.elevation = s;
                    }
                }
                distance += edge.getDistanceMeters();

            }

            // increment the total length for this step
            step.distance += edge.getDistanceMeters();
            step.addStreetNotes(graph.streetNotesService.getNotes(forwardState));
            lastAngle = DirectionUtils.getLastAngle(geom);

            step.edges.add(edge);
        }

        // add vehicle rental information if applicable
        if(onVehicleRentalState != null && !steps.isEmpty()) {
            steps.get(steps.size()-1).vehicleRentalOnStation =
                    new VehicleRentalStationInfo((VehicleRentalStationVertex) onVehicleRentalState.getVertex());
        }
        if(offVehicleRentalState != null && !steps.isEmpty()) {
            steps.get(0).vehicleRentalOffStation =
                    new VehicleRentalStationInfo((VehicleRentalStationVertex) offVehicleRentalState.getVertex());
        }

        return steps;
    }

    private static boolean isRentalPickUp(State state) {
        return state.getBackEdge() instanceof VehicleRentalEdge && (state.getBackState() == null || !state.getBackState()
                .isBikeRenting());
    }

    private static boolean isRentalDropOff(State state) {
        return state.getBackEdge() instanceof VehicleRentalEdge && state.getBackState().isBikeRenting();
    }

    private static boolean isLink(Edge edge) {
        return edge instanceof StreetEdge && (((StreetEdge)edge).getStreetClass() & StreetEdge.CLASS_LINK) == StreetEdge.CLASS_LINK;
    }

    private static double getAbsoluteAngleDiff(double thisAngle, double lastAngle) {
        double angleDiff = thisAngle - lastAngle;
        if (angleDiff < 0) {
            angleDiff += Math.PI * 2;
        }
        double ccwAngleDiff = Math.PI * 2 - angleDiff;
        if (ccwAngleDiff < angleDiff) {
            angleDiff = ccwAngleDiff;
        }
        return angleDiff;
    }

    private static WalkStep createWalkStep(Graph graph, State forwardState, State backState, Locale wantedLocale) {
        Edge en = forwardState.getBackEdge();
        WalkStep step;
        step = new WalkStep();
        step.streetName = en.getName(wantedLocale);
        step.startLocation = new WgsCoordinate(
                backState.getVertex().getLat(),
                backState.getVertex().getLon()
        );
        step.elevation = encodeElevationProfile(forwardState.getBackEdge(), 0,
                forwardState.getOptions().geoidElevation ? -graph.ellipsoidToGeoidDifference : 0);
        step.bogusName = en.hasBogusName();
        step.addStreetNotes(graph.streetNotesService.getNotes(forwardState));
        step.angle = DirectionUtils.getFirstAngle(forwardState.getBackEdge().getGeometry());
        if (forwardState.getBackEdge() instanceof AreaEdge) {
            step.area = true;
        }
        return step;
    }

    private static List<P2<Double>> encodeElevationProfile(Edge edge, double distanceOffset, double heightOffset) {
        if (!(edge instanceof StreetEdge)) {
            return new ArrayList<P2<Double>>();
        }
        StreetEdge elevEdge = (StreetEdge) edge;
        if (elevEdge.getElevationProfile() == null) {
            return new ArrayList<P2<Double>>();
        }
        ArrayList<P2<Double>> out = new ArrayList<P2<Double>>();
        Coordinate[] coordArr = elevEdge.getElevationProfile().toCoordinateArray();
        for (int i = 0; i < coordArr.length; i++) {
            out.add(new P2<Double>(coordArr[i].x + distanceOffset, coordArr[i].y + heightOffset));
        }
        return out;
    }

}<|MERGE_RESOLUTION|>--- conflicted
+++ resolved
@@ -475,21 +475,10 @@
                 name
         );
 
-<<<<<<< HEAD
-        if (vertex instanceof TransitStopVertex) {
-            place.stopId = stop.getId();
-            place.stopCode = stop.getCode();
-            place.platformCode = stop.getPlatformCode();
-            place.zoneId = stop.getFirstZoneAsString();
-            place.vertexType = VertexType.TRANSIT;
-        } else if(vertex instanceof VehicleRentalStationVertex) {
+
+        if (vertex instanceof VehicleRentalStationVertex) {
             place.vehicleRentalStation = ((VehicleRentalStationVertex) vertex).getStation();
             LOG.trace("Added bike share Id {} to place", place.vehicleRentalStation.getId());
-=======
-        if(vertex instanceof VehicleRentalStationVertex) {
-            place.bikeShareId = ((VehicleRentalStationVertex) vertex).getId();
-            LOG.trace("Added bike share Id {} to place", place.bikeShareId);
->>>>>>> 90e8f897
             place.vertexType = VertexType.BIKESHARE;
         } else if (vertex instanceof BikeParkVertex) {
             place.vertexType = VertexType.BIKEPARK;
