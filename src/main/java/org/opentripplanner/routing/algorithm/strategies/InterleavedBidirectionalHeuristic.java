package org.opentripplanner.routing.algorithm.strategies;

import gnu.trove.map.TObjectDoubleMap;
import gnu.trove.map.hash.TObjectDoubleHashMap;
import org.opentripplanner.common.geometry.SphericalDistanceLibrary;
import org.opentripplanner.common.pqueue.BinHeap;
import org.opentripplanner.routing.core.RoutingRequest;
import org.opentripplanner.routing.core.State;
<<<<<<< HEAD
import org.opentripplanner.routing.edgetype.StationStopEdge;
=======
import org.opentripplanner.routing.core.TraverseMode;
>>>>>>> 494d292d
import org.opentripplanner.routing.edgetype.StreetTransitLink;
import org.opentripplanner.routing.graph.Edge;
import org.opentripplanner.routing.graph.Graph;
import org.opentripplanner.routing.graph.Vertex;
import org.opentripplanner.routing.location.StreetLocation;
import org.opentripplanner.routing.spt.DominanceFunction;
import org.opentripplanner.routing.spt.ShortestPathTree;
<<<<<<< HEAD
import org.opentripplanner.routing.vertextype.SplitterVertex;
import org.opentripplanner.routing.vertextype.StreetVertex;
=======
import org.opentripplanner.routing.vertextype.TemporaryVertex;
>>>>>>> 494d292d
import org.opentripplanner.routing.vertextype.TransitStop;
import org.opentripplanner.routing.vertextype.TransitVertex;
import org.slf4j.Logger;
import org.slf4j.LoggerFactory;

<<<<<<< HEAD
import java.util.Collection;
import java.util.Set;
=======
import java.util.HashMap;
import java.util.Map;
>>>>>>> 494d292d

/**
 * This the goal direction heuristic used for transit searches.
 *
 * Euclidean heuristics are terrible for transit routing because the maximum transit speed is quite high, especially
 * relative to the walk speed. Transit can require going away from the destination in Euclidean space to approach it
 * according to the travel time metric. This heuristic is designed to be good for transit.
 *
 * After many experiments storing travel time metrics in tables or embedding them in low-dimensional Euclidean space I
 * eventually came to the conclusion that the most efficient structure for representing the metric was already right
 * in front of us: a graph.
 *
 * This heuristic searches backward from the target vertex over the street and transit network, removing any
 * time-dependent component of the network (e.g. by evaluating all boarding wait times as zero). This produces an
 * admissible heuristic (i.e. it always underestimates path weight) making it valid independent of the clock time.
 * This is important because you don't know precisely what time you will arrive at the destination until you get there.
 *
 * Because we often make use of the first path we find in the main search, this heuristic must be both admissible and
 * consistent (monotonic). If the heuristic is non-monotonic, nodes can be re-discovered and paths are not necessarily
 * discovered in order of increasing weight. When finding paths one by one and banning trips or routes,
 * suboptimal paths may be found and reported before or instead of optimal ones.
 *
 * This heuristic was previously not consistent for the reasons discussed in ticket #2153. It was possible for the
 * "zero zone" around the origin to overlap the egress zone around the destination, leading to decreases in the
 * heuristic across an edge that were greater in magnitude than the weight of that edge. This has been solved by
 * creating two separate distance maps, one pre-transit and one post-transit.
 *
 * Note that the backward search does not happen in a separate thread. It is interleaved with the main search in a
 * ratio of N:1 iterations.
 *
 * This heuristic effectively makes traversal of non-transit vertices far away from the origin and
 * destination impossible by returning an estimated weight of Inifinity for vertices not within
 * walking or driving distance of the origin or destination.  The heuristic is initialized before
 * the main graph search and attempts to discover all non-transit verticies up to a certain limit.
 * Transit vertices are also explored, but only during the main graph search in the
 * {@link InterleavedBidirectionalHeuristic#doSomeWork} method.  During the main graph search, this
 * heuristic estimates remaining weights of vertices by returning the lower bound weights at
 * vertices found during the heuristic initialization and doSomeWork method.
 *
 * The limits encountered are currently either the {@link RoutingRequest#maxWalkDistance} or the
 * {@link RoutingRequest#maxPreTransitTime}.  The maxWalkDistance currently applies to both walking
 * and bicycling.  When traversing the network in a car, the maxWalkDistance is not incremented.
 * To mask off excessive travel by car, the maxPreTransitTime is used as a limiter.  However for
 * driving a car after using transit (for example with either a TNC, car rental or ride and kiss)
 * a limitation is added in {@link InterleavedBidirectionalHeuristic#streetSearch} to stop searching
 * through the graph once the origin has been found.
 *
 * In order for this heuristic to return the proper estimated weights during the main graph search,
 * it must be sensitive to the current mode of the current state in the main graph search.  For
 * example, in Park and Ride searches, the initialization of the heuristic will have explored many
 * more vertices while driving compared to the number of vertices explored by walking from the
 * origin/destination.  Therefore in the
 * {@link InterleavedBidirectionalHeuristic#estimateRemainingWeight} method, a mode-specific weight
 * is returned when a non-transit vertex is being evaluated.
 *
 * Shown below are a few visualizations of what the heuristic will do in various searches.
 *
 * Key:
 * O = origin vertex
 * D = destination vertex
 * W = reachable by walking up to maxWalkDistance
 * C = reachable by car up to the maxPreTransitTime
 * B = reachable by car or walking
 * - = vertices unreachable by either mode
 *
 * In a simple TRANSIT,WALK search, only the vertices within walking distance are marked as
 * reachable by the heuristic.
 *
 * ----------------
 * ----WWW-----WWW-
 * ----WOW-----WDW-
 * ----WWW-----WWW-
 * ----------------
 *
 * In a TRANSIT,WALK,CAR (park and ride) search, there will be vertices reachable by both walking
 * and driving, some only by walking and some only reachable by driving.  The park and ride search
 * does not allow driving after transit, so the vertices around the destination are only reachable
 * by walking.
 *
 * ----CCC---------
 * ---CBBBC----WWW-
 * ---CBOWCC---WDW-
 * ---CBWWCC---WWW-
 * ----CCCC--------
 *
 * In a TRANSIT,WALK,CAR_HAIL (transit + TNC) search, there are many more vertices explored while
 * searching from the destination in this current implementation.  The preTransitVertices may still
 * look about the same as the above graphic, but the postTransitVertices could look as follows:
 *
 * --------CCCCCCC-
 * ------CCCCCCBBBC
 * -----OCCCC--WDBC
 * ------CCCCC-BWBC
 * -------CCCCCCCCC
 *
 * This heuristic is espeically useful for large graphs, but could be turned off entirely for small
 * graphs.
 */
public class InterleavedBidirectionalHeuristic implements RemainingWeightHeuristic {

    private static final long serialVersionUID = 20160215L;

    private static Logger LOG = LoggerFactory.getLogger(InterleavedBidirectionalHeuristic.class);

    // For each step in the main search, how many steps should the reverse search proceed?
    private int HEURISTIC_STEPS_PER_MAIN_STEP; // TODO determine a good value empirically

    /** The vertex at which the main search begins. */
    Vertex origin;

    /** The vertex that the main search is working towards. */
    Vertex target;

    /**
     * A map of all vertices within walking (or driving) distance of the origin (the vertex at which the
     * main search begins) and their corresponding mode-sensitive lower bound weights.
     */
    Map<Vertex, VertexModeWeight> preTransitVertices;

    /**
     * A lower bound on the weight of the lowest-cost path to the target (the vertex at which the
     * main search ends) from each vertex within walking (or driving) distance of the target. In
     * previous OTP versions, this map used to also store transit vertex weights, but that data is
     * now stored in {@link InterleavedBidirectionalHeuristic#transitVertexWeights}.
     */
    Map<Vertex, VertexModeWeight> postTransitVertices;

    /**
     * A map containing a lower bound on weight of a path to the destination from transit vertices.
     * This includes only transit vertices, not street or other vertices reached before or after
     * using transit.
     */
    TObjectDoubleMap<Vertex> transitVertexWeights;

    Graph graph;

    RoutingRequest routingRequest;

    // The maximum weight yet seen at a closed node in the reverse search. The priority queue head has a uniformly
    // increasing weight, so any unreached transit node must have greater weight than this.
    double maxWeightSeen = 0;

    // The priority queue for the interleaved backward search through the transit network.
    BinHeap<Vertex> transitQueue;

    // True when the entire transit network has been explored by the reverse search.
    boolean finished = false;

<<<<<<< HEAD
    public InterleavedBidirectionalHeuristic() {
        this(8);
    }

    public InterleavedBidirectionalHeuristic(final int heuristicStepsPerMainStep) {
        HEURISTIC_STEPS_PER_MAIN_STEP = heuristicStepsPerMainStep;
    }
=======
    // The speed for calculating the pre-transit remaining weight with a euclidean heuristic
    private double remainingDistanceSpeed;

    // A cache of pre-transit remaining weights based on a vertex as a key
    private Map<Vertex, Double> preTransitRemainingWeightEstimates;

    // A threshold in meters beyond which the pre-transit euclidean heuristic is applied in order
    // to save time with trip calculations
    private final double PRE_TRANSIT_EUCLIDEAN_WALK_DISTANCE_THRESHOLD = 5000; // TODO determine a good value empirically

    // A flag for whether the pre-transit euclidean heuristic should be used
    private boolean useEuclideanRemainingWeightEstimateForPreTransitVertices;

>>>>>>> 494d292d

    /**
     * Before the main search begins, the heuristic must search on the streets around the origin and destination.
     * This also sets up the initial states for the reverse search through the transit network, which progressively
     * improves lower bounds on travel time to the target to guide the main search.
     */
    @Override
    public void initialize(RoutingRequest request, long abortTime) {
        Vertex target = request.rctx.target;
        if (target == this.target) {
            LOG.debug("Reusing existing heuristic, the target vertex has not changed.");
            return;
        }
        LOG.debug("Initializing heuristic computation.");
        this.graph = request.rctx.graph;
        long start = System.currentTimeMillis();
        this.target = target;
        this.routingRequest = request;
<<<<<<< HEAD
=======
        request.softWalkLimiting = false;
        request.softPreTransitLimiting = false;
        // change the defaults in bikeWalkingOptions because traversals of one-way streets or
        // otherwise non-traversable streets may occur while walking a bicycle that extend the
        // pretransit search further than is needed
        request.bikeWalkingOptions.softWalkLimiting = false;
        request.bikeWalkingOptions.softPreTransitLimiting = false;
>>>>>>> 494d292d
        transitQueue = new BinHeap<>();
        // Forward street search first, mark street vertices around the origin so H evaluates to 0.
        preTransitVertices = streetSearch(request, false, abortTime);
        if (preTransitVertices == null) {
            return; // Search timed out
        }
        LOG.debug("end forward street search {} ms", System.currentTimeMillis() - start);
        postTransitVertices = streetSearch(request, true, abortTime);
        if (postTransitVertices == null) {
            return; // Search timed out
        }
        LOG.debug("end backward street search {} ms", System.currentTimeMillis() - start);

        // initialize the transit vertices to be an empty map.  Transit vertices will be added later
        // in the doSomeWork method.
        transitVertexWeights = new TObjectDoubleHashMap<>(100, 0.5f, Double.POSITIVE_INFINITY);

        // Set the remaining distance speed to the upper bound speed of the modes available in the
        // routing request.
        remainingDistanceSpeed = request.getStreetSpeedUpperBound();

        // Initialize the pre-transit remaining weight cache
        preTransitRemainingWeightEstimates = new HashMap<>();

        // In certain cases, it will make sense to use a euclidean heuristic for estimating the
        // remaining weight of pre-transit vertices. In transit+walk searches, this is generally not
        // needed because the weight of existing states increases rapidly enough such that not all
        // pre-transit vertices will be explored before the transitVertexWeights of nearby transit
        // stops jump to the beginning of the priority queue. However, with the bicycle or car modes
        // many thousands of extra vertices could be explored before the transit vertices rise to
        // the top of the priority queue which can slow down the graph search enough that not as
        // many itineraries would be generated in various queries. Therefore, whenever the car mode
        // is enabled, or the bicycle mode is enabled with at least 5km allowed bicycling, a flag is
        // activated so that a euclidean heuristic will be used to estimate the remaining weight.
        useEuclideanRemainingWeightEstimateForPreTransitVertices = request.modes.getCar() || (
            request.modes.getBicycle() &&
                request.maxWalkDistance > PRE_TRANSIT_EUCLIDEAN_WALK_DISTANCE_THRESHOLD
        );

        // once street searches are done, raise the limits to max
        // because hard walk limiting is incorrect and is observed to cause problems
        // for trips near the cutoff.
        request.setMaxWalkDistance(Double.POSITIVE_INFINITY);
        request.setMaxPreTransitTime(Integer.MAX_VALUE);

        LOG.debug("initialized SSSP");
        request.rctx.debugOutput.finishedPrecalculating();
    }

    /**
     * This function supplies the main search with an (under)estimate of the remaining path weight to the target.
     * No matter how much progress has been made on the reverse heuristic search, we must return an underestimate
     * of the cost to reach the target (i.e. the heuristic must be admissible).
     * All on-street vertices within walking (or driving) distance of the origin or destination will
     * have been explored by the heuristic before the main search starts.
     */
    @Override
    public double estimateRemainingWeight (State s) {
        final Vertex v = s.getVertex();
        if (v instanceof TransitVertex) {
            // The main search is on transit. If the current vertex has been explored during the
            // doSomeWork method, then return the stored lower bound. Otherwise return the highest
            // lower bound yet seen -- this location must have a higher cost than that.
            double h = transitVertexWeights.get(v);
            if (h == Double.POSITIVE_INFINITY) {
                return maxWeightSeen;
            } else {
                return h;
            }
        } else if (v instanceof StreetLocation || v instanceof TemporaryVertex) {
            // Temporary vertices or StreetLocations might not be found in the street searches.
            // These can be temporary vertices created for the origin or destination vertex or also
            // the temporary vertices that link the split street to the origin/destination. This
            // can also include other vertices used to create items such as bike rental stations.
            // Zero is always an underestimate.
            return 0;
        } else if (!s.isEverBoarded() && preTransitVertices.containsKey(v)) {
            // The current search state is not on transit, is not a temporary vertex and hasn't
            // boarded transit yet. Calculate the remaining weight of the vertex based on the
            // current non-transit mode. This differentiation is needed because during the
            // pre-transit search, the same vertex could be explored in a driving state or a
            // walking state or both. Therefore, the vertices need to be assigned different weights
            // for when a vertex is unreachable via a specific mode.
            VertexModeWeight weight = preTransitVertices.get(v);
            TraverseMode nonTransitMode = s.getNonTransitMode();
            if (nonTransitMode != null && nonTransitMode.isDriving()) {
                return getPreTransitRemainingWeightEstimate(v, weight.carWeight);
            } else {
                return getPreTransitRemainingWeightEstimate(v, weight.walkWeight);
            }
        } else if (s.isEverBoarded() && postTransitVertices.containsKey(v)) {
            // The main search has boarded transit and is on a vertex that was reachable during the
            // post-transit heuristic initialization. Return the mode-dependent lower bound weight
            // found during the heuristic initialization. This can return Infinity if this vertex
            // was unreachable during the heuristic initialization with the current mode.
            VertexModeWeight weight = postTransitVertices.get(v);
            TraverseMode nonTransitMode = s.getNonTransitMode();
            if (nonTransitMode != null && nonTransitMode.isDriving()) {
                return weight.carWeight;
            } else {
                return weight.walkWeight;
            }
        }

        // The main search is not on a StreetLocation, TemporaryVertex or TransitVertex and hasn't
        // been explored during the appropriate pre or post transit initialization of the heuristic.
        // Therefore, it is unreachable.
        return Double.POSITIVE_INFINITY;
    }

    /**
     * Calculate the estimated pre-transit remaining weight for a vertex.
     *
     * If the vertex was visited by a certain mode during the streetSearch it will have a
     * non-infinite value which indicates that it was reachable (within the maxWalkDistance for mode
     * combinations that exclude CAR or within the maxPreTransitTime for mode combos that do include
     * the CAR mode). If the vertex was not reachable, the method always returns Infinity which
     * results in the vertex not being explored further in the graph search. If the vertex was
     * reachable, a non-infinite value is returned. If the
     * useEuclideanRemainingWeightEstimateForPreTransitVertices flag is set to true, a euclidean
     * remaining weight is calculated (and stored in a cache) based off of the remaining distance
     * and the speed that the remaining distance could be covered. Otherwise, it is assumed that all
     * pre-transit vertices are equally as likely to have the same remaining weight to the target,
     * so an underestimate of 0 is returned.
     */
    private double getPreTransitRemainingWeightEstimate(Vertex v, double preTransitStreetSearchWeight) {
        return preTransitStreetSearchWeight == Double.POSITIVE_INFINITY
               ? Double.POSITIVE_INFINITY
               : useEuclideanRemainingWeightEstimateForPreTransitVertices
                 ? preTransitRemainingWeightEstimates.computeIfAbsent(
                   v,
                   (vertex) -> SphericalDistanceLibrary.fastDistance(
                       v.getLat(),
                       v.getLon(),
                       target.getLat(),
                       target.getLon()
                   ) / remainingDistanceSpeed
                 )
                 : 0;
    }

    @Override
    public void reset() { }

    /**
     * Move backward N steps through the transit network.
     * This improves the heuristic's knowledge of the transit network as seen from the target,
     * making its lower bounds on path weight progressively more accurate.
     */
    @Override
    public void doSomeWork() {
        if (finished) return;
        for (int i = 0; i < HEURISTIC_STEPS_PER_MAIN_STEP; ++i) {
            if (transitQueue.empty()) {
                finished = true;
                break;
            }
            int uWeight = (int) transitQueue.peek_min_key();
            Vertex u = transitQueue.extract_min();
            // The weight of the queue head is uniformly increasing.
            // This is the highest weight ever seen for a closed vertex.
            maxWeightSeen = uWeight;
            // Now that this vertex is closed, we can store its weight for use as a lower bound / heuristic value.
            // We don't implement decrease-key operations though, so check whether a smaller value is already known.
            double uWeightOld = transitVertexWeights.get(u);
            if (uWeight < uWeightOld) {
                // Including when uWeightOld is infinite because the vertex is not yet closed.
                transitVertexWeights.put(u, uWeight);
            } else {
                // The vertex was already closed. This time it necessarily has a higher weight, so skip it.
                continue;
            }
            // This search is proceeding backward relative to the main search.
            // When the main search is arriveBy the heuristic search looks at OUTgoing edges.
            for (Edge e : routingRequest.arriveBy ? u.getOutgoing() : u.getIncoming()) {
                // Do not enter streets in this phase, which should only touch transit.
                if (e instanceof StreetTransitLink) {
                    continue;
                }
                Vertex v = routingRequest.arriveBy ? e.getToVertex() : e.getFromVertex();
                double edgeWeight = e.weightLowerBound(routingRequest);
                // INF heuristic value indicates unreachable (e.g. non-running transit service)
                // this saves time by not reverse-exploring those routes and avoids maxFound of INF.
                if (Double.isInfinite(edgeWeight)) {
                    continue;
                }
                double vWeight = uWeight + edgeWeight;
                double vWeightOld = transitVertexWeights.get(v);
                if (vWeight < vWeightOld) {
                    // Should only happen when vWeightOld is infinite because it is not yet closed.
                    transitQueue.insert(v, vWeight);
                }
            }
        }
    }

    /**
     * Explore the streets around the origin or target, recording the minimum weight of a path to each street vertex.
     * When searching around the target, also retain the states that reach transit stops since we'll want to
     * explore the transit network backward, in order to guide the main forward search.
     *
     * The main search always proceeds from the "origin" to the "target" (names remain unchanged in arriveBy mode).
     * The reverse heuristic search always proceeds outward from the target (name remains unchanged in arriveBy).
     *
     * When the main search is departAfter:
     * it gets outgoing edges and traverses them with arriveBy=false,
     * the heuristic search gets incoming edges and traverses them with arriveBy=true,
     * the heuristic destination street search also gets incoming edges and traverses them with arriveBy=true,
     * the heuristic origin street search gets outgoing edges and traverses them with arriveBy=false.
     *
     * When main search is arriveBy:
     * it gets incoming edges and traverses them with arriveBy=true,
     * the heuristic search gets outgoing edges and traverses them with arriveBy=false,
     * the heuristic destination street search also gets outgoing edges and traverses them with arriveBy=false,
     * the heuristic origin street search gets incoming edges and traverses them with arriveBy=true.
     * The streetSearch method traverses using the real traverse method rather than the lower bound traverse method
     * because this allows us to keep track of the distance walked.
     * Perhaps rather than tracking walk distance, we should just check the straight-line radius and
     * only walk within that distance. This would avoid needing to call the main traversal functions.
     *
     * This initial search from the origin or destination will usually naturally terminate before
     * searching the entire graph.  Since this search does not enter transit, a few limits are
     * reached that constrain this initial search.  In a search with walking or biking, the
     * maxWalkDistance is typically encountered.  In a search with driving such as park and ride,
     * kiss and ride or ride and kiss, either the maxPreTransitTime or maxWalkDistance will be
     * encountered.  When driving to a park and ride or kiss and ride the max walk distance isn't
     * encountered, so the maxPreTransitTime acts as the limiter from searching the whole graph.
     * However, on the other part of the park and ride/kiss and ride, only walking to transit is
     * allowed, so the maxWalkDistance limit is encountered.  The code for each of these limitations
     * can be found in {@link org.opentripplanner.routing.edgetype.StreetEdge#doTraverse}.
     *
     * However, we do need to limit the post-transit search in here to account for the possibility
     * of hailing a car after taking transit or renting a car after transit.  Since the calculation
     * of the estimated remaining weight after transit will be the largest weight seen, we can
     * safely cut off the post-transit search once the origin is found.
     */
    private Map<Vertex, VertexModeWeight> streetSearch (RoutingRequest rr, boolean fromTarget, long abortTime) {
        LOG.debug("Heuristic street search around the {}.", fromTarget ? "target" : "origin");
        rr = rr.clone();
        if (fromTarget) {
            rr.setArriveBy(!rr.arriveBy);
        }
        boolean stopReached = false;
        // Create a map that returns Infinity when it does not contain a vertex.
        Map<Vertex, VertexModeWeight> vertices = new HashMap<>();
        ShortestPathTree spt = new DominanceFunction.MinimumWeight().getNewShortestPathTree(rr);
        // TODO use normal OTP search for this.
        BinHeap<State> pq = new BinHeap<State>();
        Vertex initVertex = fromTarget ? rr.rctx.target : rr.rctx.origin;
        State initState = new State(initVertex, rr);
        pq.insert(initState, 0);
        while ( ! pq.empty()) {
            if (abortTime < Long.MAX_VALUE  && System.currentTimeMillis() > abortTime) {
                return null;
            }
            State s = pq.extract_min();
            Vertex v = s.getVertex();

            boolean initialStop = v instanceof TransitStop && s.backEdge != null && s.backEdge instanceof StationStopEdge;

            // At this point the vertex is closed (pulled off heap).
            // This is the lowest cost we will ever see for this vertex. We can record the cost to reach it.
            if (v instanceof TransitStop) {
                // We don't want to continue into the transit network yet, but when searching around the target
                // place vertices on the transit queue so we can explore the transit network backward later.
                if (fromTarget) {
                    double weight = s.getWeight();
                    transitQueue.insert(v, weight);
                    if (weight > maxWeightSeen) {
                        maxWeightSeen = weight;
                    }
                }
                if (!stopReached) {
                    stopReached = true;
                    rr.softWalkLimiting = false;
                    rr.softPreTransitLimiting = false;
                    if (s.walkDistance > rr.maxWalkDistance) {
                        // Add 300 meters in order to search for nearby stops
                        rr.maxWalkDistance = s.walkDistance + 300;
                    }
                }
                if (!initialStop) continue;
            }
            // We don't test whether we're on an instanceof StreetVertex here because some other vertex types
            // (park and ride or bike rental related) that should also be explored and marked as usable.
<<<<<<< HEAD
            // Record the cost to reach this vertex.
            if (!vertices.containsKey(v) && !(v instanceof TransitStop)) {
                vertices.put(v, (int) s.getWeight()); // FIXME time or weight? is RR using right mode?
=======

            // Get the mode-dependent weights for the current vertex, or create an instance if this
            // vertex hasn't been explored yet.
            VertexModeWeight weights;
            if (!vertices.containsKey(v)) {
                weights = new VertexModeWeight();
                vertices.put(v, weights);
            } else {
                weights = vertices.get(v);
            }

            // Set the weight depending on the current non-transit mode
            // Always keep the minimum weight for a lower-bound estimate of weight. This is to avoid
            // situations where a vertex could be traversed twice with a different mode for example
            // with a bicycle rental trip.
            TraverseMode nonTransitMode = s.getNonTransitMode();
            if (nonTransitMode != null && s.getNonTransitMode().isDriving()) {
                weights.carWeight = Math.min(s.getWeight(), weights.carWeight);
            } else {
                weights.walkWeight = Math.min(s.getWeight(), weights.walkWeight);
>>>>>>> 494d292d
            }

            // if searching from the target and traveling via car and the origin has been reached,
            // immediately return the vertices so that the entire graph isn't searched.
            if (fromTarget && rr.modes.getCar() && v == rr.rctx.origin) {
                break;
            }

            // Attempt to traverse all edges going in the direction desired
            for (Edge e : rr.arriveBy ? v.getIncoming() : v.getOutgoing()) {
                if (v instanceof TransitStop && !(e instanceof StreetTransitLink)) {
                    continue;
                }
                // arriveBy has been set to match actual directional behavior in this subsearch.
                // Max walk distance cutoff or pre transit time cutoff will happen in the street
                // edge traversal method.
                for (State s1 = e.traverse(s); s1 != null; s1 = s1.getNextResult()) {
                    // Add all states that are derived from traversing the edge.  Sometimes a fork state
                    // will be encountered and those need to be added to the shortest path tree as well.
                    if (spt.add(s1)) {
                        pq.insert(s1,  s1.getWeight());
                    }
                }
            }
        }
        LOG.debug("Heuristic street search hit {} vertices.", vertices.size());
        LOG.debug("Heuristic street search hit {} transit stops.", transitQueue.size());
        return vertices;
    }

    /**
     * A simple class to keep track of mode-specific lower bound weights at vertices explored during
     * the heuristic initialization in the {@link InterleavedBidirectionalHeuristic#streetSearch}
     * method.  Values are set to infinity by default to indicate an unreachable vertex.  These
     * values are then used in the {@link InterleavedBidirectionalHeuristic#estimateRemainingWeight}
     * method.
     */
    static class VertexModeWeight {
        public double walkWeight = Double.POSITIVE_INFINITY;
        public double carWeight = Double.POSITIVE_INFINITY;
    }
}<|MERGE_RESOLUTION|>--- conflicted
+++ resolved
@@ -6,11 +6,8 @@
 import org.opentripplanner.common.pqueue.BinHeap;
 import org.opentripplanner.routing.core.RoutingRequest;
 import org.opentripplanner.routing.core.State;
-<<<<<<< HEAD
 import org.opentripplanner.routing.edgetype.StationStopEdge;
-=======
 import org.opentripplanner.routing.core.TraverseMode;
->>>>>>> 494d292d
 import org.opentripplanner.routing.edgetype.StreetTransitLink;
 import org.opentripplanner.routing.graph.Edge;
 import org.opentripplanner.routing.graph.Graph;
@@ -18,24 +15,14 @@
 import org.opentripplanner.routing.location.StreetLocation;
 import org.opentripplanner.routing.spt.DominanceFunction;
 import org.opentripplanner.routing.spt.ShortestPathTree;
-<<<<<<< HEAD
-import org.opentripplanner.routing.vertextype.SplitterVertex;
-import org.opentripplanner.routing.vertextype.StreetVertex;
-=======
 import org.opentripplanner.routing.vertextype.TemporaryVertex;
->>>>>>> 494d292d
 import org.opentripplanner.routing.vertextype.TransitStop;
 import org.opentripplanner.routing.vertextype.TransitVertex;
 import org.slf4j.Logger;
 import org.slf4j.LoggerFactory;
 
-<<<<<<< HEAD
-import java.util.Collection;
-import java.util.Set;
-=======
 import java.util.HashMap;
 import java.util.Map;
->>>>>>> 494d292d
 
 /**
  * This the goal direction heuristic used for transit searches.
@@ -184,7 +171,6 @@
     // True when the entire transit network has been explored by the reverse search.
     boolean finished = false;
 
-<<<<<<< HEAD
     public InterleavedBidirectionalHeuristic() {
         this(8);
     }
@@ -192,7 +178,7 @@
     public InterleavedBidirectionalHeuristic(final int heuristicStepsPerMainStep) {
         HEURISTIC_STEPS_PER_MAIN_STEP = heuristicStepsPerMainStep;
     }
-=======
+
     // The speed for calculating the pre-transit remaining weight with a euclidean heuristic
     private double remainingDistanceSpeed;
 
@@ -205,8 +191,6 @@
 
     // A flag for whether the pre-transit euclidean heuristic should be used
     private boolean useEuclideanRemainingWeightEstimateForPreTransitVertices;
-
->>>>>>> 494d292d
 
     /**
      * Before the main search begins, the heuristic must search on the streets around the origin and destination.
@@ -225,8 +209,6 @@
         long start = System.currentTimeMillis();
         this.target = target;
         this.routingRequest = request;
-<<<<<<< HEAD
-=======
         request.softWalkLimiting = false;
         request.softPreTransitLimiting = false;
         // change the defaults in bikeWalkingOptions because traversals of one-way streets or
@@ -234,7 +216,6 @@
         // pretransit search further than is needed
         request.bikeWalkingOptions.softWalkLimiting = false;
         request.bikeWalkingOptions.softPreTransitLimiting = false;
->>>>>>> 494d292d
         transitQueue = new BinHeap<>();
         // Forward street search first, mark street vertices around the origin so H evaluates to 0.
         preTransitVertices = streetSearch(request, false, abortTime);
@@ -520,16 +501,11 @@
             }
             // We don't test whether we're on an instanceof StreetVertex here because some other vertex types
             // (park and ride or bike rental related) that should also be explored and marked as usable.
-<<<<<<< HEAD
-            // Record the cost to reach this vertex.
-            if (!vertices.containsKey(v) && !(v instanceof TransitStop)) {
-                vertices.put(v, (int) s.getWeight()); // FIXME time or weight? is RR using right mode?
-=======
 
             // Get the mode-dependent weights for the current vertex, or create an instance if this
             // vertex hasn't been explored yet.
             VertexModeWeight weights;
-            if (!vertices.containsKey(v)) {
+            if (!vertices.containsKey(v) && !(v instanceof TransitStop)) {
                 weights = new VertexModeWeight();
                 vertices.put(v, weights);
             } else {
@@ -545,7 +521,6 @@
                 weights.carWeight = Math.min(s.getWeight(), weights.carWeight);
             } else {
                 weights.walkWeight = Math.min(s.getWeight(), weights.walkWeight);
->>>>>>> 494d292d
             }
 
             // if searching from the target and traveling via car and the origin has been reached,
