--- conflicted
+++ resolved
@@ -3,6 +3,7 @@
 import org.opentripplanner.routing.algorithm.raptor.transit.mappers.DateMapper;
 import org.opentripplanner.routing.trippattern.TripTimes;
 
+import javax.annotation.Nullable;
 import java.time.LocalDate;
 import java.time.LocalDateTime;
 import java.util.ArrayList;
@@ -57,11 +58,9 @@
             localDate,
             tripTimes.get(0).getDepartureTime(0)
         );
+        var last = tripTimes.get(tripTimes.size()-1);
         this.endOfRunningPeriod = DateMapper.asDateTime(
-            localDate,
-            tripTimes
-                .get(tripTimes.size() - 1)
-                .getArrivalTime(tripTimes.get(tripTimes.size() - 1).getNumStops() - 1)
+            localDate, last.getArrivalTime(last.getNumStops() - 1)
         );
     }
 
@@ -112,26 +111,21 @@
             return false;
         TripPatternForDate that = (TripPatternForDate) o;
 
-        return tripPattern.equals(that.tripPattern) && localDate.equals(that.localDate) && tripTimes.equals(that.tripTimes);
+        return tripPattern.equals(that.tripPattern) &&
+            localDate.equals(that.localDate) &&
+            tripTimes.equals(that.tripTimes);
     }
 
+    @Nullable
     public TripPatternForDate newWithFilteredTripTimes(Predicate<TripTimes> filter) {
         List<TripTimes> filteredTripTimes = tripTimes
             .stream()
             .filter(filter)
             .collect(Collectors.toList());
 
-<<<<<<< HEAD
-        if (filteredTripTimes.isEmpty()) {
-            return null;
-        }
+        if (filteredTripTimes.isEmpty()) { return null; }
 
-        if (tripTimes.length == filteredTripTimes.size()) {
-=======
-        if (tripTimes.size() == filteredTripTimes.size()) {
->>>>>>> 7035ea3c
-            return this;
-        }
+        if (tripTimes.size() == filteredTripTimes.size()) { return this; }
 
         return new TripPatternForDate(
             tripPattern,
