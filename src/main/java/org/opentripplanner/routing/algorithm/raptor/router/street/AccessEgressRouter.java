--- conflicted
+++ resolved
@@ -1,38 +1,16 @@
 package org.opentripplanner.routing.algorithm.raptor.router.street;
-
-import static java.util.stream.Collectors.groupingBy;
-
-import java.util.ArrayList;
-import java.util.Collection;
-import java.util.Collections;
-import java.util.HashSet;
-import org.locationtech.jts.geom.Coordinate;
-import org.opentripplanner.common.model.GenericLocation;
-import org.opentripplanner.graph_builder.module.NearbyStopFinder;
-<<<<<<< HEAD
-import org.opentripplanner.graph_builder.module.NearbyStopFinder.StopAtDistance;
-import org.opentripplanner.model.Stop;
-import org.opentripplanner.routing.algorithm.raptor.transit.Transfer;
-import org.opentripplanner.routing.core.RoutingRequest;
-import org.opentripplanner.routing.core.State;
-import org.opentripplanner.routing.edgetype.TemporaryFreeEdge;
-import org.opentripplanner.routing.graph.Edge;
-import org.opentripplanner.routing.graph.Graph;
-=======
-import org.opentripplanner.routing.algorithm.raptor.transit.AccessEgress;
-import org.opentripplanner.routing.algorithm.raptor.transit.StopIndexForRaptor;
-import org.opentripplanner.routing.request.RoutingRequest;
->>>>>>> 5de2b3e0
-import org.opentripplanner.routing.graph.Vertex;
-import org.opentripplanner.routing.location.TemporaryStreetLocation;
-import org.opentripplanner.routing.vertextype.TransitStopVertex;
-import org.slf4j.Logger;
-import org.slf4j.LoggerFactory;
 
 import java.util.ArrayList;
 import java.util.Collection;
 import java.util.List;
 import java.util.Set;
+import org.opentripplanner.graph_builder.module.NearbyStopFinder;
+import org.opentripplanner.routing.algorithm.raptor.transit.AccessEgress;
+import org.opentripplanner.routing.algorithm.raptor.transit.StopIndexForRaptor;
+import org.opentripplanner.routing.graph.Vertex;
+import org.opentripplanner.routing.request.RoutingRequest;
+import org.slf4j.Logger;
+import org.slf4j.LoggerFactory;
 
 /**
  * This uses a street search to find paths to all the access/egress stop within range
@@ -40,13 +18,8 @@
 public class AccessEgressRouter {
     private static Logger LOG = LoggerFactory.getLogger(AccessEgressRouter.class);
 
-    public AccessEgressRouter(RoutingRequest rr,int distanceMeters) {
-        this.request = rr;
-        this.nearbyStopFinder = new NearbyStopFinder(rr.rctx.graph, distanceMeters, true);
-    }
+    private AccessEgressRouter() {}
 
-    private RoutingRequest request;
-    private NearbyStopFinder nearbyStopFinder;
     /**
      *
      * @param rr the current routing request
@@ -95,112 +68,7 @@
         }
 
         LOG.debug("Found {} {} stops", result.size(), fromTarget ? "egress" : "access");
-<<<<<<< HEAD
 
         return result;
     }
-
-    public Map<Stop, Transfer> streetSearch(boolean fromTarget) {
-        Set<Vertex> vertices = fromTarget ? request.rctx.toVertices : request.rctx.fromVertices;
-        return streetSearch(fromTarget,vertices,true);
-    }
-
-    private Map<Stop,Transfer> streetSearch(boolean fromTarget,Set<Vertex> origin,boolean checkNearBy) {
-        Collection<State> states = nearbyStopFinder.findNearbyStatesViaStreet(origin, fromTarget);
-        Set<Vertex> vertexes = new HashSet<>();
-        boolean transitStopFound = false;
-        for(State s:states){
-            if(!(s.getVertex() instanceof TemporaryStreetLocation)){
-                vertexes.add(s.getVertex());
-            }
-            if(s.getVertex() instanceof TransitStopVertex){
-                transitStopFound = true;
-            }
-        }
-        // if there's no direct vertex to any stop, we need to update the request & try again.
-        if (!transitStopFound && checkNearBy) {
-            return streetSearch(fromTarget,vertexes,false);
-        }
-
-        List<StopAtDistance> stopsFound = nearbyStopFinder.getStopAtDistances(origin, states);
-        if(!checkNearBy){
-            Map<Vertex,List<StopAtDistance>> stopGroups = stopsFound.stream().collect(groupingBy(stop -> stop.edges.get(0).getFromVertex()));
-            int count = 0;
-            Vertex target = null;
-            for(Vertex v: stopGroups.keySet()){
-                List<StopAtDistance> value = stopGroups.get(v);
-                if(value.size()>count){
-                    count = value.size();
-                    stopsFound = value;
-                    target = v;
-                }
-            }
-            if(target!=null) {
-                TemporaryFreeEdge freeEdge = new TemporaryFreeEdge(
-                    new TemporaryStreetLocation(target.getLabel(), target.getCoordinate(),
-                        target.getOriginalName(), false), target);
-                try {
-                    this.setRequest(fromTarget, target.getCoordinate());
-                } catch (Exception e) {
-                    //set request failed
-                    return Collections.emptyMap();
-                }
-                stopsFound = stopsFound.stream().map(stop -> {
-                    List<Edge> newEdges = new ArrayList();
-                    newEdges.add(freeEdge);
-                    newEdges.addAll(stop.edges);
-                    return new StopAtDistance(stop.tstop, stop.distance, newEdges, stop.geometry);
-                }).collect(Collectors.toList());
-            }
-        }
-=======
->>>>>>> 5de2b3e0
-
-        Map<Stop, Transfer> result = stopsFound
-          .stream()
-          .collect(Collectors.toMap(stopAtDistance -> stopAtDistance.tstop.getStop(), this::newTransferToStop));
-        LOG.debug("Found {} {} stops", result.size(), fromTarget ? "egress" : "access");
-        return result;
-    }
-
-    public RoutingRequest getRequest() {
-        return request;
-    }
-
-    private void setRequest(boolean fromTarget, Coordinate target) {
-        this.request = request.clone();
-        GenericLocation location = new GenericLocation(target.y, target.x);
-        if (fromTarget) {
-            this.request.to = location;
-        } else {
-            double distance = this.request.from.getCoordinate().distance(target);
-            int walkTime = (int) (distance / request.walkSpeed);
-            this.request.from = location;
-            this.request.dateTime = this.request.dateTime + walkTime;
-        }
-        Graph reference = request.rctx.graph;
-        request.rctx = null;
-        request.setRoutingContext(reference);
-    }
-
-  /**
-   * Instantiate a new {@link Transfer} for a given {@link StopAtDistance}
-   */
-  private Transfer newTransferToStop(NearbyStopFinder.StopAtDistance stopAtDistance) {
-    return new Transfer(-1, getTotalEffectiveWalkDistance(stopAtDistance), stopAtDistance.edges);
-  }
-
-  /**
-   * calculate the total effective walk distance to the stop
-   *
-   * @param stopAtDistance is a stop within an acceptable distance
-   * @return the total effective walk distance in a {@link Integer} value
-   */
-  private int getTotalEffectiveWalkDistance(NearbyStopFinder.StopAtDistance stopAtDistance) {
-    return (int) (stopAtDistance.edges.stream()
-      .map(Edge::getEffectiveWalkDistance)
-      .collect(Collectors.summarizingDouble(Double::doubleValue))
-      .getSum() + 0.5);
-  }
-
 }