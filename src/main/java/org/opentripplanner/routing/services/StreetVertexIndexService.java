--- conflicted
+++ resolved
@@ -1,18 +1,13 @@
 package org.opentripplanner.routing.services;
 
-<<<<<<< HEAD
-import com.vividsolutions.jts.geom.Coordinate;
-import com.vividsolutions.jts.geom.Envelope;
-import com.vividsolutions.jts.geom.LineString;
+import org.locationtech.jts.geom.Coordinate;
+import org.locationtech.jts.geom.Envelope;
+import org.locationtech.jts.geom.LineString;
 import org.opentripplanner.analyst.core.Sample;
 import org.opentripplanner.analyst.request.SampleFactory;
 import org.opentripplanner.common.geometry.GeometryUtils;
 import org.opentripplanner.common.geometry.HashGridSpatialIndex;
 import org.opentripplanner.common.geometry.SphericalDistanceLibrary;
-=======
-import org.locationtech.jts.geom.Coordinate;
-import org.locationtech.jts.geom.Envelope;
->>>>>>> ca79a24c
 import org.opentripplanner.common.model.GenericLocation;
 import org.opentripplanner.common.model.P2;
 import org.opentripplanner.graph_builder.linking.StreetSplitter;
@@ -296,7 +291,7 @@
      * @param envelope
      * @return The transit stops within an envelope.
      */
-     @SuppressWarnings("unchecked")
+    @SuppressWarnings("unchecked")
     public List<TransitStop> getTransitStopForEnvelope(Envelope envelope) {
         List<TransitStop> transitStops = transitStopTree.query(envelope);
         for (Iterator<TransitStop> its = transitStops.iterator(); its.hasNext();) {
@@ -379,7 +374,6 @@
         if (s == null)
             return null;
 
-<<<<<<< HEAD
         // create temp vertex
         SampleVertex v = new SampleVertex(graph, coordinate);
 
@@ -410,10 +404,4 @@
     public StreetSplitter getStreetSplitter() {
         return streetSplitter;
     }
-=======
-	/** Get a vertex at a given coordinate, using the same logic as in Samples. Used in Analyst
-	 * so that origins and destinations are linked the same way. */
-	public Vertex getSampleVertexAt(Coordinate coordinate, boolean dest);
-
->>>>>>> ca79a24c
 }