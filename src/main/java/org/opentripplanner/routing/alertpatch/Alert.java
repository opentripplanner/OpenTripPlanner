package org.opentripplanner.routing.alertpatch;

import com.google.transit.realtime.GtfsRealtime;
import org.opentripplanner.util.I18NString;
import org.opentripplanner.util.NonLocalizedString;

import javax.xml.bind.annotation.XmlElement;
import javax.xml.bind.annotation.XmlType;
import java.io.Serializable;
import java.util.Date;
import java.util.HashSet;
<<<<<<< HEAD
import java.util.Objects;

@XmlType
=======

>>>>>>> 494d292d
public class Alert implements Serializable {
    private static final long serialVersionUID = 8305126586053909836L;

    public I18NString alertHeaderText;

    public I18NString alertDescriptionText;

    public I18NString alertUrl;

    //null means unknown
    public Date effectiveStartDate;

    //null means unknown
    public Date effectiveEndDate;

    @XmlElement
    public GtfsRealtime.Alert.Effect effect;

    @XmlElement
    public GtfsRealtime.Alert.Cause cause;

    @XmlElement
    public GtfsRealtime.Alert.SeverityLevel severityLevel;

    public static HashSet<Alert> newSimpleAlertSet(String text) {
        Alert note = createSimpleAlerts(text);
        HashSet<Alert> notes = new HashSet<Alert>(1);
        notes.add(note);
        return notes;
    }

    public static Alert createSimpleAlerts(String text) {
        Alert note = new Alert();
        note.alertHeaderText = new NonLocalizedString(text);
        return note;
    }

    public boolean equals(Object o) {
        if (!(o instanceof Alert)) {
            return false;
        }
        Alert ao = (Alert) o;
        if (alertDescriptionText == null) {
            if (ao.alertDescriptionText != null) {
                return false;
            }
        } else {
            if (!alertDescriptionText.equals(ao.alertDescriptionText)) {
                return false;
            }
        }
        if (alertHeaderText == null) {
            if (ao.alertHeaderText != null) {
                return false;
            }
        } else {
            if (!alertHeaderText.equals(ao.alertHeaderText)) {
                return false;
            }
        }
        if (alertUrl == null) {
            return ao.alertUrl == null;
        } else {
            return alertUrl.equals(ao.alertUrl);
        }
    }

    public int hashCode() {
        return (alertDescriptionText == null ? 0 : alertDescriptionText.hashCode())
                + (alertHeaderText == null ? 0 : alertHeaderText.hashCode())
                + (alertUrl == null ? 0 : alertUrl.hashCode());
    }

    @Override
    public String toString() {
        return "Alert('"
                + (alertHeaderText != null ? alertHeaderText.toString()
                : alertDescriptionText != null ? alertDescriptionText.toString()
                : "?") + "')";
    }

    public int getHashWithoutInformedEntities() {
        return Objects.hash(alertDescriptionText, alertHeaderText, alertUrl, cause, effect, severityLevel);
    }
}<|MERGE_RESOLUTION|>--- conflicted
+++ resolved
@@ -4,18 +4,11 @@
 import org.opentripplanner.util.I18NString;
 import org.opentripplanner.util.NonLocalizedString;
 
-import javax.xml.bind.annotation.XmlElement;
-import javax.xml.bind.annotation.XmlType;
 import java.io.Serializable;
 import java.util.Date;
 import java.util.HashSet;
-<<<<<<< HEAD
 import java.util.Objects;
 
-@XmlType
-=======
-
->>>>>>> 494d292d
 public class Alert implements Serializable {
     private static final long serialVersionUID = 8305126586053909836L;
 
@@ -31,13 +24,10 @@
     //null means unknown
     public Date effectiveEndDate;
 
-    @XmlElement
     public GtfsRealtime.Alert.Effect effect;
 
-    @XmlElement
     public GtfsRealtime.Alert.Cause cause;
 
-    @XmlElement
     public GtfsRealtime.Alert.SeverityLevel severityLevel;
 
     public static HashSet<Alert> newSimpleAlertSet(String text) {
