package org.opentripplanner.routing.alertpatch;

import static java.util.Collections.emptyList;

import java.io.IOException;
import java.io.ObjectOutputStream;
import java.io.Serializable;
import java.util.ArrayList;
import java.util.Collection;
import java.util.LinkedList;
import java.util.List;
import java.util.stream.Collectors;
import java.util.Map;

import javax.xml.bind.annotation.XmlElement;
import javax.xml.bind.annotation.XmlRootElement;
import javax.xml.bind.annotation.adapters.XmlJavaTypeAdapter;

import org.opentripplanner.model.Agency;
import org.opentripplanner.model.FeedScopedId;
import org.opentripplanner.model.Route;
import org.opentripplanner.model.Stop;
import org.opentripplanner.model.Trip;
import org.opentripplanner.api.adapters.AgencyAndIdAdapter;
import org.opentripplanner.routing.core.State;
import org.opentripplanner.routing.edgetype.PreAlightEdge;
import org.opentripplanner.routing.edgetype.PreBoardEdge;
import org.opentripplanner.routing.edgetype.TripPattern;
import org.opentripplanner.routing.graph.Edge;
import org.opentripplanner.routing.graph.Graph;
import org.opentripplanner.routing.vertextype.TransitStop;
import org.slf4j.Logger;
import org.slf4j.LoggerFactory;

/**
 * This adds a note to all boardings of a given route or stop (optionally, in a given direction)
 *
 * @author novalis
 *
 */
@XmlRootElement(name = "AlertPatch")
public class AlertPatch implements Serializable {
    private static final Logger LOG = LoggerFactory.getLogger(AlertPatch.class);

    private static final long serialVersionUID = 20140319L;

    private String id;

    private Alert alert;

    private List<TimePeriod> timePeriods = new ArrayList<TimePeriod>();

    private String agency;

    private FeedScopedId route;

    private FeedScopedId trip;

    private FeedScopedId stop;

    private Collection<TripPattern> tripPatterns;

    /**
     * The headsign of the alert
     */
    private String direction;

    /**
     * The id of the feed this patch is intended for.
     */
    private String feedId;

    /**
     * Direction id of the GTFS trips this alert concerns, set to -1 if no direction.
     */
    private int directionId = -1;

    @XmlElement
    public Alert getAlert() {
        return alert;
    }

    public boolean displayDuring(State state) {
        for (TimePeriod timePeriod : timePeriods) {
            if (state.getTimeSeconds() >= timePeriod.startTime) {
                if (state.getStartTimeSeconds() < timePeriod.endTime) {
                    return true;
                }
            }
        }
        return false;
    }

    @XmlElement
    public String getId() {
        return id;
    }

    public void setId(String id) {
        this.id = id;
    }

    public void apply(Graph graph) {
        Agency agency = null;
        if (feedId != null) {
            Map<String, Agency> agencies = graph.index.agenciesForFeedId.get(feedId);
            agency = this.agency != null ? agencies.get(this.agency) : null;
        }
        Route route = this.route != null ? graph.index.routeForId.get(this.route) : null;
        Stop stop = this.stop != null ? graph.index.stopForId.get(this.stop) : null;
        Trip trip = this.trip != null ? graph.index.tripForId.get(this.trip) : null;

        if (route != null || trip != null || agency != null) {
            Collection<TripPattern> tripPatterns = null;

            if (trip != null) {
                tripPatterns = new LinkedList<>();
                TripPattern tripPattern = graph.index.patternForTrip.get(trip);
                if (tripPattern != null) {
                    tripPatterns.add(tripPattern);
                }
            } else if (route != null) {
		tripPatterns = graph.index.patternsForRoute.get(route).stream()
                  .filter(tripPattern -> {
                   if (direction != null && !direction.equals(tripPattern.getDirection())) {
                       return false;
                   }
                   if (directionId != -1 && directionId == tripPattern.directionId) {
                       return false;
                   }
                   return true;
               })
               .peek(tripPattern -> addAlertPatchToEdges(graph, stop, tripPattern))
               .collect(Collectors.toList());
            } else {
                // Find patterns for the feed.
                tripPatterns = graph.index.patternsForFeedId.get(feedId);
            }

            if (tripPatterns != null) {
                for (TripPattern tripPattern : tripPatterns) {
                    if (direction != null && !direction.equals(tripPattern.getDirection())) {
                        continue;
                    }
                    if (directionId != -1 && directionId == tripPattern.directionId) {
                        continue;
                    }
                    for (int i = 0; i < tripPattern.stopPattern.stops.length; i++) {
                        if (stop == null || stop.equals(tripPattern.stopPattern.stops[i])) {
                            graph.addAlertPatch(tripPattern.boardEdges[i], this);
                            graph.addAlertPatch(tripPattern.alightEdges[i], this);
                        }
                    }
                }
            }
        } else if (stop != null) {
            TransitStop transitStop = graph.index.stopVertexForStop.get(stop);

            for (Edge edge : transitStop.getOutgoing()) {
                if (edge instanceof PreBoardEdge) {
                    graph.addAlertPatch(edge, this);
                    break;
                }
            }

            for (Edge edge : transitStop.getIncoming()) {
                if (edge instanceof PreAlightEdge) {
                    graph.addAlertPatch(edge, this);
                    break;
                }
            }
            tripPatterns = emptyList();
        } else {
            tripPatterns = emptyList();
        }
    }

    private void addAlertPatchToEdges(Graph graph, Stop stop, TripPattern tripPattern) {
        for (int i = 0; i < tripPattern.stopPattern.stops.length; i++) {
            if (stop == null || stop.equals(tripPattern.stopPattern.stops[i])) {
                graph.addAlertPatch(tripPattern.boardEdges[i], this);
                graph.addAlertPatch(tripPattern.alightEdges[i], this);
            }
        }
    }

    public void remove(Graph graph) {
        Agency agency = null;
        if (feedId != null) {
            Map<String, Agency> agencies = graph.index.agenciesForFeedId.get(feedId);
            agency = this.agency != null ? agencies.get(this.agency) : null;
        }
        Route route = this.route != null ? graph.index.routeForId.get(this.route) : null;
        Stop stop = this.stop != null ? graph.index.stopForId.get(this.stop) : null;
        Trip trip = this.trip != null ? graph.index.tripForId.get(this.trip) : null;

        if (route != null || trip != null || agency != null) {
            Collection<TripPattern> tripPatterns = null;

            if(trip != null) {
                tripPatterns = new LinkedList<TripPattern>();
                TripPattern tripPattern = graph.index.patternForTrip.get(trip);
                if(tripPattern != null) {
                    tripPatterns.add(tripPattern);
                }
            } else if (route != null) {
               tripPatterns = graph.index.patternsForRoute.get(route);
            } else {
                // Find patterns for the feed.
                tripPatterns = graph.index.patternsForFeedId.get(feedId);
            }

            if (tripPatterns != null) {
                for (TripPattern tripPattern : tripPatterns) {
                    if (direction != null && !direction.equals(tripPattern.getDirection())) {
                        continue;
                    }
                    if (directionId != -1 && directionId != tripPattern.directionId) {
                        continue;
                    }
                    for (int i = 0; i < tripPattern.stopPattern.stops.length; i++) {
                        if (stop == null || stop.equals(tripPattern.stopPattern.stops[i])) {
                            graph.removeAlertPatch(tripPattern.boardEdges[i], this);
                            graph.removeAlertPatch(tripPattern.alightEdges[i], this);
                        }
                    }
                }
            }
        } else if (stop != null) {
            TransitStop transitStop = graph.index.stopVertexForStop.get(stop);

            for (Edge edge : transitStop.getOutgoing()) {
                if (edge instanceof PreBoardEdge) {
                    graph.removeAlertPatch(edge, this);
                    break;
                }
            }

            for (Edge edge : transitStop.getIncoming()) {
                if (edge instanceof PreAlightEdge) {
                    graph.removeAlertPatch(edge, this);
                    break;
                }
            }
        }
    }

    public void setAlert(Alert alert) {
        this.alert = alert;
    }

    private void writeObject(ObjectOutputStream os) throws IOException {
        if (timePeriods instanceof ArrayList<?>) {
            ((ArrayList<TimePeriod>) timePeriods).trimToSize();
        }
        os.defaultWriteObject();
    }

    public void setTimePeriods(List<TimePeriod> periods) {
        timePeriods = periods;
    }

    public String getAgency() {
        return agency;
    }

    @XmlJavaTypeAdapter(AgencyAndIdAdapter.class)
    public FeedScopedId getRoute() {
        return route;
    }

    @XmlJavaTypeAdapter(AgencyAndIdAdapter.class)
    public FeedScopedId getTrip() {
        return trip;
    }

    @XmlJavaTypeAdapter(AgencyAndIdAdapter.class)
    public FeedScopedId getStop() {
        return stop;
    }

    public void setAgencyId(String agency) {
        this.agency = agency;
    }

    public void setRoute(FeedScopedId route) {
        this.route = route;
    }

    public void setTrip(FeedScopedId trip) {
        this.trip = trip;
    }

    public void setDirection(String direction) {
        if (direction != null && direction.equals("")) {
            direction = null;
        }
        this.direction = direction;
    }

    public void setDirectionId(int direction) {
        this.directionId = direction;
    }

    @XmlElement
    public String getDirection() {
        return direction;
    }

    @XmlElement
    public int getDirectionId() {
        return directionId;
    }

<<<<<<< HEAD
    public void setStop(FeedScopedId stop) {
=======
    public List<TripPattern> getTripPatterns() {
        return tripPatterns!=null ? new ArrayList<TripPattern>(tripPatterns):new ArrayList();
    }

    public void setStop(AgencyAndId stop) {
>>>>>>> 5e96cca2
        this.stop = stop;
    }

    public String getFeedId() {
        return feedId;
    }

    public void setFeedId(String feedId) {
        this.feedId = feedId;
    }

    public boolean hasTrip() {
        return trip != null;
    }

    public boolean equals(Object o) {
        if (!(o instanceof AlertPatch)) {
            return false;
        }
        AlertPatch other = (AlertPatch) o;
        if (direction == null) {
            if (other.direction != null) {
                return false;
            }
        } else {
            if (!direction.equals(other.direction)) {
                return false;
            }
        }
        if (directionId != other.directionId) {
            return false;
        }
        if (agency == null) {
            if (other.agency != null) {
                return false;
            }
        } else {
            if (!agency.equals(other.agency)) {
                return false;
            }
        }
        if (trip == null) {
            if (other.trip != null) {
                return false;
            }
        } else {
            if (!trip.equals(other.trip)) {
                return false;
            }
        }
        if (stop == null) {
            if (other.stop != null) {
                return false;
            }
        } else {
            if (!stop.equals(other.stop)) {
                return false;
            }
        }
        if (route == null) {
            if (other.route != null) {
                return false;
            }
        } else {
            if (!route.equals(other.route)) {
                return false;
            }
        }
        if (alert == null) {
            if (other.alert != null) {
                return false;
            }
        } else {
            if (!alert.equals(other.alert)) {
                return false;
            }
        }
        if (id == null) {
            if (other.id != null) {
                return false;
            }
        } else {
            if (!id.equals(other.id)) {
                return false;
            }
        }
        if (timePeriods == null) {
            if (other.timePeriods != null) {
                return false;
            }
        } else {
            if (!timePeriods.equals(other.timePeriods)) {
                return false;
            }
        }
        if (feedId == null) {
            if (other.feedId != null) {
                return false;
            }
        } else {
            if (!feedId.equals(other.feedId)) {
                return false;
            }
        }
        return true;
    }

    public int hashCode() {
        return ((direction == null ? 0 : direction.hashCode()) +
                directionId +
                (agency == null ? 0 : agency.hashCode()) +
                (trip == null ? 0 : trip.hashCode()) +
                (stop == null ? 0 : stop.hashCode()) +
                (route == null ? 0 : route.hashCode()) +
                (alert == null ? 0 : alert.hashCode()) +
                (feedId == null ? 0 : feedId.hashCode()));
    }
}<|MERGE_RESOLUTION|>--- conflicted
+++ resolved
@@ -1,3 +1,16 @@
+/* This program is free software: you can redistribute it and/or
+ modify it under the terms of the GNU Lesser General Public License
+ as published by the Free Software Foundation, either version 3 of
+ the License, or (at your option) any later version.
+
+ This program is distributed in the hope that it will be useful,
+ but WITHOUT ANY WARRANTY; without even the implied warranty of
+ MERCHANTABILITY or FITNESS FOR A PARTICULAR PURPOSE.  See the
+ GNU General Public License for more details.
+
+ You should have received a copy of the GNU General Public License
+ along with this program.  If not, see <http://www.gnu.org/licenses/>. */
+
 package org.opentripplanner.routing.alertpatch;
 
 import static java.util.Collections.emptyList;
@@ -5,12 +18,7 @@
 import java.io.IOException;
 import java.io.ObjectOutputStream;
 import java.io.Serializable;
-import java.util.ArrayList;
-import java.util.Collection;
-import java.util.LinkedList;
-import java.util.List;
-import java.util.stream.Collectors;
-import java.util.Map;
+import java.util.*;
 
 import javax.xml.bind.annotation.XmlElement;
 import javax.xml.bind.annotation.XmlRootElement;
@@ -312,15 +320,11 @@
         return directionId;
     }
 
-<<<<<<< HEAD
-    public void setStop(FeedScopedId stop) {
-=======
     public List<TripPattern> getTripPatterns() {
         return tripPatterns!=null ? new ArrayList<TripPattern>(tripPatterns):new ArrayList();
     }
 
-    public void setStop(AgencyAndId stop) {
->>>>>>> 5e96cca2
+    public void setStop(FeedScopedId stop) {
         this.stop = stop;
     }
 
