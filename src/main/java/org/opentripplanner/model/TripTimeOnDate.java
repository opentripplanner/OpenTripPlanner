package org.opentripplanner.model;

import org.opentripplanner.routing.core.ServiceDay;
import org.opentripplanner.routing.trippattern.RealTimeState;
import org.opentripplanner.routing.trippattern.TripTimes;

import java.util.ArrayList;
import java.util.Comparator;
import java.util.List;

/**
 * Represents a Trip at a specific stop index and on a specific service day. This is a read-only
 * data transfer object used to pass information from the OTP internal model to the APIs.
 */
public class TripTimeOnDate {

    public static final int UNDEFINED = -1;

    private final TripTimes tripTimes;
    private final int stopIndex;
    // This is only needed because TripTimes has no reference to TripPattern
    private final TripPattern tripPattern;
    private final ServiceDay serviceDay;

<<<<<<< HEAD
    /**
     * This is stop-specific, so the index i is a stop index, not a hop index.
     */
=======
>>>>>>> 646c6bed
    public TripTimeOnDate(TripTimes tripTimes, int stopIndex, TripPattern tripPattern, ServiceDay serviceDay) {
        this.tripTimes = tripTimes;
        this.stopIndex = stopIndex;
        this.tripPattern = tripPattern;
        this.serviceDay = serviceDay;
    }

    /** Must pass in both Timetable and Trip, because TripTimes do not have a reference to StopPatterns. */
    public static List<TripTimeOnDate> fromTripTimes (Timetable table, Trip trip) {
        TripTimes times = table.getTripTimes(table.getTripIndex(trip.getId()));        
        List<TripTimeOnDate> out = new ArrayList<>();
        for (int i = 0; i < times.getNumStops(); ++i) {
            out.add(new TripTimeOnDate(times, i, table.getPattern(), null));
        }
        return out;
    }

    /**
     * Must pass in both Timetable and Trip, because TripTimes do not have a reference to StopPatterns.
     * @param serviceDay service day to set, if null none is set
     */
    public static List<TripTimeOnDate> fromTripTimes(Timetable table, Trip trip,
            ServiceDay serviceDay) {
        TripTimes times = table.getTripTimes(table.getTripIndex(trip.getId()));
        List<TripTimeOnDate> out = new ArrayList<>();
        for (int i = 0; i < times.getNumStops(); ++i) {
            out.add(new TripTimeOnDate(times, i, table.getPattern(), serviceDay));
        }
        return out;
    }

    public static Comparator<TripTimeOnDate> compareByDeparture() {
        return Comparator.comparing(t -> t.getServiceDay() + t.getRealtimeDeparture());
    }

    public FeedScopedId getStopId() {
        return tripPattern.getStopPattern().getStop(stopIndex).getId();
    }

    public int getStopIndex() {
        return stopIndex;
    }

    public int getStopCount() {
        return tripTimes.getNumStops();
    }

    public int getScheduledArrival() {
        return tripTimes.getScheduledArrivalTime(stopIndex);
    }

    public int getScheduledDeparture() {
        return tripTimes.getScheduledDepartureTime(stopIndex);
    }

    public int getRealtimeArrival() {
        return isRealtime() && isCancelledStop()
            ? tripTimes.getScheduledArrivalTime(stopIndex) : tripTimes.getArrivalTime(stopIndex);
    }

    public int getRealtimeDeparture() {
        return isRealtime() && isCancelledStop()
        ? tripTimes.getScheduledDepartureTime(stopIndex) : tripTimes.getDepartureTime(stopIndex);
    }

    /**
     * Returns the actual arrival time if available. Otherwise -1 is returned.
     */
    public int getActualArrival() {
        return tripTimes.isRecordedStop(stopIndex) ? tripTimes.getArrivalTime(stopIndex) : UNDEFINED;
    }

    /**
     * Returns the actual departure time if available. Otherwise -1 is returned.
     */
    public int getActualDeparture() {
        return tripTimes.isRecordedStop(stopIndex) ? tripTimes.getDepartureTime(stopIndex) : UNDEFINED;
    }

    public int getArrivalDelay() {
        return tripTimes.getArrivalDelay(stopIndex);
    }

    public int getDepartureDelay() {
        return tripTimes.getDepartureDelay(stopIndex);
    }

    public boolean isTimepoint() {
        return tripTimes.isTimepoint(stopIndex);
    }

    public boolean isRealtime() {
        return !tripTimes.isScheduled();
    }

    public boolean isCancelledStop() {
        return tripTimes.isCancelledStop(stopIndex) ||
            tripPattern.getStopPattern().getPickup(stopIndex) == PickDrop.CANCELLED
            && tripPattern.getStopPattern().getDropoff(stopIndex) == PickDrop.CANCELLED;
    }

    /** Return {code true} if stop is cancelled, or trip is canceled/replaced */
    public boolean isCanceledEffectively() {
        return isCancelledStop()
            || tripTimes.isCanceled()
            || tripTimes.getTrip().getTripAlteration().isCanceledOrReplaced();
    }

    public RealTimeState getRealtimeState() {
        return tripTimes.getRealTimeState();
    }

    public long getServiceDay() {
        return serviceDay != null ? serviceDay.time(0) : UNDEFINED;
    }

    public Trip getTrip() {
        return tripTimes.getTrip();
    }

    public String getBlockId() {
        return tripTimes.getTrip().getBlockId();
    }

    public String getHeadsign() {
        return tripTimes.getHeadsign(stopIndex);
    }

    public PickDrop getPickupType() {
        return tripTimes.isCanceled() || tripTimes.isCancelledStop(stopIndex)
            ? PickDrop.CANCELLED
            : tripPattern.getStopPattern().getPickup(stopIndex);
    }

    public PickDrop getDropoffType() {
        return tripTimes.isCanceled() || tripTimes.isCancelledStop(stopIndex)
            ? PickDrop.CANCELLED
            : tripPattern.getStopPattern().getDropoff(stopIndex);
    }

    public StopTimeKey getStopTimeKey() {
        return new StopTimeKey(tripTimes.getTrip().getId(), stopIndex);
    }
}<|MERGE_RESOLUTION|>--- conflicted
+++ resolved
@@ -22,12 +22,6 @@
     private final TripPattern tripPattern;
     private final ServiceDay serviceDay;
 
-<<<<<<< HEAD
-    /**
-     * This is stop-specific, so the index i is a stop index, not a hop index.
-     */
-=======
->>>>>>> 646c6bed
     public TripTimeOnDate(TripTimes tripTimes, int stopIndex, TripPattern tripPattern, ServiceDay serviceDay) {
         this.tripTimes = tripTimes;
         this.stopIndex = stopIndex;
