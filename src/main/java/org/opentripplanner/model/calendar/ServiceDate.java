/* This file is based on code copied from project OneBusAway, see the LICENSE file for further information. */
package org.opentripplanner.model.calendar;

import java.io.Serializable;
import java.text.DecimalFormat;
import java.text.NumberFormat;
import java.text.ParseException;
import java.time.LocalDate;
import java.util.Calendar;
import java.util.Date;
import java.util.TimeZone;
import java.util.regex.Matcher;
import java.util.regex.Pattern;

/**
<<<<<<< HEAD
 * A general representation of a year-month-day tuple not tied to any locale and
 * used by the GTFS entities {@link ServiceCalendar} and
 * {@link ServiceCalendarDate} to represent service date ranges.
 * A service date is a particular date when a particular GTFS service id is active.
 *
 * This class is immutable.
=======
 * A general representation of a year-month-day triple not tied to any locale and
 * used by the GTFS entities {@link ServiceCalendar} and
 * {@link ServiceCalendarDate} to represent service date ranges.
 * <p/>
 * A service date is a particular date when a particular GTFS service id is active.
 * <p/>
 * This class is immutable. It is a ValueObject(DesignPattern).
>>>>>>> a5705330
 */
public final class ServiceDate implements Serializable, Comparable<ServiceDate> {

    private static final long serialVersionUID = 1L;

    private static final Pattern PATTERN = Pattern.compile("^(\\d{4})(\\d{2})(\\d{2})$");

    private static final NumberFormat YEAR_FORMAT = new DecimalFormat("0000");

    private static final NumberFormat MONTH_AND_DAY_FORMAT = new DecimalFormat("00");

    private static final TimeZone UTC_TIME_ZONE = TimeZone.getTimeZone("UTC");

    /**
     * The smallest possible ServiceDate allowed. Dates before 1 . JAN year 0 is not allowed.
     */
    public static final ServiceDate MIN_DATE = new ServiceDate(0, 1, 1);

    /**
     * The greatest possible ServiceDate allowed. Dates ater 31 . DEC year 9999 is not allowed.
     */
    public static final ServiceDate MAX_DATE = new ServiceDate(9999, 12, 31);


    private final int year;

    private final int month;

    private final int day;

    /**
     * A uniq increasing number for any valid day between 0000-01-01 and 9999-12-31.
<<<<<<< HEAD
     * Holes in the sequence is allowed to simplify the calculation.
=======
     * Holes in the sequence is allowed to simplify the calculation. This is used for
     * easy and fast caparison and as a hash for this instant.
>>>>>>> a5705330
     *
     * The value can safely be used for comparison, equals and hashCode.
     */
    private final int sequenceNumber;


    /**
     * Construct a new ServiceDate by specifying the numeric year, month, and day.
     *
     * The date must be a valid date between year 1900-01-01 and 9999-12-31.
     *
     * @param year - numeric year (ex. 2010)
     * @param month - numeric month of the year, where Jan = 1, Feb = 2, etc
     * @param day - numeric day of month between 1 and 31.
     */
    public ServiceDate(int year, int month, int day) {
        // Preconditions
        verifyIsInRange(year, 0, 9999, "year");
        verifyIsInRange(month, 1, 12, "month");
        verifyIsInRange(day, 1, 31, "day");

        this.year = year;
        this.month = month;
        this.day = day;

<<<<<<< HEAD
        // The coefficient used are primes equals/larger then the maximum sum of the
        // following terms.
        // Month: max 31 days per month => 31 is a prime.
        // Year: 31 days + 11 months * 31 days/month = max 372 days/year => 373 is a prime
        this.sequenceNumber = 373 * year + 31 * (month-1) + day;
=======
        // The sequence number is constructed to be 'yyyymmdd' (a valid integer)
        this.sequenceNumber = 10_000 * year + 100 * month + day;
>>>>>>> a5705330
    }

    public ServiceDate(Calendar calendar) {
        this(
                calendar.get(Calendar.YEAR),
                calendar.get(Calendar.MONTH) + 1,
                calendar.get(Calendar.DAY_OF_MONTH)
        );
    }

    /**
     * Construct a ServiceDate from the specified {@link Date} object, using the
     * default {@link TimeZone} object for the current VM to localize the date
     */
    public ServiceDate(Date date) {
        this(getCalendarForDate(date));
    }

    public ServiceDate() {
        this(new Date());
    }

    public ServiceDate(LocalDate date) {
        this(date.getYear(), date.getMonthValue(), date.getDayOfMonth());
    }

    /**
     * Parse a service date from a string in "YYYYMMDD" format.
     *
     * @param value a string of the form "YYYYMMDD"
     * @return a new ServiceDate object
     * @throws ParseException on parse error
     */
    public static ServiceDate parseString(String value) throws ParseException {

        Matcher matcher = PATTERN.matcher(value);

        if (!matcher.matches())
            throw new ParseException("error parsing date: " + value, 0);

        int year = Integer.parseInt(matcher.group(1));
        int month = Integer.parseInt(matcher.group(2));
        int day = Integer.parseInt(matcher.group(3));
        return new ServiceDate(year, month, day);
    }

    public int getYear() {
        return year;
    }

    public int getMonth() {
        return month;
    }

    public int getDay() {
        return day;
    }

    /**
     * @return calls {@link #getAsDate(TimeZone)} with the default timezone for
     *         this VM
     */
    public Date getAsDate() {
        return getAsDate(TimeZone.getDefault());
    }

    /**
     * Constructs a {@link Calendar} object such that the Calendar will be at
     * "midnight" (12:00am) at the start of the day specified by this service date
     * and the target timezone. Note that we take the GTFS convention of
     * calculating midnight by setting the target date to noon (12:00pm) for the
     * service date and timezone specified and then subtracting twelve hours.
     * Normally that would be equivalent to midnight, except on Daylight Saving
     * Time days, in which case it can be an hour ahead or behind. This behavior
     * ensures correct calculation of {@link org.opentripplanner.model.StopTime}
     * arrival and departure time when the second offset is added to the localized
     * service date.
     *
     * @param timeZone the target timezone to localize the service date to
     * @return a localized date at "midnight" at the start of this service date in
     *         the specified timezone
     */
    public Calendar getAsCalendar(TimeZone timeZone) {
        Calendar c = Calendar.getInstance();
        c.setTimeZone(timeZone);
        c.set(Calendar.YEAR, year);
        c.set(Calendar.MONTH, month - 1);
        c.set(Calendar.DAY_OF_MONTH, day);

        moveCalendarToServiceDate(c);

        return c;
    }

    /**
     * See {@link #getAsCalendar(TimeZone)} for more details.
     *
     * @param timeZone the target timezone to localize the service date to
     * @return a localized date at "midnight" at the start of this service date in
     *         the specified timezone
     */
    public Date getAsDate(TimeZone timeZone) {
        Calendar c = getAsCalendar(timeZone);
        return c.getTime();
    }

    /**
     * @return a string in "YYYYMMDD" format
     */
    public String getAsString() {
        String year = YEAR_FORMAT.format(this.year);
        String month = MONTH_AND_DAY_FORMAT.format(this.month);
        String day = MONTH_AND_DAY_FORMAT.format(this.day);
        return year + month + day;
    }

    /**
     *
     * @return the service date following the current service date
     */
    public ServiceDate next() {
        return shift(1);
    }

    /**
     *
     * @return the service date preceding the current service date
     */
    public ServiceDate previous() {
        return shift(-1);
    }

    /**
     *
     * @param numberOfDays
     * @return the service date following the current service date by the
     *         specified number of days, or preceding if a negative number of days
     *         is specified
     */
    public ServiceDate shift(int numberOfDays) {
        Calendar c = getAsCalendar(UTC_TIME_ZONE);
        c.add(Calendar.DAY_OF_YEAR, numberOfDays);
        return new ServiceDate(c);
    }

    /**
     * @param serviceDate
     * @return the number of days between this service date and the specified
     *         argument service date
     */
    public long difference(ServiceDate serviceDate) {
        return (serviceDate.getAsDate(UTC_TIME_ZONE).getTime() - getAsDate(UTC_TIME_ZONE).getTime())
                / (24 * 60 * 60 * 1000);
    }

    public boolean isBefore(ServiceDate other) {
        return sequenceNumber < other.sequenceNumber;
    }

    public boolean isBeforeOrEq(ServiceDate other) {
        return sequenceNumber <= other.sequenceNumber;
    }

    public boolean isAfter(ServiceDate other) {
        return sequenceNumber > other.sequenceNumber;
    }

    public boolean isAfterOrEq(ServiceDate other) {
        return sequenceNumber >= other.sequenceNumber;
    }

    public ServiceDate min(ServiceDate other) {
        return isBefore(other) ? this : other;
    }

    public ServiceDate max(ServiceDate other) {
        return isAfter(other) ? this : other;
    }

    @Override
    public int compareTo(ServiceDate o) {
        return sequenceNumber - o.sequenceNumber;
    }

    @Override
    public String toString() {
        if(MAX_DATE.equals(this)) { return "MAX"; }
        if(MIN_DATE.equals(this)) { return "MIN"; }
        return String.format("%d-%02d-%02d", year, month, day);
    }

    @Override
    public int hashCode() {
        return sequenceNumber;
    }

    @Override
    public boolean equals(Object obj) {
        if (this == obj) { return true; }
        if (obj == null) { return false; }
        if (getClass() != obj.getClass()) { return false; }
        ServiceDate other = (ServiceDate) obj;
        return sequenceNumber == other.sequenceNumber;
    }

    /**
     * Adjust the supplied {@link Calendar} object such that the calendar will be
     * at "midnight" (12:00am) at the start of the day specified by the current
     * calendar date and locale. Note that we take the GTFS convention of
     * calculating midnight by setting the target date to noon (12:00pm) for the
     * service date and timezone specified and then subtracting twelve hours.
     * Normally that would be equivalent to midnight, except on Daylight Saving
     * Time days, in which case it can be an hour ahead or behind. This behavior
     * ensures correct calculation of {@link org.opentripplanner.model.StopTime}
     * arrival and departure time when the second offset is added to the localized
     * service date.
     *
     * @param c the target calendar, already to some time on the target date
     */
    public static void moveCalendarToServiceDate(Calendar c) {
        // Initial set time to noon
        c.set(Calendar.HOUR_OF_DAY, 12);
        c.set(Calendar.MINUTE, 0);
        c.set(Calendar.SECOND, 0);
        c.set(Calendar.MILLISECOND, 0);

        // Subtract 12 hours. Usually takes you to midnight, except on DST days
        c.add(Calendar.HOUR_OF_DAY, -12);
    }


    /* Private Methods */

    private static Calendar getCalendarForDate(Date date) {
        Calendar c = Calendar.getInstance();
        c.setTime(date);
        return c;
    }

    private static void verifyIsInRange(int v, int min, int max, String name) {
        if(v < min || v > max) {
            throw new IllegalArgumentException(
                    "The ServiceDate " + name + " is not valid. The value " + v
                            + " is not in range [" + min + ", " + max + "]."
            );
        }
    }
}<|MERGE_RESOLUTION|>--- conflicted
+++ resolved
@@ -13,14 +13,6 @@
 import java.util.regex.Pattern;
 
 /**
-<<<<<<< HEAD
- * A general representation of a year-month-day tuple not tied to any locale and
- * used by the GTFS entities {@link ServiceCalendar} and
- * {@link ServiceCalendarDate} to represent service date ranges.
- * A service date is a particular date when a particular GTFS service id is active.
- *
- * This class is immutable.
-=======
  * A general representation of a year-month-day triple not tied to any locale and
  * used by the GTFS entities {@link ServiceCalendar} and
  * {@link ServiceCalendarDate} to represent service date ranges.
@@ -28,7 +20,6 @@
  * A service date is a particular date when a particular GTFS service id is active.
  * <p/>
  * This class is immutable. It is a ValueObject(DesignPattern).
->>>>>>> a5705330
  */
 public final class ServiceDate implements Serializable, Comparable<ServiceDate> {
 
@@ -61,12 +52,8 @@
 
     /**
      * A uniq increasing number for any valid day between 0000-01-01 and 9999-12-31.
-<<<<<<< HEAD
-     * Holes in the sequence is allowed to simplify the calculation.
-=======
      * Holes in the sequence is allowed to simplify the calculation. This is used for
      * easy and fast caparison and as a hash for this instant.
->>>>>>> a5705330
      *
      * The value can safely be used for comparison, equals and hashCode.
      */
@@ -92,16 +79,8 @@
         this.month = month;
         this.day = day;
 
-<<<<<<< HEAD
-        // The coefficient used are primes equals/larger then the maximum sum of the
-        // following terms.
-        // Month: max 31 days per month => 31 is a prime.
-        // Year: 31 days + 11 months * 31 days/month = max 372 days/year => 373 is a prime
-        this.sequenceNumber = 373 * year + 31 * (month-1) + day;
-=======
         // The sequence number is constructed to be 'yyyymmdd' (a valid integer)
         this.sequenceNumber = 10_000 * year + 100 * month + day;
->>>>>>> a5705330
     }
 
     public ServiceDate(Calendar calendar) {
