--- conflicted
+++ resolved
@@ -1,10 +1,6 @@
 package org.opentripplanner.gtfs.mapping;
 
-<<<<<<< HEAD
-import org.opentripplanner.model.Coordinate;
-=======
 import org.opentripplanner.model.WgsCoordinate;
->>>>>>> 0555b91c
 import org.opentripplanner.model.Station;
 
 import java.util.HashMap;
@@ -36,11 +32,7 @@
 
         otpStation.setId(mapAgencyAndId(rhs.getId()));
         otpStation.setName(rhs.getName());
-<<<<<<< HEAD
-        otpStation.setCoordinate(new Coordinate(rhs.getLat(), rhs.getLon()));
-=======
         otpStation.setCoordinate(new WgsCoordinate(rhs.getLat(), rhs.getLon()));
->>>>>>> 0555b91c
         otpStation.setCode(rhs.getCode());
         otpStation.setUrl(rhs.getUrl());
         otpStation.setTimezone(
