--- conflicted
+++ resolved
@@ -316,12 +316,8 @@
                     </argLine>
                     <!-- Jenkins needs XML test reports to determine whether the build is stable. -->
                     <disableXmlReport>true</disableXmlReport>
-<<<<<<< HEAD
-                    <trimStackTrace>false</trimStackTrace>
                     <excludedGroups>${junit.tags.excluded}</excludedGroups>
                     <groups>${junit.tags.included}</groups>
-=======
->>>>>>> 95d4f268
                 </configuration>
             </plugin>
             <!-- code coverage report -->
