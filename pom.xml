<?xml version="1.0" encoding="UTF-8"?>
<project xmlns="http://maven.apache.org/POM/4.0.0" xmlns:xsi="http://www.w3.org/2001/XMLSchema-instance" xsi:schemaLocation="http://maven.apache.org/POM/4.0.0 http://maven.apache.org/maven-v4_0_0.xsd">
    <modelVersion>4.0.0</modelVersion>

    <name>OpenTripPlanner</name>
    <description>The OpenTripPlanner multimodal journey planning system</description>
    <url>http://opentripplanner.org</url>

    <groupId>org.opentripplanner</groupId>
    <artifactId>otp</artifactId>
    <version>1.5.0-SNAPSHOT</version>
    <packaging>jar</packaging>

    <licenses>
        <license>
            <name>GNU Lesser General Public License</name>
            <url>https://www.gnu.org/licenses/lgpl-3.0.txt</url>
        </license>
    </licenses>

    <!-- Developer entries are provided only for Steering Committee members.
       For other contributors, see https://github.com/opentripplanner/OpenTripPlanner/graphs/contributors -->
    <developers>
        <developer>
            <name>Andrew Byrd</name>
            <email>andrew@fastmail.net</email>
            <organization>Conveyal</organization>
            <organizationUrl>http://conveyal.com/</organizationUrl>
        </developer>
        <developer>
            <name>David Emory</name>
            <email>david.emory@gmail.com</email>
            <organization>Conveyal</organization>
            <organizationUrl>http://conveyal.com/</organizationUrl>
        </developer>
        <developer>
            <name>Matt Conway</name>
            <email>matt@indicatrix.org</email>
            <organization>Conveyal</organization>
            <organizationUrl>http://conveyal.com/</organizationUrl>
        </developer>
        <developer>
            <name>David Novalis Turner</name>
            <email>novalis@novalis.org</email>
            <organization>Ex-OpenPlans</organization>
            <organizationUrl>http://openplans.org/</organizationUrl>
        </developer>
        <developer>
            <name>Laurent Grégoire</name>
            <email>laurent.gregoire@protonmail.ch</email>
            <organization>Mecatran</organization>
            <organizationUrl>http://www.mecatran.com/</organizationUrl>
        </developer>
        <developer>
            <name>Frank Purcell</name>
            <email>fxpurcell@gmail.com</email>
            <organization>Portland TriMet</organization>
            <organizationUrl>https://trimet.org/</organizationUrl>
        </developer>
        <developer>
            <name>Tuukka Hastrup</name>
            <email>tuukka.hastrup@hsl.fi</email>
            <organization>Helsingin Seudun Liikenne</organization>
            <organizationUrl>https://www.hsl.fi/</organizationUrl>
        </developer>
        <developer>
            <name>Jasper Hartong</name>
            <email>jasper@calendar42.com</email>
            <organization>Calendar42</organization>
            <organizationUrl>http://site.calendar42.com/</organizationUrl>
        </developer>
    </developers>

    <scm>
        <connection>scm:git:http://github.com/opentripplanner/OpenTripPlanner.git</connection>
        <developerConnection>scm:git:ssh://git@github.com/opentripplanner/OpenTripPlanner.git</developerConnection>
        <url>http://github.com/opentripplanner/OpenTripPlanner</url>
    </scm>

    <properties>
        <geotools.version>20.1</geotools.version>
        <geotools.wfs.version>16.5</geotools.wfs.version>
        <jackson.version>2.9.7</jackson.version>
        <jersey.version>2.18</jersey.version>
        <project.build.sourceEncoding>UTF-8</project.build.sourceEncoding>
<<<<<<< HEAD
        <aws.version>1.11.456</aws.version>
=======
>>>>>>> 494d292d
    </properties>

    <distributionManagement>
        <!-- We are using Sonatype Nexus Staging instead of Maven Release plugin.
             Only a snapshot repo should be configured. Releases are done from that snapshot staging repo. -->
        <snapshotRepository>
            <id>ossrh</id>
            <url>https://oss.sonatype.org/content/repositories/snapshots</url>
        </snapshotRepository>
    </distributionManagement>

    <build>
        <!-- Filtering will perform substitution on maven-version.properties, see git commit id plugin below. -->
        <resources>
            <resource>
                <directory>src/main/resources</directory>
                <filtering>true</filtering>
            </resource>
            <resource>
                <directory>src/client</directory>
                <targetPath>client</targetPath>
                <filtering>false</filtering>
            </resource>
        </resources>
        <testResources>
            <testResource>
                <directory>src/test/resources</directory>
            </testResource>
            <testResource>
                <!-- Shell scripts to start up OTP, need to be filtered to insert the JAR file name. -->
                <!-- These are treated as testResources rather than resources to keep them out of the JAR. -->
                <!-- The staging repo will reject a JAR containing them as they use traversal paths (../..). -->
                <directory>src/scripts</directory>
                <filtering>true</filtering>
                <!-- Copy the scripts up into the root of the repo, not /target/classes -->
                <targetPath>../..</targetPath>
            </testResource>
        </testResources>
        <pluginManagement>
            <plugins>
                <!-- m2eclipse lifecycle mapping configuration. This controls which Maven build goals should
                be performed during incremental builds within the Eclipse IDE. There are sensible defaults
                for most plugins, but some others require manual configuration with <action><ignore /> or
                <action><execute /> filters. This section only affects incremental builds within Eclipse,
                not command-line Maven builds. That's why it's a pluginManagement without an accompanying plugin. -->
                <plugin>
                    <groupId>org.eclipse.m2e</groupId>
                    <artifactId>lifecycle-mapping</artifactId>
                    <version>1.0.0</version>
                    <configuration>
                        <lifecycleMappingMetadata>
                            <pluginExecutions>
                                <pluginExecution>
                                    <pluginExecutionFilter>
                                        <groupId>org.apache.maven.plugins</groupId>
                                        <artifactId>maven-dependency-plugin</artifactId>
                                        <versionRange>[1.0,)</versionRange>
                                        <goals>
                                            <goal>copy-dependencies</goal>
                                        </goals>
                                    </pluginExecutionFilter>
                                    <action>
                                        <ignore/>
                                    </action>
                                </pluginExecution>
                                <pluginExecution>
                                    <pluginExecutionFilter>
                                        <groupId>pl.project13.maven</groupId>
                                        <artifactId>git-commit-id-plugin</artifactId>
                                        <versionRange>[1.0,)</versionRange>
                                        <goals>
                                            <goal>revision</goal>
                                        </goals>
                                    </pluginExecutionFilter>
                                    <action>
                                        <execute/>
                                    </action>
                                </pluginExecution>
                            </pluginExecutions>
                        </lifecycleMappingMetadata>
                    </configuration>
                </plugin>
            </plugins>
        </pluginManagement>

        <plugins>
            <plugin>
                <groupId>org.apache.maven.plugins</groupId>
                <artifactId>maven-compiler-plugin</artifactId>
                <version>3.1</version>
                <configuration>
                    <!-- Target Java versions -->
                    <source>1.8</source>
                    <target>1.8</target>
                </configuration>
            </plugin>
            <plugin>
                <!-- Recommended way to deploy to OSSRH , which allows deferred manual release to Central. -->
                <groupId>org.sonatype.plugins</groupId>
                <artifactId>nexus-staging-maven-plugin</artifactId>
                <version>1.6.7</version>
                <extensions>true</extensions>
                <configuration>
                    <serverId>ossrh</serverId>
                    <nexusUrl>https://oss.sonatype.org/</nexusUrl>
                    <autoReleaseAfterClose>true</autoReleaseAfterClose>
                </configuration>
            </plugin>
            <plugin>
                <groupId>com.webcohesion.enunciate</groupId>
                <artifactId>enunciate-maven-plugin</artifactId>
                <version>2.11.1</version>
                <executions>
                    <execution>
                        <!-- override default binding to process-sources phase (enunciate generates web services). -->
                        <phase>site</phase>
                        <goals>
                            <goal>docs</goal>
                        </goals>
                    </execution>
                </executions>
                <configuration>
                    <docsDir>${project.build.directory}/site/enunciate</docsDir>
                </configuration>
            </plugin>
            <plugin>
                <!-- This plugin must be configured both here (for attach-javadoc during release)
                and in "reports" (for site generation), preferably with identical version numbers. -->
                <groupId>org.apache.maven.plugins</groupId>
                <artifactId>maven-javadoc-plugin</artifactId>
                <version>2.10.3</version>
                <configuration>
                    <!-- Turn off Java 8 strict Javadoc checking -->
                    <additionalparam>-Xdoclint:none</additionalparam>
                </configuration>
                <executions>
                    <!-- Compress Javadoc into JAR and include that JAR when deploying. -->
                    <execution>
                        <id>attach-javadocs</id>
                        <goals>
                            <goal>jar</goal>
                        </goals>
                    </execution>
                </executions>
            </plugin>
            <plugin>
                <groupId>org.apache.maven.plugins</groupId>
                <artifactId>maven-source-plugin</artifactId>
                <version>3.0.1</version>
                <executions>
                    <execution>
                        <id>attach-sources</id>
                        <goals>
                            <goal>jar-no-fork</goal>
                        </goals>
                    </execution>
                </executions>
            </plugin>
            <plugin>
                <groupId>org.apache.maven.plugins</groupId>
                <artifactId>maven-gpg-plugin</artifactId>
                <version>1.5</version>
                <executions>
                    <execution>
                        <id>sign-artifacts</id>
                        <!-- We sign in the verify phase, which means it will happen for install and deploy but not package. -->
                        <phase>verify</phase>
                        <goals>
                            <goal>sign</goal>
                        </goals>
                    </execution>
                </executions>
            </plugin>
            <plugin>
                <groupId>org.apache.maven.plugins</groupId>
                <artifactId>maven-surefire-plugin</artifactId>
<<<<<<< HEAD
                <!-- Fixes issue with tests failing in some environments. Replace this when proper version of 3.0 is released. -->
                <version>3.0.0-M1</version>
		<configuration>
                    <argLine>-Xmx4G</argLine>
=======
                <version>2.21.0</version>
                <configuration>
                    <argLine>-Xmx2G</argLine>
                    <argLine>-Dfile.encoding=UTF-8</argLine>
>>>>>>> 494d292d
                    <!-- Jenkins needs XML test reports to determine whether the build is stable. -->
                    <disableXmlReport>false</disableXmlReport>
                </configuration>
            </plugin>
            <plugin>
                <!-- Get current Git commit information for use in MavenVersion class.
                  Commit information is stored in Maven variables, which are then substituted
                  into the properties file. The plugin has a mode to generate a git.properties file,
                  but we need the Maven project version as well, so we perform substitution. -->
                <groupId>pl.project13.maven</groupId>
                <artifactId>git-commit-id-plugin</artifactId>
                <version>2.1.15</version>
                <executions>
                    <execution>
                        <goals>
                            <goal>revision</goal>
                        </goals>
                    </execution>
                </executions>
                <configuration>
                    <verbose>false</verbose>
                    <dotGitDirectory>${project.basedir}.git</dotGitDirectory>
                    <failOnNoGitDirectory>false</failOnNoGitDirectory>
                    <failOnUnableToExtractRepoInfo>false</failOnUnableToExtractRepoInfo>
                </configuration>
            </plugin>

            <!-- There used to be a dependency-plugin:copy-dependencies plugin entry
              here, but the shade-plugin will explode the dependencies even if they aren't
              manually copied in. -->

            <plugin>
                <!-- We want to create a standalone jar that can be run on the command
                  line. Java does not really allow this - you cannot place jars inside of jars.
                  You must either provide all the dependency jars to the user (usually lib/
                  under the directory containing the runnable jar) or explode all the jars
                  and repackage them into a single jar. The problem is that while class files
                  are nicely organized into the package namespace and should not collide, the
                  META-INF directories of the jars will collide. Maven's standard assembly
                  plugin does not account for this and will just clobber metadata. This then
                  causes runtime errors, particularly with Spring. Instead, we use the shade
                  plugin which has transformers that will for example append files of the same
                  name rather than overwrite them in the combined JAR. NB: Don't use a version
                  of the shade plugin older than 1.3.2, as it fixed MSHADE-76 (files not merged
                  properly if some input files are missing a terminating newline) -->
                <groupId>org.apache.maven.plugins</groupId>
                <artifactId>maven-shade-plugin</artifactId>
                <version>2.2</version>
                <executions>
                    <execution>
                        <phase>package</phase>
                        <goals>
                            <goal>shade</goal>
                        </goals>
                        <configuration>
                            <filters>
                                <filter>
                                    <!-- exclude signatures from merged JAR to avoid invalid signature messages -->
                                    <artifact>*:*</artifact>
                                    <excludes>
                                        <exclude>META-INF/*.SF</exclude>
                                        <exclude>META-INF/*.DSA</exclude>
                                        <exclude>META-INF/*.RSA</exclude>
                                    </excludes>
                                </filter>
                            </filters>
                            <!-- The shaded JAR will not be the main artifact for the project, it will be attached
                              for deployment in the way source and docs are. -->
                            <shadedArtifactAttached>true</shadedArtifactAttached>
                            <shadedClassifierName>shaded</shadedClassifierName>
                            <!-- MinimizeJar removes unused classes, (classes not imported explicitly by name).
                              We have eliminated most Jersey auto-scanning, but there is still some need for include
                              filters to force-include classes that are dynamically loaded by name/auto-scanned. -->
                            <!-- This roughly halves the size of the OTP JAR, bringing it down to around 20 MB.
                              <minimizeJar>true</minimizeJar>
                              <filters> <filter> <artifact>com.sun.jersey:*</artifact> <includes> <include>**</include>
                              </includes> </filter> <filter> <artifact>org.opentripplanner:*</artifact>
                              <includes> <include>**</include> </includes> </filter> </filters> -->
                            <transformers>
                                <transformer implementation="org.apache.maven.plugins.shade.resource.ServicesResourceTransformer"/>
                                <transformer implementation="org.apache.maven.plugins.shade.resource.ManifestResourceTransformer">
                                    <manifestEntries>
                                        <Main-Class>org.opentripplanner.standalone.OTPMain</Main-Class>
                                        <!-- The ImageIO lines allow some image reader plugins to work
                                             https://stackoverflow.com/questions/7051603/jai-vendorname-null#18495658 -->
                                        <Specification-Title>Java Advanced Imaging Image I/O
                                            Tools
                                        </Specification-Title>
                                        <Specification-Version>1.1</Specification-Version>
                                        <Specification-Vendor>Sun Microsystems, Inc.</Specification-Vendor>
                                        <Implementation-Title>com.sun.media.imageio</Implementation-Title>
                                        <Implementation-Version>1.1</Implementation-Version>
                                        <Implementation-Vendor>Sun Microsystems, Inc.</Implementation-Vendor>
                                        <Extension-Name>com.sun.media.imageio</Extension-Name>
                                    </manifestEntries>
                                </transformer>
                            </transformers>
                        </configuration>
                    </execution>
                </executions>
            </plugin>
        </plugins>
    </build>

    <reporting>
        <!--
        Reporting plugin versions cannot be managed with entries in <build><plugins><pluginmanagement>
        but would need a separate <reporting><plugins><pluginmanagement> section.
        -->
        <plugins>
            <plugin>
                <groupId>org.apache.maven.plugins</groupId>
                <artifactId>maven-project-info-reports-plugin</artifactId>
                <version>2.7</version>
                <reportSets>
                    <reportSet>
                        <reports>
                            <!-- empty: disable project-info reports -->
                        </reports>
                    </reportSet>
                </reportSets>
            </plugin>
            <plugin>
                <!-- This plugin must be configured both here (for site generation) and in "build"
                (for attach-javadoc during release), preferably with identical version numbers. -->
                <groupId>org.apache.maven.plugins</groupId>
                <artifactId>maven-javadoc-plugin</artifactId>
                <version>2.10.3</version>
                <configuration>
                    <!-- Turn off Java 8 strict Javadoc checking -->
                    <additionalparam>-Xdoclint:none</additionalparam>
                </configuration>
                <reportSets>
                    <reportSet>
                        <reports>
                            <!-- enable only aggregate-level javadoc generation -->
                            <report>aggregate</report>
                        </reports>
                    </reportSet>
                </reportSets>
            </plugin>
        </plugins>
    </reporting>

    <repositories>
        <!-- Hack to force maven to check central first. Maven central is inherited from the superpom,
          but ends up at the end of the list. Though most of the time the artifact is in central,
          Maven tries to download from every other repository and fails before checking central.
          Do not change the id from central2 to central, otherwise the entry will be ignored. -->
        <repository>
            <id>central2</id>
            <name>check central first to avoid a lot of not found warnings</name>
            <url>https://repo1.maven.org/maven2</url>
        </repository>
        <repository>
            <id>osgeo</id>
            <name>Open Source Geospatial Foundation Repository</name>
            <url>https://download.osgeo.org/webdav/geotools/</url>
        </repository>
        <repository>
            <id>axis</id>
            <name>axis</name>
            <url>https://people.apache.org/repo/m1-ibiblio-rsync-repository/org.apache.axis2/</url>
        </repository>
        <repository>
          <id>sonatype-oss</id>
          <name>Sonatype OSS</name>
          <url>https://oss.sonatype.org/content/repositories/snapshots/</url>
        </repository>
        <repository>
            <id>conveyal</id>
            <name>Conveyal Maven Repository</name>
            <url>https://maven.conveyal.com/</url>
        </repository>
        <repository>
            <id>onebusaway-releases</id>
            <name>Onebusaway Releases Repo</name>
            <url>http://nexus.onebusaway.org/content/repositories/releases/</url>
        </repository>
    </repositories>

    <dependencies>
<<<<<<< HEAD
        <!-- Amazon AWS client libraries -->
        <dependency>
            <groupId>com.amazonaws</groupId>
            <artifactId>aws-java-sdk-s3</artifactId>
            <version>${aws.version}</version>
        </dependency>
        <dependency>
            <groupId>com.amazonaws</groupId>
            <artifactId>aws-java-sdk-ec2</artifactId>
            <version>${aws.version}</version>
        </dependency>
        <dependency>
            <groupId>com.amazonaws</groupId>
            <artifactId>aws-java-sdk-sqs</artifactId>
            <version>${aws.version}</version>
        </dependency>
        <!-- Kryo serialization, used to save graphs to disk. -->
        <dependency>
            <groupId>com.esotericsoftware</groupId>
            <artifactId>kryo</artifactId>
            <version>4.0.2</version>
        </dependency>
        <!-- Extra serializers for Kryo -->
        <dependency>
            <groupId>de.javakaffee</groupId>
            <artifactId>kryo-serializers</artifactId>
            <version>0.42</version>
        </dependency>
        <!-- XXX: temporary fox for the build that is currently broken because some transitive deps are not handled correctly -->
        <dependency>
            <groupId>commons-beanutils</groupId>
            <artifactId>commons-beanutils</artifactId>
            <version>1.9.2</version>
        </dependency>
=======
>>>>>>> 494d292d
        <!-- Logging library, implements slf4j logging API -->
        <dependency>
            <groupId>ch.qos.logback</groupId>
            <artifactId>logback-classic</artifactId>
            <version>1.0.13</version>
        </dependency>
        <!-- Jersey uses java.util logging, redirect it to slf4j API (we use the Logback implementation) -->
        <dependency>
            <groupId>org.slf4j</groupId>
            <artifactId>jul-to-slf4j</artifactId>
            <version>1.7.6</version>
        </dependency>
        <!-- GEOTOOLS AND JTS TOPOLOGY: geometry, rasters and projections. -->
        <!-- GEOTOOLS includes JTS as a transitive dependency. -->
        <dependency>
            <groupId>org.geotools</groupId>
            <artifactId>gt-geojson</artifactId>
            <version>${geotools.version}</version>
        </dependency>
        <dependency>
            <groupId>org.geotools</groupId>
            <artifactId>gt-referencing</artifactId>
            <version>${geotools.version}</version>
        </dependency>
        <dependency>
            <groupId>org.geotools</groupId>
            <artifactId>gt-referencing3D</artifactId>
            <version>${geotools.version}</version>
        </dependency>
        <dependency>
            <groupId>org.geotools</groupId>
            <artifactId>gt-coverage</artifactId>
            <version>${geotools.version}</version>
        </dependency>
        <dependency>
            <groupId>org.geotools</groupId>
            <artifactId>gt-arcgrid</artifactId>
            <version>${geotools.version}</version>
        </dependency>
        <dependency>
            <groupId>org.geotools</groupId>
            <artifactId>gt-shapefile</artifactId>
            <version>${geotools.version}</version>
        </dependency>
        <dependency>
            <groupId>org.geotools</groupId>
            <artifactId>gt-geotiff</artifactId>
            <version>${geotools.version}</version>
        </dependency>
        <dependency>
            <groupId>org.geotools</groupId>
            <artifactId>gt-opengis</artifactId>
            <version>${geotools.version}</version>
        </dependency>
        <dependency>
            <groupId>org.geotools</groupId>
            <artifactId>gt-wfs</artifactId>
            <version>${geotools.wfs.version}</version>
        </dependency>
        <!-- provides EPSG database for projections (shapefile loading) -->
        <dependency>
            <groupId>org.geotools</groupId>
            <artifactId>gt-epsg-hsql</artifactId>
            <version>${geotools.version}</version>
        </dependency>

        <!-- TODO: this should be replaced by Jackson serialization -->
        <dependency>
            <groupId>de.grundid.opendatalab</groupId>
            <artifactId>geojson-jackson</artifactId>
            <version>1.2</version>
            <!-- We explicitly exclude jackson-core/databind as we use a more recent
                 version than the one geojson-jackson depends on, and the two seems to
                 be somehow incompatible. -->
            <exclusions>
                <exclusion>
                    <groupId>com.fasterxml.jackson.core</groupId>
                    <artifactId>jackson-core</artifactId>
                </exclusion>
                <exclusion>
                    <groupId>com.fasterxml.jackson.core</groupId>
                    <artifactId>jackson-databind</artifactId>
                </exclusion>
            </exclusions>
        </dependency>

        <!-- TESTING -->
        <dependency>
            <groupId>junit</groupId>
            <artifactId>junit</artifactId>
            <version>4.11</version>
            <scope>test</scope>
        </dependency>
        <dependency>
            <groupId>org.mockito</groupId>
            <artifactId>mockito-all</artifactId>
            <version>1.10.19</version>
            <scope>test</scope>
        </dependency>
        <!-- Provides some shared serializers for Kryo. Introduces transitive dependencies on Guava, Trove, and Kryo. -->
        <!-- Also provides classes for testing that a round trip through serialization reproduces the same network. -->
        <dependency>
            <groupId>com.conveyal</groupId>
            <artifactId>kryo-tools</artifactId>
            <version>1.2.0</version>
        </dependency>
        <!-- Jersey annontation-driven REST web services (JAX-RS implementation) -->
        <dependency>
            <groupId>org.glassfish.jersey.core</groupId>
            <artifactId>jersey-server</artifactId>
<<<<<<< HEAD
            <version>2.23</version>
=======
            <version>${jersey.version}</version>
>>>>>>> 494d292d
        </dependency>
        <dependency>
            <groupId>org.glassfish.jersey.media</groupId>
            <artifactId>jersey-media-multipart</artifactId>
<<<<<<< HEAD
            <version>2.23</version>
=======
            <version>${jersey.version}</version>
>>>>>>> 494d292d
        </dependency>
        <!-- Deploy Jersey apps in stand-alone Grizzly server instead of a servlet container. -->
        <dependency>
            <groupId>org.glassfish.jersey.containers</groupId>
            <artifactId>jersey-container-grizzly2-http</artifactId>
<<<<<<< HEAD
            <version>2.23</version>
=======
            <version>${jersey.version}</version>
>>>>>>> 494d292d
        </dependency>

        <!-- Jackson modules. -->
        <dependency>
           <groupId>com.fasterxml.jackson.core</groupId>
           <artifactId>jackson-core</artifactId>
            <version>${jackson.version}</version>
        </dependency>
        <dependency>
           <groupId>com.fasterxml.jackson.core</groupId>
           <artifactId>jackson-databind</artifactId>
            <version>${jackson.version}</version>
        </dependency>
        <!-- Jackson modules to serialize Jersey response objects to JSON. -->
        <dependency>
            <groupId>com.fasterxml.jackson.jaxrs</groupId>
            <artifactId>jackson-jaxrs-json-provider</artifactId>
            <version>${jackson.version}</version>
        </dependency>
        <!-- Jackson modules to serialize Jersey response objects to XML. -->
        <dependency>
            <groupId>com.fasterxml.jackson.jaxrs</groupId>
            <artifactId>jackson-jaxrs-xml-provider</artifactId>
            <version>${jackson.version}</version>
        </dependency>

        <!-- Asynchronous Websocket-capable client, for message-driven incremental GTFS-RT -->
        <!-- AsyncHttpClient Websockets need a newer version of Grizzly than Jersey does. -->
        <dependency>
            <groupId>com.ning</groupId>
            <artifactId>async-http-client</artifactId>
            <version>1.8.12</version>
        </dependency>

        <!-- OTHER DEPENDENCIES -->
        <dependency>
            <groupId>javax.servlet</groupId>
            <artifactId>servlet-api</artifactId>
            <version>2.5</version>
            <scope>provided</scope> <!-- this dependency is provided by the servlet container -->
        </dependency>
        <dependency>
            <groupId>javax.annotation</groupId>
            <artifactId>jsr250-api</artifactId>
            <version>1.0</version>
        </dependency>
        <dependency>
            <groupId>javax.inject</groupId>
            <artifactId>javax.inject</artifactId>
            <version>1</version>
        </dependency>
        <!-- OBA GTFS loader -->
        <dependency>
            <groupId>org.onebusaway</groupId>
            <artifactId>onebusaway-gtfs</artifactId>
            <version>1.3.41</version>
        </dependency>
        <!-- Processing is used for the debug GUI (though we could probably use just Java2D) -->
        <dependency>
            <groupId>org.processing</groupId>
            <artifactId>core</artifactId>
            <version>1.0.7</version>
        </dependency>
        <!-- Google Protocol Buffers compact binary serialization format -->
        <dependency>
            <groupId>com.google.protobuf</groupId>
            <artifactId>protobuf-java</artifactId>
            <version>2.6.1</version>
            <type>jar</type>
            <scope>compile</scope>
        </dependency>
        <!-- Joda Time is a widely used replacement for flaky Java time classes. -->
        <dependency>
            <groupId>joda-time</groupId>
            <artifactId>joda-time</artifactId>
            <version>2.1</version>
        </dependency>
        <!-- PNGJ is used for making Analyst TimeGrids-->
        <dependency>
            <groupId>ar.com.hjg</groupId>
            <artifactId>pngj</artifactId>
            <version>2.0.1</version>
        </dependency>
        <!-- FlexJSON deserializes JSON in Nominatim/Yahoo/Google geocoder modules. -->
        <!-- Could be done with Jackson JSON trees. -->
        <dependency>
            <groupId>net.sf.flexjson</groupId>
            <artifactId>flexjson</artifactId>
            <version>2.0</version>
        </dependency>
        <!-- Apache Axis: Used in NEDDownloader to fetch elevation tiles. -->
        <dependency>
            <groupId>org.apache.axis</groupId>
            <artifactId>axis</artifactId>
            <version>1.4</version>
        </dependency>
        <!-- Apache Axis: Used in NEDDownloader to fetch elevation tiles. -->
        <dependency>
            <groupId>org.apache.axis</groupId>
            <artifactId>axis-jaxrpc</artifactId>
            <version>1.4</version>
        </dependency>
        <dependency>
            <groupId>org.apache.commons</groupId>
            <artifactId>commons-compress</artifactId>
            <version>1.18</version>
        </dependency>
        <dependency>
            <groupId>commons-discovery</groupId>
            <artifactId>commons-discovery</artifactId>
            <version>0.4</version>
        </dependency>
        <!-- Used in DegreeGridNEDTileSource to fetch tiles from Amazon S3 -->
        <dependency>
            <groupId>net.java.dev.jets3t</groupId>
            <artifactId>jets3t</artifactId>
            <version>0.8.1</version>
        </dependency>
        <!-- OpenStreetMap protobuf (PBF) definitions -->
        <dependency>
            <groupId>crosby.binary</groupId>
            <artifactId>osmpbf</artifactId>
            <version>1.3.4-SNAPSHOT</version>
        </dependency>
        <!-- Command line parameter parsing -->
        <dependency>
            <groupId>com.beust</groupId>
            <artifactId>jcommander</artifactId>
            <version>1.30</version>
        </dependency>
        <!-- CSV parser -->
        <dependency>
            <groupId>net.sourceforge.javacsv</groupId>
            <artifactId>javacsv</artifactId>
            <version>2.0</version>
        </dependency>
        <dependency>
            <groupId>org.apache.httpcomponents</groupId>
            <artifactId>httpclient</artifactId>
            <version>4.5.5</version>
        </dependency>
        <dependency>
          <groupId>commons-codec</groupId>
          <artifactId>commons-codec</artifactId>
          <version>1.11</version>
        </dependency>
        <dependency>
            <groupId>org.apache.commons</groupId>
            <artifactId>commons-math3</artifactId>
            <version>3.6.1</version>
        </dependency>

        <!-- Lucene for sophisticated text search -->
        <dependency>
            <groupId>org.apache.lucene</groupId>
            <artifactId>lucene-core</artifactId>
            <version>4.7.1</version>
        </dependency>
        <dependency>
            <groupId>org.apache.lucene</groupId>
            <artifactId>lucene-queries</artifactId>
            <version>4.7.1</version>
        </dependency>
        <dependency>
            <groupId>org.apache.lucene</groupId>
            <artifactId>lucene-analyzers-common</artifactId>
            <version>4.7.1</version>
        </dependency>
        <dependency>
            <groupId>org.apache.lucene</groupId>
            <artifactId>lucene-queryparser</artifactId>
            <version>4.7.1</version>
        </dependency>
        <dependency>
            <groupId>com.graphql-java</groupId>
            <artifactId>graphql-java</artifactId>
            <version>2.4.0</version>
        </dependency>
        <!-- Provides annotations like XmlElement indicating how classes should be serialized -->
        <dependency>
            <groupId>javax.xml.bind</groupId>
            <artifactId>jaxb-api</artifactId>
            <version>2.3.1</version>
        </dependency>
        <!-- Support for OTP scripting -->
        <dependency>
            <groupId>bsf</groupId>
            <artifactId>bsf</artifactId>
            <version>2.4.0</version>
        </dependency>
<<<<<<< HEAD
        <dependency>
          <groupId>io.sentry</groupId>
          <artifactId>sentry-logback</artifactId>
          <version>1.7.5</version>
        </dependency>
        <!--
            Scripting language dependencies such as Groovy and Jython can double the size of the OTP JAR.
            Therefore we don't include them by default. You can either update the POM in your fork to include the
            scripting dependencies, or simply download them and add them to the classpath on the command line.
        <dependency>
            <groupId>org.codehaus.groovy</groupId>
            <artifactId>groovy-all</artifactId>
            <version>2.3.8</version>
        </dependency>
        <dependency>
            <groupId>org.python</groupId>
            <artifactId>jython</artifactId>
            <version>2.7.0</version>
        </dependency>
        -->
        <!-- support for OpenTraffic data -->
        <dependency>
            <groupId>io.opentraffic</groupId>
            <artifactId>traffic-engine</artifactId>
            <version>0.2</version>
        </dependency>
        <!-- OTP 2.0 will adopt routing methods based on those in R5. This also contains a serialization test framework. -->
        <dependency>
            <groupId>com.conveyal</groupId>
            <artifactId>r5</artifactId>
            <version>4.4.0</version>
            <exclusions>
                <exclusion>
                    <artifactId>slf4j-simple</artifactId>
                    <groupId>org.slf4j</groupId>
                </exclusion>
            </exclusions>
        </dependency>
        <dependency>
            <groupId>org.eclipse.paho</groupId>
            <artifactId>org.eclipse.paho.client.mqttv3</artifactId>
            <version>1.2.0</version>
        </dependency>
=======
>>>>>>> 494d292d
    </dependencies>
</project><|MERGE_RESOLUTION|>--- conflicted
+++ resolved
@@ -83,10 +83,7 @@
         <jackson.version>2.9.7</jackson.version>
         <jersey.version>2.18</jersey.version>
         <project.build.sourceEncoding>UTF-8</project.build.sourceEncoding>
-<<<<<<< HEAD
         <aws.version>1.11.456</aws.version>
-=======
->>>>>>> 494d292d
     </properties>
 
     <distributionManagement>
@@ -263,17 +260,11 @@
             <plugin>
                 <groupId>org.apache.maven.plugins</groupId>
                 <artifactId>maven-surefire-plugin</artifactId>
-<<<<<<< HEAD
                 <!-- Fixes issue with tests failing in some environments. Replace this when proper version of 3.0 is released. -->
                 <version>3.0.0-M1</version>
-		<configuration>
+                <configuration>
                     <argLine>-Xmx4G</argLine>
-=======
-                <version>2.21.0</version>
-                <configuration>
-                    <argLine>-Xmx2G</argLine>
                     <argLine>-Dfile.encoding=UTF-8</argLine>
->>>>>>> 494d292d
                     <!-- Jenkins needs XML test reports to determine whether the build is stable. -->
                     <disableXmlReport>false</disableXmlReport>
                 </configuration>
@@ -456,43 +447,6 @@
     </repositories>
 
     <dependencies>
-<<<<<<< HEAD
-        <!-- Amazon AWS client libraries -->
-        <dependency>
-            <groupId>com.amazonaws</groupId>
-            <artifactId>aws-java-sdk-s3</artifactId>
-            <version>${aws.version}</version>
-        </dependency>
-        <dependency>
-            <groupId>com.amazonaws</groupId>
-            <artifactId>aws-java-sdk-ec2</artifactId>
-            <version>${aws.version}</version>
-        </dependency>
-        <dependency>
-            <groupId>com.amazonaws</groupId>
-            <artifactId>aws-java-sdk-sqs</artifactId>
-            <version>${aws.version}</version>
-        </dependency>
-        <!-- Kryo serialization, used to save graphs to disk. -->
-        <dependency>
-            <groupId>com.esotericsoftware</groupId>
-            <artifactId>kryo</artifactId>
-            <version>4.0.2</version>
-        </dependency>
-        <!-- Extra serializers for Kryo -->
-        <dependency>
-            <groupId>de.javakaffee</groupId>
-            <artifactId>kryo-serializers</artifactId>
-            <version>0.42</version>
-        </dependency>
-        <!-- XXX: temporary fox for the build that is currently broken because some transitive deps are not handled correctly -->
-        <dependency>
-            <groupId>commons-beanutils</groupId>
-            <artifactId>commons-beanutils</artifactId>
-            <version>1.9.2</version>
-        </dependency>
-=======
->>>>>>> 494d292d
         <!-- Logging library, implements slf4j logging API -->
         <dependency>
             <groupId>ch.qos.logback</groupId>
@@ -603,30 +557,18 @@
         <dependency>
             <groupId>org.glassfish.jersey.core</groupId>
             <artifactId>jersey-server</artifactId>
-<<<<<<< HEAD
             <version>2.23</version>
-=======
-            <version>${jersey.version}</version>
->>>>>>> 494d292d
         </dependency>
         <dependency>
             <groupId>org.glassfish.jersey.media</groupId>
             <artifactId>jersey-media-multipart</artifactId>
-<<<<<<< HEAD
             <version>2.23</version>
-=======
-            <version>${jersey.version}</version>
->>>>>>> 494d292d
         </dependency>
         <!-- Deploy Jersey apps in stand-alone Grizzly server instead of a servlet container. -->
         <dependency>
             <groupId>org.glassfish.jersey.containers</groupId>
             <artifactId>jersey-container-grizzly2-http</artifactId>
-<<<<<<< HEAD
             <version>2.23</version>
-=======
-            <version>${jersey.version}</version>
->>>>>>> 494d292d
         </dependency>
 
         <!-- Jackson modules. -->
@@ -817,51 +759,15 @@
             <artifactId>bsf</artifactId>
             <version>2.4.0</version>
         </dependency>
-<<<<<<< HEAD
         <dependency>
           <groupId>io.sentry</groupId>
           <artifactId>sentry-logback</artifactId>
           <version>1.7.5</version>
         </dependency>
-        <!--
-            Scripting language dependencies such as Groovy and Jython can double the size of the OTP JAR.
-            Therefore we don't include them by default. You can either update the POM in your fork to include the
-            scripting dependencies, or simply download them and add them to the classpath on the command line.
-        <dependency>
-            <groupId>org.codehaus.groovy</groupId>
-            <artifactId>groovy-all</artifactId>
-            <version>2.3.8</version>
-        </dependency>
-        <dependency>
-            <groupId>org.python</groupId>
-            <artifactId>jython</artifactId>
-            <version>2.7.0</version>
-        </dependency>
-        -->
-        <!-- support for OpenTraffic data -->
-        <dependency>
-            <groupId>io.opentraffic</groupId>
-            <artifactId>traffic-engine</artifactId>
-            <version>0.2</version>
-        </dependency>
-        <!-- OTP 2.0 will adopt routing methods based on those in R5. This also contains a serialization test framework. -->
-        <dependency>
-            <groupId>com.conveyal</groupId>
-            <artifactId>r5</artifactId>
-            <version>4.4.0</version>
-            <exclusions>
-                <exclusion>
-                    <artifactId>slf4j-simple</artifactId>
-                    <groupId>org.slf4j</groupId>
-                </exclusion>
-            </exclusions>
-        </dependency>
         <dependency>
             <groupId>org.eclipse.paho</groupId>
             <artifactId>org.eclipse.paho.client.mqttv3</artifactId>
             <version>1.2.0</version>
         </dependency>
-=======
->>>>>>> 494d292d
     </dependencies>
 </project>