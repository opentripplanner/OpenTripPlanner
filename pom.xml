--- conflicted
+++ resolved
@@ -448,36 +448,6 @@
     </repositories>
 
     <dependencies>
-<<<<<<< HEAD
-        <!-- Amazon AWS client libraries -->
-        <dependency>
-            <groupId>com.amazonaws</groupId>
-            <artifactId>aws-java-sdk-s3</artifactId>
-            <version>${aws.version}</version>
-        </dependency>
-        <dependency>
-            <groupId>com.amazonaws</groupId>
-            <artifactId>aws-java-sdk-ec2</artifactId>
-            <version>${aws.version}</version>
-        </dependency>
-        <dependency>
-            <groupId>com.amazonaws</groupId>
-            <artifactId>aws-java-sdk-sqs</artifactId>
-            <version>${aws.version}</version>
-=======
-        <!-- Kryo serialization, used to save graphs to disk. -->
-        <dependency>
-            <groupId>com.esotericsoftware</groupId>
-            <artifactId>kryo</artifactId>
-            <version>4.0.2</version>
-        </dependency>
-        <!-- Extra serializers for Kryo -->
-        <dependency>
-            <groupId>de.javakaffee</groupId>
-            <artifactId>kryo-serializers</artifactId>
-            <version>0.42</version>
->>>>>>> 4db0200c
-        </dependency>
         <!-- Logging library, implements slf4j logging API -->
         <dependency>
             <groupId>ch.qos.logback</groupId>
@@ -490,29 +460,6 @@
             <artifactId>jul-to-slf4j</artifactId>
             <version>1.7.6</version>
         </dependency>
-<<<<<<< HEAD
-        <!-- AWS SDK uses Java commons logging. Redirect it to the slf4j API (we use the Logback implementation) -->
-        <!-- Why does this work? It seems like we'd need to declare JCL "provided" to avoid using the true JCL. -->
-        <dependency>
-            <groupId>org.slf4j</groupId>
-            <artifactId>jcl-over-slf4j</artifactId>
-            <version>1.7.6</version>
-        </dependency>
-=======
-        <!-- Guava provides improved collections, among other things. -->
-        <dependency>
-            <groupId>com.google.guava</groupId>
-            <artifactId>guava</artifactId>
-            <version>18.0</version>
-        </dependency>
-        <!-- Trove provides optimized map/set collections for native types (int, long...) -->
-        <dependency>
-            <groupId>net.sf.trove4j</groupId>
-            <artifactId>trove4j</artifactId>
-            <version>3.0.3</version>
-        </dependency>
-
->>>>>>> 4db0200c
         <!-- GEOTOOLS AND JTS TOPOLOGY: geometry, rasters and projections. -->
         <!-- GEOTOOLS includes JTS as a transitive dependency. -->
         <dependency>
