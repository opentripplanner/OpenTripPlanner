--- conflicted
+++ resolved
@@ -56,11 +56,7 @@
 
 
     <properties>
-<<<<<<< HEAD
-        <otp.serialization.version.id>EN-0056</otp.serialization.version.id>
-=======
         <otp.serialization.version.id>131</otp.serialization.version.id>
->>>>>>> b0be55fd
         <!-- Lib versions - keep list sorted on property name -->
         <geotools.version>30.0</geotools.version>
         <google.dagger.version>2.48.1</google.dagger.version>
