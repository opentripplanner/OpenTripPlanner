--- conflicted
+++ resolved
@@ -67,11 +67,8 @@
         <jaxb-runtime.version>4.0.5</jaxb-runtime.version>
         <jersey.version>3.1.9</jersey.version>
         <junit.version>5.11.4</junit.version>
-<<<<<<< HEAD
-=======
-        <micrometer.version>1.14.2</micrometer.version>
+        <micrometer.version>1.14.1</micrometer.version>
         <netcdf4.version>5.6.0</netcdf4.version>
->>>>>>> d61504ad
         <logback.version>1.5.12</logback.version>
         <lucene.version>9.12.0</lucene.version>
         <micrometer.version>1.14.1</micrometer.version>
