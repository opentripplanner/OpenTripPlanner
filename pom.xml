--- conflicted
+++ resolved
@@ -742,11 +742,7 @@
         <dependency>
             <groupId>com.google.protobuf</groupId>
             <artifactId>protobuf-java</artifactId>
-<<<<<<< HEAD
-            <version>3.11.3</version>
-=======
             <version>3.11.4</version>
->>>>>>> 5de2b3e0
             <type>jar</type>
             <scope>compile</scope>
         </dependency>
@@ -769,7 +765,6 @@
             <artifactId>jets3t</artifactId>
             <version>0.8.1</version>
         </dependency>
-<<<<<<< HEAD
         <!-- OpenStreetMap protobuf (PBF) definitions -->
 <!--        <dependency>-->
 <!--            <groupId>crosby.binary</groupId>-->
@@ -787,13 +782,6 @@
                     <artifactId>protobuf-javalite</artifactId>
                 </exclusion>
             </exclusions>
-=======
-        <!-- OpenStreetMap protobuf (PBF) definitions and parser -->
-        <dependency>
-            <groupId>org.openstreetmap.osmosis</groupId>
-            <artifactId>osmosis-osm-binary</artifactId>
-            <version>0.47.3</version>
->>>>>>> 5de2b3e0
         </dependency>
 
         <!-- Command line parameter parsing -->
