--- conflicted
+++ resolved
@@ -765,19 +765,18 @@
             <artifactId>bsf</artifactId>
             <version>2.4.0</version>
         </dependency>
-<<<<<<< HEAD
+        <!-- Unit testing -->
         <dependency>
             <groupId>org.junit.jupiter</groupId>
             <artifactId>junit-jupiter-params</artifactId>
             <version>5.5.2</version>
             <scope>test</scope>
-=======
+        </dependency>
         <!-- Error reporting -->
         <dependency>
             <groupId>com.bugsnag</groupId>
             <version>3.6.2</version>
             <artifactId>bugsnag</artifactId>
->>>>>>> 0ba999cd
         </dependency>
     </dependencies>
 </project>