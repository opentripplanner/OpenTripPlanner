--- conflicted
+++ resolved
@@ -410,7 +410,7 @@
             <dependency>
                 <groupId>com.google.guava</groupId>
                 <artifactId>guava</artifactId>
-                <version>33.3.1-jre</version>
+                <version>33.4.0-jre</version>
             </dependency>
 
             <!-- Logging API -->
@@ -435,14 +435,6 @@
                 <artifactId>trove4j</artifactId>
                 <version>3.0.3</version>
             </dependency>
-<<<<<<< HEAD
-=======
-            <dependency>
-                <groupId>com.google.guava</groupId>
-                <artifactId>guava</artifactId>
-                <version>33.4.0-jre</version>
-            </dependency>
->>>>>>> 7163f6a9
 
             <!-- GEOTOOLS AND JTS TOPOLOGY: geometry, rasters and projections. -->
             <!-- GEOTOOLS includes JTS as a transitive dependency. -->
