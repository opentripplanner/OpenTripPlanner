<?xml version="1.0" encoding="UTF-8"?>
<project xmlns="http://maven.apache.org/POM/4.0.0"
         xmlns:xsi="http://www.w3.org/2001/XMLSchema-instance"
         xsi:schemaLocation="http://maven.apache.org/POM/4.0.0 https://maven.apache.org/xsd/maven-4.0.0.xsd">
    <modelVersion>4.0.0</modelVersion>
    <groupId>org.opentripplanner</groupId>
    <artifactId>otp-root</artifactId>
    <version>2.7.0-SNAPSHOT</version>
    <packaging>pom</packaging>

    <name>OpenTripPlanner - Root</name>
    <description>The OpenTripPlanner multimodal journey planning system</description>
    <url>https://opentripplanner.org</url>

    <licenses>
        <license>
            <name>GNU Lesser General Public License</name>
            <url>https://www.gnu.org/licenses/lgpl-3.0.txt</url>
        </license>
    </licenses>

    <scm>
        <url>https://github.com/opentripplanner/OpenTripPlanner</url>
    </scm>

    <!--
      Developer entries are provided for the main contributors on the GitHub stats page for to the
      dev-2.x branch. This minimal information is only present to meet the Sonatype artifact upload
      requirements. For other contributors, see
      https://github.com/opentripplanner/OpenTripPlanner/graphs/contributors
    -->
    <developers>
        <developer>
            <name>Andrew Byrd</name>
            <email>andrew@fastmail.net</email>
            <organization>Conveyal</organization>
            <organizationUrl>http://conveyal.com/</organizationUrl>
        </developer>
        <developer>
            <name>Thomas Gran</name>
            <email>t2gran@gmail.com</email>
            <organization>Entur</organization>
            <organizationUrl>http://entur.org/</organizationUrl>
        </developer>
        <developer>
            <name>Leonard Ehrenfried</name>
            <email>mail@leonard.io</email>
            <organization>Independent Contractor</organization>
            <organizationUrl>https://leonard.io</organizationUrl>
        </developer>
        <developer>
            <name>Hannes Junnila</name>
            <email>hannes.junnila@gmail.com</email>
            <organization>Entur</organization>
            <organizationUrl>http://entur.org/</organizationUrl>
        </developer>
    </developers>


    <properties>
        <otp.serialization.version.id>176</otp.serialization.version.id>

        <!-- Lib versions - keep list sorted on property name -->
        <geotools.version>32.1</geotools.version>
        <google.dagger.version>2.53</google.dagger.version>
        <jackson.version>2.18.2</jackson.version>
        <jaxb-runtime.version>4.0.5</jaxb-runtime.version>
        <jersey.version>3.1.9</jersey.version>
        <junit.version>5.11.4</junit.version>
        <logback.version>1.5.12</logback.version>
        <lucene.version>9.12.0</lucene.version>
        <micrometer.version>1.14.1</micrometer.version>
        <netex-java-model.version>2.0.15</netex-java-model.version>
<<<<<<< HEAD
        <netcdf4.version>5.6.0</netcdf4.version>
        <protobuf.version>4.28.3</protobuf.version>
        <siri-java-model.version>1.27</siri-java-model.version>
        <slf4j.version>2.0.16</slf4j.version>

=======
        <siri-java-model.version>1.28</siri-java-model.version>
        <jaxb-runtime.version>4.0.5</jaxb-runtime.version>
>>>>>>> af5fe636
        <!-- Other properties -->
        <project.build.sourceEncoding>UTF-8</project.build.sourceEncoding>
        <GITHUB_REPOSITORY>opentripplanner/OpenTripPlanner</GITHUB_REPOSITORY>
        <!-- Set argLine to an empty string so that running the tests without the coverage agent works.
             When running `mvn jacoco:prepare-agent test` argLine is replaced with the one activating the agent.
        -->
        <argLine/>
        <plugin.prettier.version>0.22</plugin.prettier.version>
        <plugin.prettier.goal>write</plugin.prettier.goal>
        <plugin.prettier.skip>false</plugin.prettier.skip>
    </properties>

    <distributionManagement>
        <repository>
            <id>github</id>
            <name>OpenTripPlanner Maven Repository on Github Packages</name>
            <url>https://maven.pkg.github.com/${GITHUB_REPOSITORY}/</url>
        </repository>
    </distributionManagement>

    <modules>
        <module>utils</module>
        <module>raptor</module>
        <module>gtfs-realtime-protobuf</module>
        <module>application</module>
        <module>otp-shaded</module>
    </modules>


    <build>
        <pluginManagement>
            <plugins>
                <plugin>
                    <groupId>org.apache.maven.plugins</groupId>
                    <artifactId>maven-shade-plugin</artifactId>
                    <version>3.6.0</version>
                </plugin>
                <plugin>
                    <groupId>com.hubspot.maven.plugins</groupId>
                    <artifactId>prettier-maven-plugin</artifactId>
                    <version>${plugin.prettier.version}</version>
                </plugin>
            </plugins>
        </pluginManagement>
        <plugins>
            <plugin>
                <groupId>org.apache.maven.plugins</groupId>
                <artifactId>maven-compiler-plugin</artifactId>
                <version>3.13.0</version>
                <configuration>
                    <!-- Target Java version -->
                    <release>21</release>
                    <annotationProcessorPaths>
                        <path>
                            <groupId>com.google.dagger</groupId>
                            <artifactId>dagger-compiler</artifactId>
                            <version>${google.dagger.version}</version>
                        </path>
                    </annotationProcessorPaths>
                </configuration>
            </plugin>
            <plugin>
                <groupId>org.apache.maven.plugins</groupId>
                <artifactId>maven-jar-plugin</artifactId>
                <version>3.4.2</version>
                <configuration>
                    <archive>
                        <manifestEntries>
                            <!-- For Java 11 Modules, specify a module name. Do not create module-info.java until all
                                 our dependencies specify a module name. -->
                            <Automatic-Module-Name>org.opentripplanner.otp</Automatic-Module-Name>
                            <OTP-Serialization-Version-Id>${otp.serialization.version.id}</OTP-Serialization-Version-Id>
                        </manifestEntries>
                    </archive>
                </configuration>
                <executions>
                    <execution>
                        <!-- OTP includes an empty javadoc.jar file. See doc/javadoc/README.md -->
                        <id>package-javadoc</id>
                        <phase>package</phase>
                        <goals>
                            <goal>jar</goal>
                        </goals>
                        <configuration>
                            <classesDirectory>${basedir}/doc/javadoc</classesDirectory>
                            <classifier>javadoc</classifier>
                            <skipIfEmpty>true</skipIfEmpty>
                        </configuration>
                    </execution>
                </executions>
            </plugin>
            <plugin>
                <groupId>org.apache.maven.plugins</groupId>
                <artifactId>maven-source-plugin</artifactId>
                <version>3.3.1</version>
                <executions>
                    <execution>
                        <id>attach-sources</id>
                        <goals>
                            <goal>jar-no-fork</goal>
                        </goals>
                    </execution>
                </executions>
            </plugin>
            <!-- we are seeing random failures in Windows CI builds which appear related to the
                 properties files: https://issues.apache.org/jira/browse/MRESOURCES-265
            -->
            <plugin>
                <groupId>org.apache.maven.plugins</groupId>
                <artifactId>maven-resources-plugin</artifactId>
                <version>3.3.1</version>
                <configuration>
                    <propertiesEncoding>UTF-8</propertiesEncoding>
                </configuration>
            </plugin>
            <plugin>
                <groupId>org.apache.maven.plugins</groupId>
                <artifactId>maven-surefire-plugin</artifactId>
                <version>3.5.2</version>
                <dependencies>
                    <dependency>
                        <groupId>me.fabriciorby</groupId>
                        <artifactId>maven-surefire-junit5-tree-reporter</artifactId>
                        <version>1.4.0</version>
                    </dependency>
                </dependencies>
                <configuration>
                    <!-- we have to fork the JVM during tests so that the argLine is passed along -->
                    <forkCount>3</forkCount>
                    <!-- enable the restricted reflection under Java 11 so that the ObjectDiffer works
                         the @{argLine} part is there to allow jacoco to insert its arguments as well
                    -->
                    <argLine>
                        @{argLine}
                        -Xmx2G
                        -Dfile.encoding=UTF-8
                        --add-opens java.base/java.io=ALL-UNNAMED
                        --add-opens java.base/java.lang=ALL-UNNAMED
                        --add-opens java.base/java.lang.module=ALL-UNNAMED
                        --add-opens java.base/java.lang.invoke=ALL-UNNAMED
                        --add-opens java.base/java.lang.ref=ALL-UNNAMED
                        --add-opens java.base/java.math=ALL-UNNAMED
                        --add-opens java.base/java.net=ALL-UNNAMED
                        --add-opens java.base/java.text=ALL-UNNAMED
                        --add-opens java.base/java.time=ALL-UNNAMED
                        --add-opens java.base/java.time.zone=ALL-UNNAMED
                        --add-opens java.base/java.time.format=ALL-UNNAMED
                        --add-opens java.base/java.time.temporal=ALL-UNNAMED
                        --add-opens java.base/java.time.chrono=ALL-UNNAMED
                        --add-opens java.base/java.util=ALL-UNNAMED
                        --add-opens java.base/java.util.concurrent.locks=ALL-UNNAMED
                        --add-opens java.base/java.util.regex=ALL-UNNAMED
                        --add-opens java.base/java.util.concurrent.atomic=ALL-UNNAMED
                        --add-opens java.base/jdk.internal.reflect=ALL-UNNAMED
                        --add-opens java.base/jdk.internal.misc=ALL-UNNAMED
                        --add-opens java.base/jdk.internal.loader=ALL-UNNAMED
                        --add-opens java.base/jdk.internal.ref=ALL-UNNAMED
                        --add-opens java.base/jdk.internal.util=ALL-UNNAMED
                        --add-opens java.base/jdk.internal.module=ALL-UNNAMED
                        --add-opens java.base/sun.net.www.protocol.http=ALL-UNNAMED
                        --add-opens java.base/sun.net.www.protocol.jar=ALL-UNNAMED
                        --add-opens java.base/sun.util.calendar=ALL-UNNAMED
                        --add-opens java.base/sun.util.locale=ALL-UNNAMED
                        --add-opens java.base/sun.invoke.util=ALL-UNNAMED
                        --add-opens java.xml/org.xml.sax.helpers=ALL-UNNAMED
                    </argLine>
                    <reportFormat>plain</reportFormat>
                    <consoleOutputReporter>
                        <disable>true</disable>
                    </consoleOutputReporter>
                    <statelessTestsetInfoReporter implementation="org.apache.maven.plugin.surefire.extensions.junit5.JUnit5StatelessTestsetInfoTreeReporter">
                        <printStacktraceOnError>true</printStacktraceOnError>
                        <printStacktraceOnFailure>true</printStacktraceOnFailure>
                        <printStdoutOnError>true</printStdoutOnError>
                        <printStdoutOnFailure>true</printStdoutOnFailure>
                        <printStdoutOnSuccess>false</printStdoutOnSuccess>
                        <printStderrOnError>true</printStderrOnError>
                        <printStderrOnFailure>true</printStderrOnFailure>
                        <printStderrOnSuccess>false</printStderrOnSuccess>
                        <theme>UNICODE</theme>
                    </statelessTestsetInfoReporter>
                </configuration>
            </plugin>
            <!-- code coverage report -->
            <plugin>
                <groupId>org.jacoco</groupId>
                <artifactId>jacoco-maven-plugin</artifactId>
                <version>0.8.12</version>
            </plugin>
            <plugin>
                <!-- Get current Git commit information for use in MavenVersion class.
                  Commit information is stored in Maven variables, which are then substituted
                  into the properties file. The plugin has a mode to generate a git.properties file,
                  but we need the Maven project version as well, so we perform substitution. -->
                <groupId>io.github.git-commit-id</groupId>
                <artifactId>git-commit-id-maven-plugin</artifactId>
                <version>9.0.1</version>
                <executions>
                    <execution>
                        <goals>
                            <goal>revision</goal>
                        </goals>
                    </execution>
                </executions>
                <configuration>
                    <verbose>false</verbose>
                    <dateFormat>yyyy-MM-dd'T'HH:mm:ssXXX</dateFormat>
                    <includeOnlyProperties>
                        <!-- Including each property used reduce the plugin execution time. -->
                        <includeOnlyProperty>git.commit.id</includeOnlyProperty>
                        <includeOnlyProperty>git.commit.id.describe</includeOnlyProperty>
                        <includeOnlyProperty>git.commit.time</includeOnlyProperty>
                        <includeOnlyProperty>git.build.time</includeOnlyProperty>
                        <includeOnlyProperty>git.branch</includeOnlyProperty>
                        <includeOnlyProperty>git.dirty</includeOnlyProperty>
                    </includeOnlyProperties>
                </configuration>
            </plugin>

            <plugin>
                <groupId>com.hubspot.maven.plugins</groupId>
                <artifactId>prettier-maven-plugin</artifactId>
                <configuration>
                    <skip>${plugin.prettier.skip}</skip>
                    <prettierJavaVersion>2.0.0</prettierJavaVersion>
                    <inputGlobs>
                        <inputGlob>src/main/java/**/*.java</inputGlob>
                        <inputGlob>src/test/java/**/*.java</inputGlob>
                        <inputGlob>src/**/*.json</inputGlob>
                        <inputGlob>src/test/resources/org/opentripplanner/apis/**/*.graphql</inputGlob>
                    </inputGlobs>
                </configuration>
                <executions>
                    <execution>
                        <phase>validate</phase>
                        <goals>
                            <goal>${plugin.prettier.goal}</goal>
                        </goals>
                    </execution>
                </executions>
            </plugin>
            <plugin>
                <groupId>com.google.cloud.tools</groupId>
                <artifactId>jib-maven-plugin</artifactId>
                <version>3.4.4</version>
                <configuration>
                    <container>
                        <mainClass>org.opentripplanner.standalone.OTPMain</mainClass>
                        <entrypoint>/docker-entrypoint.sh</entrypoint>
                        <volumes>
                            <volume>
                                /var/opentripplanner/
                            </volume>
                        </volumes>
                        <ports>
                            <port>8080</port>
                            <port>8081</port>
                        </ports>
                    </container>
                    <from>
                        <image>eclipse-temurin:21-jre</image>
                        <platforms>
                            <platform>
                                <architecture>amd64</architecture>
                                <os>linux</os>
                            </platform>
                            <platform>
                                <architecture>arm64</architecture>
                                <os>linux</os>
                            </platform>
                        </platforms>
                    </from>
                    <to>
                        <image>${env.CONTAINER_REPO}</image>
                        <auth>
                            <username>${env.CONTAINER_REGISTRY_USER}</username>
                            <password>${env.CONTAINER_REGISTRY_PASSWORD}</password>
                        </auth>
                    </to>
                    <extraDirectories>
                        <permissions>
                            <permission>
                                <file>/docker-entrypoint.sh</file>
                                <mode>755</mode>
                            </permission>
                            <permission>
                                <file>/var/opentripplanner/</file>
                                <mode>755</mode>
                            </permission>
                        </permissions>
                    </extraDirectories>
                </configuration>
            </plugin>
        </plugins>
    </build>

    <repositories>
        <!-- Hack to force maven to check central first. Maven central is inherited from the superpom,
          but ends up at the end of the list. Though most of the time the artifact is in central,
          Maven tries to download from every other repository and fails before checking central.
          Do not change the id from central2 to central, otherwise the entry will be ignored. -->
        <repository>
            <id>central2</id>
            <name>Check central first to avoid a lot of not found warnings</name>
            <url>https://repo.maven.apache.org/maven2</url>
        </repository>
        <repository>
            <id>osgeo</id>
            <name>Open Source Geospatial Foundation Repository</name>
            <url>https://repo.osgeo.org/repository/release/</url>
        </repository>
    </repositories>

    <dependencyManagement>
        <dependencies>
            <dependency>
                <!-- This makes sure all google libraries are using compatible versions. -->
                <groupId>com.google.cloud</groupId>
                <artifactId>libraries-bom</artifactId>
                <version>26.51.0</version>
                <type>pom</type>
                <scope>import</scope>
            </dependency>

            <dependency>
                <groupId>com.google.protobuf</groupId>
                <artifactId>protobuf-java</artifactId>
                <version>${protobuf.version}</version>
            </dependency>

            <dependency>
                <groupId>com.google.guava</groupId>
                <artifactId>guava</artifactId>
                <version>33.3.1-jre</version>
            </dependency>

            <!-- Logging API -->
            <dependency>
                <groupId>org.slf4j</groupId>
                <artifactId>slf4j-api</artifactId>
                <version>${slf4j.version}</version>
            </dependency>

            <dependency>
                <!--
                 This is implicitly used in the current OTP codebase. Should be disallowed and
                 replaced with the standard annotation JARs. Leaving this for now to reduce number
                 of changes.
                -->
                <groupId>com.google.code.findbugs</groupId>
                <artifactId>jsr305</artifactId>
                <version>3.0.2</version>
            </dependency>
            <dependency>
                <groupId>net.sf.trove4j</groupId>
                <artifactId>trove4j</artifactId>
                <version>3.0.3</version>
            </dependency>

            <!-- GEOTOOLS AND JTS TOPOLOGY: geometry, rasters and projections. -->
            <!-- GEOTOOLS includes JTS as a transitive dependency. -->
            <dependency>
                <groupId>org.geotools</groupId>
                <artifactId>gt-coverage</artifactId>
                <version>${geotools.version}</version>
            </dependency>
            <dependency>
                <groupId>org.geotools</groupId>
                <artifactId>gt-geotiff</artifactId>
                <version>${geotools.version}</version>
            </dependency>
            <dependency>
                <groupId>org.geotools</groupId>
                <artifactId>gt-api</artifactId>
                <version>${geotools.version}</version>
            </dependency>
            <dependency>
                <groupId>org.geotools</groupId>
                <artifactId>gt-geojson-core</artifactId>
                <version>${geotools.version}</version>
            </dependency>
            <dependency>
                <groupId>de.grundid.opendatalab</groupId>
                <artifactId>geojson-jackson</artifactId>
                <version>1.14</version>
            </dependency>

            <!-- Testing -->

            <dependency>
                <groupId>org.junit.jupiter</groupId>
                <artifactId>junit-jupiter-api</artifactId>
                <version>${junit.version}</version>
            </dependency>
            <dependency>
                <groupId>org.junit.jupiter</groupId>
                <artifactId>junit-jupiter-params</artifactId>
                <version>${junit.version}</version>
            </dependency>
            <dependency>
                <groupId>com.google.truth</groupId>
                <artifactId>truth</artifactId>
                <version>1.4.4</version>
            </dependency>
            <dependency>
                <groupId>com.tngtech.archunit</groupId>
                <artifactId>archunit</artifactId>
                <version>1.3.0</version>
            </dependency>
            <dependency>
                <groupId>org.mockito</groupId>
                <artifactId>mockito-core</artifactId>
                <version>5.14.2</version>
            </dependency>
            <dependency>
                <groupId>io.github.origin-energy</groupId>
                <artifactId>java-snapshot-testing-junit5</artifactId>
                <version>2.3.0</version>
            </dependency>

        </dependencies>
    </dependencyManagement>

    <profiles>
        <profile>
            <id>prettierCheck</id>
            <properties>
                <!-- In the CI environment we want to validate that code is formatted -->
                <plugin.prettier.goal>check</plugin.prettier.goal>
            </properties>
        </profile>
        <profile>
            <id>prettierSkip</id>
            <activation>
                <property>
                    <!--
                      This works as a short alias to enable this from the command line. To skip
                      prettier, set the 'ps' system property with the '-D ps' parameter:
                      # mvn test -D ps
                    -->
                    <name>ps</name>
                    <value/>
                </property>
            </activation>
            <properties>
                <plugin.prettier.skip>true</plugin.prettier.skip>
            </properties>
        </profile>
        <profile>
            <id>clean-test-snapshots</id>
            <build>
                <plugins>
                    <plugin>
                        <artifactId>maven-clean-plugin</artifactId>
                        <configuration>
                            <filesets>
                                <fileset>
                                    <directory>${project.build.testSourceDirectory}</directory>
                                    <includes>
                                        <include>**/__snapshots__/*</include>
                                        <include>**/__snapshots__</include>
                                    </includes>
                                </fileset>
                            </filesets>
                        </configuration>
                    </plugin>
                </plugins>
            </build>
        </profile>
        <profile>
            <id>deployGitHub</id>
            <distributionManagement>
                <repository>
                    <id>github</id>
                    <name>OpenTripPlanner Maven Repository on Github Packages</name>
                    <url>https://maven.pkg.github.com/${GITHUB_REPOSITORY}/</url>
                </repository>
            </distributionManagement>
        </profile>
        <profile>
            <id>release</id>
            <build>
                <plugins>
                    <plugin>
                        <groupId>org.apache.maven.plugins</groupId>
                        <artifactId>maven-gpg-plugin</artifactId>
                        <version>3.2.7</version>
                        <executions>
                            <execution>
                                <id>sign-artifacts</id>
                                <!-- We sign in the verify phase, which means it will happen before install and deploy (the last two phases)
                                     but not before earlier phases like test or package. -->
                                <phase>verify</phase>
                                <goals>
                                    <goal>sign</goal>
                                </goals>
                                <configuration>
                                    <keyname>74ED86891C2BCCD1352D928460B7785172A9FE89</keyname>
                                </configuration>
                            </execution>
                        </executions>
                    </plugin>
                    <plugin>
                        <!-- Recommended way to deploy to OSSRH , which allows deferred manual release to Central. -->
                        <groupId>org.sonatype.plugins</groupId>
                        <artifactId>nexus-staging-maven-plugin</artifactId>
                        <version>1.7.0</version>
                        <extensions>true</extensions>
                        <configuration>
                            <serverId>ossrh</serverId>
                            <nexusUrl>https://oss.sonatype.org/</nexusUrl>
                            <autoReleaseAfterClose>true</autoReleaseAfterClose>
                        </configuration>
                    </plugin>
                </plugins>
            </build>
        </profile>
    </profiles>
</project><|MERGE_RESOLUTION|>--- conflicted
+++ resolved
@@ -71,16 +71,10 @@
         <lucene.version>9.12.0</lucene.version>
         <micrometer.version>1.14.1</micrometer.version>
         <netex-java-model.version>2.0.15</netex-java-model.version>
-<<<<<<< HEAD
         <netcdf4.version>5.6.0</netcdf4.version>
         <protobuf.version>4.28.3</protobuf.version>
-        <siri-java-model.version>1.27</siri-java-model.version>
+        <siri-java-model.version>1.28</siri-java-model.version>
         <slf4j.version>2.0.16</slf4j.version>
-
-=======
-        <siri-java-model.version>1.28</siri-java-model.version>
-        <jaxb-runtime.version>4.0.5</jaxb-runtime.version>
->>>>>>> af5fe636
         <!-- Other properties -->
         <project.build.sourceEncoding>UTF-8</project.build.sourceEncoding>
         <GITHUB_REPOSITORY>opentripplanner/OpenTripPlanner</GITHUB_REPOSITORY>
