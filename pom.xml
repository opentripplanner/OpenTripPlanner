<?xml version="1.0" encoding="UTF-8"?>
<project xmlns="http://maven.apache.org/POM/4.0.0" xmlns:xsi="http://www.w3.org/2001/XMLSchema-instance" xsi:schemaLocation="http://maven.apache.org/POM/4.0.0 http://maven.apache.org/maven-v4_0_0.xsd">
    <modelVersion>4.0.0</modelVersion>

    <name>OpenTripPlanner</name>
    <description>The OpenTripPlanner multimodal journey planning system</description>
    <url>http://opentripplanner.org</url>
    <groupId>org.opentripplanner</groupId>
    <artifactId>otp</artifactId>
    <version>2.2.0-SNAPSHOT</version>
    <packaging>jar</packaging>

    <licenses>
        <license>
            <name>GNU Lesser General Public License</name>
            <url>https://www.gnu.org/licenses/lgpl-3.0.txt</url>
        </license>
    </licenses>

    <scm>
        <url>http://github.com/opentripplanner/OpenTripPlanner</url>
    </scm>

    <properties>
<<<<<<< HEAD
        <otp.serialization.version.id>20</otp.serialization.version.id>
=======
        <otp.serialization.version.id>19</otp.serialization.version.id>
>>>>>>> 6f021210
        <!-- Lib versions - keep list sorted on property name -->
        <geotools.version>26.2</geotools.version>
        <jackson.version>2.13.2</jackson.version>
        <jersey.version>2.34</jersey.version>
        <junit.version>5.8.2</junit.version>
        <micrometer.version>1.8.3</micrometer.version>
        <netcdf4.version>5.5.2</netcdf4.version>
        <netty.version>4.1.74.Final</netty.version>
        <!-- Other properties -->
        <project.build.sourceEncoding>UTF-8</project.build.sourceEncoding>
        <GITHUB_REPOSITORY>opentripplanner/OpenTripPlanner</GITHUB_REPOSITORY>
        <!-- Set argLine to an empty string so that running the tests without the coverage agent works.
             When running `mvn jacoco:prepare-agent test` argLine is replaced with the one activating the agent.
        -->
        <argLine/>
    </properties>

    <distributionManagement>
        <repository>
            <id>github</id>
            <name>OpenTripPlanner Maven Repository on Github Packages</name>
            <url>https://maven.pkg.github.com/${GITHUB_REPOSITORY}/</url>
        </repository>
    </distributionManagement>

    <build>
        <!--
        Filtering will perform substitution on otp-project-info.properties,
        see git commit id plugin below.
        -->
        <resources>
            <resource>
                <directory>src/main/resources</directory>
                <filtering>true</filtering>
            </resource>
            <resource>
                <directory>src/ext/resources</directory>
                <filtering>true</filtering>
            </resource>
            <resource>
                <directory>src/client</directory>
                <targetPath>client</targetPath>
                <filtering>false</filtering>
            </resource>
            <resource>
                <!-- Shell scripts to start up OTP, need to be filtered to insert the JAR file name. -->
                <!-- These are treated as testResources rather than resources to keep them out of the JAR. -->
                <!-- The staging repo will reject a JAR containing them as they use traversal paths (../..). -->
                <directory>src/scripts</directory>
                <filtering>true</filtering>
                <!-- Copy the scripts up into the root of the repo, not /target/classes -->
                <targetPath>../..</targetPath>
            </resource>
        </resources>
        <testResources>
            <testResource>
                <directory>src/test/resources</directory>
            </testResource>
            <testResource>
                <directory>src/ext-test/resources</directory>
            </testResource>
        </testResources>
        <plugins>
            <plugin>
                <groupId>org.apache.maven.plugins</groupId>
                <artifactId>maven-compiler-plugin</artifactId>
                <version>3.8.1</version>
                <configuration>
                    <!-- Target Java versions -->
                    <release>17</release>
                </configuration>
            </plugin>
            <plugin>
                <groupId>org.apache.maven.plugins</groupId>
                <artifactId>maven-jar-plugin</artifactId>
                <version>3.2.0</version>
                <configuration>
                    <archive>
                        <manifestEntries>
                            <!-- For Java 11 Modules, specify a module name. Do not create module-info.java until all
                                 our dependencies specify a module name. -->
                            <Automatic-Module-Name>org.opentripplanner.otp</Automatic-Module-Name>
                            <OTP-Serialization-Version-Id>${otp.serialization.version.id}</OTP-Serialization-Version-Id>
                        </manifestEntries>
                    </archive>
                </configuration>
            </plugin>
            <plugin>
                <groupId>com.webcohesion.enunciate</groupId>
                <artifactId>enunciate-maven-plugin</artifactId>
                <version>2.13.3</version>
                <executions>
                    <execution>
                        <!-- override default binding to process-sources phase (enunciate generates web services). -->
                        <phase>site</phase>
                        <goals>
                            <goal>docs</goal>
                        </goals>
                    </execution>
                </executions>
                <configuration>
                    <docsDir>${project.build.directory}/site/enunciate</docsDir>
                </configuration>
            </plugin>
            <plugin>
                <groupId>org.apache.maven.plugins</groupId>
                <artifactId>maven-source-plugin</artifactId>
                <version>3.1.0</version>
                <executions>
                    <execution>
                        <id>attach-sources</id>
                        <goals>
                            <goal>jar-no-fork</goal>
                        </goals>
                    </execution>
                </executions>
            </plugin>
            <plugin>
                <groupId>org.codehaus.mojo</groupId>
                <artifactId>build-helper-maven-plugin</artifactId>
                <version>3.0.0</version>
                <executions>
                    <execution>
                        <id>build-helper-generate-sources</id>
                        <phase>generate-sources</phase>
                        <goals>
                            <goal>add-source</goal>
                        </goals>
                        <configuration>
                            <sources>
                                <source>src/main/java</source>
                                <source>src/ext/java</source>
                            </sources>
                        </configuration>
                    </execution>
                    <execution>
                        <id>build-helper-generate-test-sources</id>
                        <phase>generate-test-sources</phase>
                        <goals>
                            <goal>add-test-source</goal>
                        </goals>
                        <configuration>
                            <sources>
                                <source>src/test/java</source>
                                <source>src/ext-test/java</source>
                            </sources>
                        </configuration>
                    </execution>
                </executions>
            </plugin>

            <plugin>
                <groupId>org.apache.maven.plugins</groupId>
                <artifactId>maven-site-plugin</artifactId>
                <version>3.11.0</version>
            </plugin>

            <plugin>
                <groupId>org.apache.maven.plugins</groupId>
                <artifactId>maven-surefire-plugin</artifactId>
                <version>3.0.0-M5</version>
                <configuration>
                    <!-- we have to fork the JVM during tests so that the argLine is passed along -->
                    <forkCount>3</forkCount>
                    <!-- enable the restricted reflection under Java 11 so that the ObjectDiffer works
                         the @{argLine} part is there to allow jacoco to insert its arguments as well
                    -->
                    <argLine>
                        @{argLine}
                        -Xmx2G
                        -Dfile.encoding=UTF-8
                        --add-opens java.base/java.io=ALL-UNNAMED
                        --add-opens java.base/java.lang=ALL-UNNAMED
                        --add-opens java.base/java.lang.module=ALL-UNNAMED
                        --add-opens java.base/java.math=ALL-UNNAMED
                        --add-opens java.base/java.net=ALL-UNNAMED
                        --add-opens java.base/java.text=ALL-UNNAMED
                        --add-opens java.base/java.time=ALL-UNNAMED
                        --add-opens java.base/java.time.zone=ALL-UNNAMED
                        --add-opens java.base/java.util=ALL-UNNAMED
                        --add-opens java.base/java.util.concurrent.locks=ALL-UNNAMED
                        --add-opens java.base/java.util.regex=ALL-UNNAMED
                        --add-opens java.base/jdk.internal.reflect=ALL-UNNAMED
                        --add-opens java.base/jdk.internal.misc=ALL-UNNAMED
                        --add-opens java.base/jdk.internal.loader=ALL-UNNAMED
                        --add-opens java.base/jdk.internal.ref=ALL-UNNAMED
                        --add-opens java.base/jdk.internal.util=ALL-UNNAMED
                        --add-opens java.base/jdk.internal.util.jar=ALL-UNNAMED
                        --add-opens java.base/jdk.internal.module=ALL-UNNAMED
                        --add-opens java.base/sun.net.www.protocol.http=ALL-UNNAMED
                        --add-opens java.base/sun.net.www.protocol.jar=ALL-UNNAMED
                        --add-opens java.base/sun.util.calendar=ALL-UNNAMED
                        --add-opens java.base/sun.util.locale=ALL-UNNAMED
                        --add-opens java.xml/org.xml.sax.helpers=ALL-UNNAMED
                    </argLine>
                    <!-- Jenkins needs XML test reports to determine whether the build is stable. -->
                    <disableXmlReport>false</disableXmlReport>
                    <trimStackTrace>false</trimStackTrace>
                </configuration>
            </plugin>
            <!-- code coverage report -->
            <plugin>
                <groupId>org.jacoco</groupId>
                <artifactId>jacoco-maven-plugin</artifactId>
                <version>0.8.7</version>
            </plugin>
            <plugin>
                <!-- Get current Git commit information for use in MavenVersion class.
                  Commit information is stored in Maven variables, which are then substituted
                  into the properties file. The plugin has a mode to generate a git.properties file,
                  but we need the Maven project version as well, so we perform substitution. -->
                <groupId>io.github.git-commit-id</groupId>
                <artifactId>git-commit-id-maven-plugin</artifactId>
                <version>5.0.0</version>
                <executions>
                    <execution>
                        <goals>
                            <goal>revision</goal>
                        </goals>
                    </execution>
                </executions>
                <configuration>
                    <verbose>false</verbose>
                    <includeOnlyProperties>
                        <!-- Including each property used reduce the plugin execution time. -->
                        <includeOnlyProperty>git.commit.id</includeOnlyProperty>
                        <includeOnlyProperty>git.commit.id.describe</includeOnlyProperty>
                        <includeOnlyProperty>git.commit.time</includeOnlyProperty>
                        <includeOnlyProperty>git.build.time</includeOnlyProperty>
                        <includeOnlyProperty>git.branch</includeOnlyProperty>
                        <includeOnlyProperty>git.dirty</includeOnlyProperty>
                    </includeOnlyProperties>
                </configuration>
            </plugin>

            <!-- There used to be a dependency-plugin:copy-dependencies plugin entry
              here, but the shade-plugin will explode the dependencies even if they aren't
              manually copied in. -->
            <plugin>
                <!-- We want to create a standalone jar that can be run on the command
                  line. Java does not really allow this - you cannot place jars inside of jars.
                  You must either provide all the dependency jars to the user (usually lib/
                  under the directory containing the runnable jar) or explode all the jars
                  and repackage them into a single jar. The problem is that while class files
                  are nicely organized into the package namespace and should not collide, the
                  META-INF directories of the jars will collide. Maven's standard assembly
                  plugin does not account for this and will just clobber metadata. This then
                  causes runtime errors, particularly with Spring. Instead, we use the shade
                  plugin which has transformers that will for example append files of the same
                  name rather than overwrite them in the combined JAR. NB: Don't use a version
                  of the shade plugin older than 1.3.2, as it fixed MSHADE-76 (files not merged
                  properly if some input files are missing a terminating newline) -->
                <groupId>org.apache.maven.plugins</groupId>
                <artifactId>maven-shade-plugin</artifactId>
                <version>3.2.1</version>
                <executions>
                    <execution>
                        <phase>package</phase>
                        <goals>
                            <goal>shade</goal>
                        </goals>
                        <configuration>
                            <filters>
                                <filter>
                                    <!-- exclude signatures from merged JAR to avoid invalid signature messages -->
                                    <artifact>*:*</artifact>
                                    <excludes>
                                        <exclude>META-INF/*.SF</exclude>
                                        <exclude>META-INF/*.DSA</exclude>
                                        <exclude>META-INF/*.RSA</exclude>
                                    </excludes>
                                </filter>
                            </filters>
                            <!-- The shaded JAR will not be the main artifact for the project, it will be attached
                              for deployment in the way source and docs are. -->
                            <shadedArtifactAttached>true</shadedArtifactAttached>
                            <shadedClassifierName>shaded</shadedClassifierName>
                            <!-- MinimizeJar removes unused classes, (classes not imported explicitly by name).
                              We have eliminated most Jersey auto-scanning, but there is still some need for include
                              filters to force-include classes that are dynamically loaded by name/auto-scanned. -->
                            <!-- This roughly halves the size of the OTP JAR, bringing it down to around 20 MB.
                              <minimizeJar>true</minimizeJar>
                              <filters> <filter> <artifact>com.sun.jersey:*</artifact> <includes> <include>**</include>
                              </includes> </filter> <filter> <artifact>org.opentripplanner:*</artifact>
                              <includes> <include>**</include> </includes> </filter> </filters> -->
                            <transformers>
                                <transformer implementation="org.apache.maven.plugins.shade.resource.ServicesResourceTransformer" />
                                <transformer implementation="org.apache.maven.plugins.shade.resource.ManifestResourceTransformer">
                                    <manifestEntries>
                                        <Main-Class>org.opentripplanner.standalone.OTPMain</Main-Class>
                                        <!-- The ImageIO lines allow some image reader plugins to work
                                             https://stackoverflow.com/questions/7051603/jai-vendorname-null#18495658 -->
                                        <Specification-Title>Java Advanced Imaging Image I/O
                                            Tools
                                        </Specification-Title>
                                        <Specification-Version>1.1</Specification-Version>
                                        <Specification-Vendor>Sun Microsystems, Inc.</Specification-Vendor>
                                        <Implementation-Title>com.sun.media.imageio</Implementation-Title>
                                        <Implementation-Version>1.1</Implementation-Version>
                                        <Implementation-Vendor>Sun Microsystems, Inc.</Implementation-Vendor>
                                        <Extension-Name>com.sun.media.imageio</Extension-Name>
                                    </manifestEntries>
                                </transformer>
                            </transformers>
                        </configuration>
                    </execution>
                </executions>
            </plugin>
        </plugins>
    </build>

    <repositories>
        <!-- Hack to force maven to check central first. Maven central is inherited from the superpom,
          but ends up at the end of the list. Though most of the time the artifact is in central,
          Maven tries to download from every other repository and fails before checking central.
          Do not change the id from central2 to central, otherwise the entry will be ignored. -->
        <repository>
          <id>central2</id>
          <name>Check central first to avoid a lot of not found warnings</name>
          <url>https://repo.maven.apache.org/maven2</url>
        </repository>
        <repository>
            <id>osgeo</id>
            <name>Open Source Geospatial Foundation Repository</name>
            <url>https://repo.osgeo.org/repository/release/</url>
        </repository>
        <repository>
            <id>geosolutions</id>
            <name>GeoSolutions Repository</name>
            <url>https://maven.geo-solutions.it/</url>
        </repository>
        <repository>
            <id>onebusaway-releases</id>
            <name>Onebusaway Releases Repo</name>
            <url>https://repo.camsys-apps.com/releases/</url>
        </repository>
    </repositories>

    <dependencyManagement>
        <dependencies>
            <dependency>
                <!-- This make sure all google libraries are using compatible versions. -->
                <groupId>com.google.cloud</groupId>
                <artifactId>libraries-bom</artifactId>
                <version>24.1.2</version>
                <type>pom</type>
                <scope>import</scope>
            </dependency>
        </dependencies>
    </dependencyManagement>

    <dependencies>
        <!-- Logging library, implements slf4j logging API -->
        <dependency>
            <groupId>ch.qos.logback</groupId>
            <artifactId>logback-classic</artifactId>
            <version>1.2.11</version>
        </dependency>
        <!-- Jersey uses java.util logging, redirect it to slf4j API (we use the Logback implementation) -->
        <dependency>
            <groupId>org.slf4j</groupId>
            <artifactId>jul-to-slf4j</artifactId>
            <version>1.7.36</version>
        </dependency>

        <!-- GEOTOOLS AND JTS TOPOLOGY: geometry, rasters and projections. -->
        <!-- GEOTOOLS includes JTS as a transitive dependency. -->
        <dependency>
            <groupId>org.geotools</groupId>
            <artifactId>gt-main</artifactId>
            <version>${geotools.version}</version>
        </dependency>
        <dependency>
            <groupId>org.geotools</groupId>
            <artifactId>gt-geojson</artifactId>
            <version>${geotools.version}</version>
        </dependency>
        <dependency>
            <groupId>org.geotools</groupId>
            <artifactId>gt-referencing</artifactId>
            <version>${geotools.version}</version>
        </dependency>
        <dependency>
            <groupId>org.geotools</groupId>
            <artifactId>gt-coverage</artifactId>
            <version>${geotools.version}</version>
        </dependency>
        <dependency>
            <groupId>org.geotools</groupId>
            <artifactId>gt-shapefile</artifactId>
            <version>${geotools.version}</version>
        </dependency>
        <dependency>
            <groupId>org.geotools</groupId>
            <artifactId>gt-geotiff</artifactId>
            <version>${geotools.version}</version>
        </dependency>
        <dependency>
            <groupId>org.geotools</groupId>
            <artifactId>gt-opengis</artifactId>
            <version>${geotools.version}</version>
        </dependency>
        <dependency>
            <groupId>org.geotools</groupId>
            <artifactId>gt-wfs-ng</artifactId>
            <version>${geotools.version}</version>
        </dependency>
        <dependency>
            <groupId>org.geotools</groupId>
            <artifactId>gt-geojsondatastore</artifactId>
            <version>${geotools.version}</version>
        </dependency>
        <!-- provides EPSG database for projections (shapefile loading) -->
        <dependency>
            <groupId>org.geotools</groupId>
            <artifactId>gt-epsg-hsql</artifactId>
            <version>${geotools.version}</version>
        </dependency>

        <dependency>
            <groupId>io.micrometer</groupId>
            <artifactId>micrometer-registry-prometheus</artifactId>
            <version>${micrometer.version}</version>
        </dependency>
        <dependency>
            <groupId>io.micrometer</groupId>
            <artifactId>micrometer-jersey2</artifactId>
            <version>${micrometer.version}</version>
        </dependency>
        <dependency>
            <groupId>io.micrometer</groupId>
            <artifactId>micrometer-registry-influx</artifactId>
            <version>${micrometer.version}</version>
            <scope>test</scope>
        </dependency>

        <!-- netcdf4 -->

        <dependency>
            <groupId>edu.ucar</groupId>
            <artifactId>netcdf4</artifactId>
            <version>${netcdf4.version}</version>
        </dependency>
        <!--
            Netex XML document - JAXB generated Java model.
            This is generated using the official Netex schema(v1.0) and support the entire model,
            not just the Nordic/Norwegian profile which is currently supported by OTP.
         -->
        <dependency>
            <groupId>org.entur</groupId>
            <artifactId>netex-java-model</artifactId>
            <version>1.0.13</version>
        </dependency>

        <!-- SIRI -->
        <dependency>
            <groupId>org.entur</groupId>
            <artifactId>siri-java-model</artifactId>
            <version>0.12</version>
        </dependency>

        <!-- XML <-> protobuf-mapper for SIRI-->
        <dependency>
            <groupId>org.entur</groupId>
            <artifactId>siri-protobuf-mapper</artifactId>
            <version>0.6</version>
        </dependency>

        <dependency>
            <groupId>org.entur.gbfs</groupId>
            <artifactId>gbfs-java-model</artifactId>
            <version>2.2.6</version>
        </dependency>

        <!--
            The jaxb-api provides annotations like XmlElement indicating how classes should be (de)serialized.
            The jaxb-runtime pulls in the jaxb-api of the same version transitively. But we specify both api and
            runtime dependencies anyway here at the top level to prevent transitive dependencies from pulling in
            mismatched versions. This is overriding an older version of jaxb-api pulled in by the netex-java-model.
        -->
        <dependency>
            <groupId>javax.xml.bind</groupId>
            <artifactId>jaxb-api</artifactId>
            <version>2.3.1</version>
        </dependency>

        <!-- TESTING -->
        <dependency>
            <groupId>org.junit.jupiter</groupId>
            <artifactId>junit-jupiter-api</artifactId>
            <version>${junit.version}</version>
            <scope>test</scope>
        </dependency>
        <dependency>
            <groupId>org.junit.vintage</groupId>
            <artifactId>junit-vintage-engine</artifactId>
            <version>${junit.version}</version>
            <scope>test</scope>
        </dependency>
        <dependency>
            <groupId>org.mockito</groupId>
            <artifactId>mockito-core</artifactId>
            <version>4.4.0</version>
            <scope>test</scope>
        </dependency>
        <dependency>
            <groupId>io.github.origin-energy</groupId>
            <artifactId>java-snapshot-testing-junit5</artifactId>
            <version>2.3.0</version>
            <scope>test</scope>
        </dependency>
        <!-- Provides some shared serializers for Kryo. Introduces transitive dependencies on Trove, and Kryo. -->
        <!-- Also provides classes for testing that a round trip through serialization reproduces the same network. -->
        <dependency>
            <groupId>com.conveyal</groupId>
            <artifactId>kryo-tools</artifactId>
            <version>1.4.0</version>
        </dependency>
        <!-- Direct dependency with -jre version, in order to not resolve to the limited -android version -->
        <dependency>
            <groupId>com.google.guava</groupId>
            <artifactId>guava</artifactId>
            <version>31.1-jre</version>
        </dependency>
        <!-- Jersey annontation-driven REST web services (JAX-RS implementation) -->
        <dependency>
            <groupId>org.glassfish.jersey.core</groupId>
            <artifactId>jersey-server</artifactId>
            <version>${jersey.version}</version>
        </dependency>
        <!-- Deploy Jersey apps in stand-alone Grizzly server instead of a servlet container. -->
        <dependency>
            <groupId>org.glassfish.jersey.containers</groupId>
            <artifactId>jersey-container-grizzly2-http</artifactId>
            <version>${jersey.version}</version>
        </dependency>
        <!-- Jackson modules to serialize Jersey response objects to JSON. -->
        <dependency>
            <groupId>org.glassfish.jersey.media</groupId>
            <artifactId>jersey-media-json-jackson</artifactId>
            <version>${jersey.version}</version>
        </dependency>
        <!-- HK2 dependency injection framework for injecting context -->
        <dependency>
            <groupId>org.glassfish.jersey.inject</groupId>
            <artifactId>jersey-hk2</artifactId>
            <version>${jersey.version}</version>
        </dependency>

        <!-- JAXB API Implementation no longer supplied with Java 11+ -->
        <dependency>
            <groupId>org.glassfish.jaxb</groupId>
            <artifactId>jaxb-runtime</artifactId>
            <version>2.3.6</version>
        </dependency>

        <!-- Jackson modules. -->
        <dependency>
           <groupId>com.fasterxml.jackson.core</groupId>
           <artifactId>jackson-core</artifactId>
            <version>${jackson.version}</version>
        </dependency>
        <dependency>
           <groupId>com.fasterxml.jackson.core</groupId>
           <artifactId>jackson-databind</artifactId>
            <version>${jackson.version}</version>
        </dependency>
        <dependency>
            <groupId>com.fasterxml.jackson.datatype</groupId>
            <artifactId>jackson-datatype-jdk8</artifactId>
            <version>${jackson.version}</version>
        </dependency>
        <dependency>
            <groupId>com.fasterxml.jackson.datatype</groupId>
            <artifactId>jackson-datatype-jsr310</artifactId>
            <version>${jackson.version}</version>
        </dependency>

        <!--
          Google library imports
          The version is imported using google libraries-bom, see dep.management
        -->

        <!-- Google Cloud Storage - as OTP DataSource -->
        <dependency>
            <groupId>com.google.cloud</groupId>
            <artifactId>google-cloud-storage</artifactId>
        </dependency>

        <!-- Google Cloud Pubsub for SIRI-updater-->
        <dependency>
            <groupId>com.google.cloud</groupId>
            <artifactId>google-cloud-pubsub</artifactId>
        </dependency>

        <!-- Google Protocol Buffers compact binary serialization format -->
        <dependency>
            <groupId>com.google.protobuf</groupId>
            <artifactId>protobuf-java</artifactId>
        </dependency>

        <!-- Asynchronous Websocket-capable client, for message-driven incremental GTFS-RT -->
        <!-- AsyncHttpClient Websockets need a newer version of Grizzly than Jersey does. -->
        <dependency>
            <groupId>org.asynchttpclient</groupId>
            <artifactId>async-http-client</artifactId>
            <version>2.12.3</version>
        </dependency>
        <!-- OTHER DEPENDENCIES -->
        <dependency>
            <groupId>javax.servlet</groupId>
            <artifactId>servlet-api</artifactId>
            <version>2.5</version>
            <!-- this dependency is provided by the servlet container, but we want to ensure the expected version. -->
            <scope>provided</scope>
        </dependency>
        <dependency>
            <groupId>javax.annotation</groupId>
            <artifactId>jsr250-api</artifactId>
            <version>1.0</version>
        </dependency>
        <dependency>
            <groupId>javax.inject</groupId>
            <artifactId>javax.inject</artifactId>
            <version>1</version>
        </dependency>
        <!-- OBA GTFS loader -->
        <dependency>
            <groupId>org.onebusaway</groupId>
            <artifactId>onebusaway-gtfs</artifactId>
            <version>1.3.103</version>
        </dependency>
        <!-- Processing is used for the debug GUI (though we could probably use just Java2D) -->
        <dependency>
            <groupId>org.processing</groupId>
            <artifactId>core</artifactId>
            <version>2.2.1</version>
        </dependency>
        <!-- Used in DegreeGridNEDTileSource to fetch tiles from Amazon S3 -->
        <dependency>
            <groupId>net.java.dev.jets3t</groupId>
            <artifactId>jets3t</artifactId>
            <version>0.9.4</version>
        </dependency>
        <!-- OpenStreetMap protobuf (PBF) definitions and parser -->
        <dependency>
            <groupId>org.openstreetmap.osmosis</groupId>
            <artifactId>osmosis-osm-binary</artifactId>
            <version>0.48.3</version>
        </dependency>
        <!-- Command line parameter parsing -->
        <dependency>
            <groupId>com.beust</groupId>
            <artifactId>jcommander</artifactId>
            <version>1.82</version>
        </dependency>
        <dependency>
            <groupId>org.apache.commons</groupId>
            <artifactId>commons-math3</artifactId>
            <version>3.6.1</version>
        </dependency>
        <dependency>
            <groupId>com.graphql-java</groupId>
            <artifactId>graphql-java</artifactId>
            <version>17.3</version>
        </dependency>
        <dependency>
            <groupId>com.graphql-java</groupId>
            <artifactId>graphql-java-extended-scalars</artifactId>
            <version>17.0</version>
        </dependency>
        <dependency>
            <groupId>org.apache.httpcomponents</groupId>
            <artifactId>httpclient</artifactId>
            <version>4.5.13</version>
        </dependency>
        <dependency>
            <groupId>commons-cli</groupId>
            <artifactId>commons-cli</artifactId>
            <version>1.5.0</version>
            <scope>test</scope>
        </dependency>
        <dependency>
            <groupId>net.sourceforge.javacsv</groupId>
            <artifactId>javacsv</artifactId>
            <version>2.0</version>
        </dependency>
        <dependency>
            <groupId>org.eclipse.paho</groupId>
            <artifactId>org.eclipse.paho.client.mqttv3</artifactId>
            <version>1.2.5</version>
        </dependency>
        <dependency>
            <groupId>com.wdtinc</groupId>
            <artifactId>mapbox-vector-tile</artifactId>
            <version>3.1.0</version>
        </dependency>
        <dependency>
            <groupId>net.objecthunter</groupId>
            <artifactId>exp4j</artifactId>
            <version>0.4.8</version>
        </dependency>
    </dependencies>

    <profiles>
        <profile>
            <id>clean-test-snapshots</id>
            <build>
                <plugins>
                    <plugin>
                        <artifactId>maven-clean-plugin</artifactId>
                        <configuration>
                            <filesets>
                                <fileset>
                                    <directory>${project.build.testSourceDirectory}</directory>
                                    <includes>
                                        <include>**/__snapshots__/*</include>
                                        <include>**/__snapshots__</include>
                                    </includes>
                                </fileset>
                            </filesets>
                        </configuration>
                    </plugin>
                </plugins>
            </build>
        </profile>
    </profiles>
</project><|MERGE_RESOLUTION|>--- conflicted
+++ resolved
@@ -22,11 +22,7 @@
     </scm>
 
     <properties>
-<<<<<<< HEAD
         <otp.serialization.version.id>20</otp.serialization.version.id>
-=======
-        <otp.serialization.version.id>19</otp.serialization.version.id>
->>>>>>> 6f021210
         <!-- Lib versions - keep list sorted on property name -->
         <geotools.version>26.2</geotools.version>
         <jackson.version>2.13.2</jackson.version>
