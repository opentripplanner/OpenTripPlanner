--- conflicted
+++ resolved
@@ -358,11 +358,7 @@
             </snapshots>
             <id>bintray-macroz-graphql-java</id>
             <name>bintray</name>
-<<<<<<< HEAD
-            <url>http://dl.bintray.com/macroz/graphql-java</url>
-=======
-            <url>https://dl.bintray.com/andimarek/graphql-java</url>
->>>>>>> 67ea73b5
+            <url>https://dl.bintray.com/macroz/graphql-java</url>
         </repository>
     </repositories>
 
