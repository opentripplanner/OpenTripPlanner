--- conflicted
+++ resolved
@@ -91,16 +91,11 @@
                 <artifactId>maven-compiler-plugin</artifactId>
                 <version>3.8.1</version>
                 <configuration>
-<<<<<<< HEAD
-                    <!-- Target Java versions -->
-                    <release>11</release>
+                    <!-- Target Java version -->
+                    <release>17</release>
                     <compilerArgs>
                         <arg>-parameters</arg>
                     </compilerArgs>
-=======
-                    <!-- Target Java version -->
-                    <release>17</release>
->>>>>>> b2c0e9a3
                 </configuration>
             </plugin>
             <plugin>
