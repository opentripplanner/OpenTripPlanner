.layout {
  display: grid;
  grid-template-columns: 1fr 3fr;
  grid-template-rows: 1fr 2fr;
  height: 100vh;
  gap: 0;
}

.box {
  display: flex;
  justify-content: center;
  align-items: center;
}

.navbar-brand {
  color: #4078bc;
  font-size: 2rem;
}

@media (min-width: 1895px) {
  .below-content {
    height: calc(100vh - 175px);
  }
}

@media (max-width: 1896px) {
  .below-content {
    height: calc(100vh - 175px);
  }
}

@media (max-width: 1250px) {
  .below-content {
    height: calc(100vh - 250px);
  }
}

@media (max-width: 900px) {
  .below-content {
    height: calc(100vh - 325px);
  }
}

.map-container {
  width: 100%;
}

.search-bar {
  padding-left: 1rem;
  display: flex;
  flex-direction: row;
  flex-wrap: wrap;
  justify-content: space-between;
  margin-right: 1rem;
}

.search-bar input.input-tiny {
  max-width: 50px;
}

.search-bar .input-small {
  max-width: 100px;
}

.search-bar .input-medium {
  max-width: 130px;
}

.search-bar-route-button-wrapper {
  height: 5rem;
  padding-top: 37px;
}

.search-bar-route-button-wrapper a.btn img {
  margin-top: -2px;
}

.search-bar .swap-from-to {
  border: none;
  background: none;
  margin: 30px 0 auto 0;
}

.input-family {
  display: flex;
  align-items: center;
  gap: 2px;
}

.swap-from-to img {
  width: 15px;
}

.logo-container {
  display: flex;
  flex-direction: column;
}

.logo-container .details {
  font-size: 0.8rem;
  color: #666;
  margin-top: 4px;
  text-align: left;
}

.logo-image {
  margin-right: 2px;
}

.left-pane-container {
  font-size: 12px;
  width: 100%;
  overflow-y: auto;
  min-width: 300px;
}

.left-pane-container .time-zone-info {
  margin: 10px 20px;
  font-size: 12px;
  text-align: right;
}

.itinerary-header-wrapper {
  position: relative;
  background: #0a53be;
}

.accordion-item-filtered {
  margin-bottom: 0;
  background-color: lightpink;
  --bs-accordion-btn-bg: lightpink;
  --bs-accordion-active-bg: pink;
}

.itinerary-leg-details {
  border: 1px solid #80808063;
  padding: 10px;
  border-radius: 3px;
  margin-bottom: 3px;
}

.itinerary-leg-details .times {
  margin-top: 3px;
  float: right;
  font-size: 11px;
}

.accordion-body .generalized-cost {
  font-size: 11px;
  text-align: end;
  margin-right: 9px;
}

.itinerary-leg-details .mode {
  margin-top: 2px;
}

.itinerary-header-itinerary-number {
  position: absolute;
}

.itinerary-header-itinerary-line {
  position: absolute;
  height: 2px;
  top: 9px;
  background: #000;
}

.itinerary-header-itinerary-time {
  position: absolute;
  background: #000;
  color: #fff;
  font-size: 12px;
  width: 38px;
  height: 15px;
  text-align: center;
  top: 2px;
  padding: 1px;
}

.itinerary-header-leg-wrapper {
  position: absolute;
  height: 22px;
  font-weight: bold;
  text-shadow: none;
  margin-top: -1px;
  padding-top: 3px;
  text-align: center;
  overflow: hidden;
}

.itinerary-header-leg-icon {
  mask-repeat: no-repeat;
  -webkit-mask-repeat: no-repeat;
  width: 17px;
  height: 17px;
  display: inline-block;
}

.itinerary-header-leg-public-code {
  vertical-align: top;
  font-size: 14px;
  padding-left: 2px;
}

/* geometry popup */

.geometry-popup-osm-link {
  text-align: right;
  padding: 0 5px;
}

/* debug layer selector */

.maplibregl-ctrl-group.layer-select {
  padding: 10px;
}
.maplibregl-ctrl-group.layer-select label {
  margin-left: 6px;
}

.maplibregl-ctrl-group.layer-select select {
  margin-bottom: 14px;
}

.maplibregl-ctrl-group.layer-select h4 {
  font-size: 17px;
}

.maplibregl-ctrl-group.layer-select .group-label {
  font-size: 15px;
  margin-bottom: 5px;
}

.maplibregl-ctrl-group.layer-select div.group {
  margin-top: 10px;
}

.maplibregl-ctrl-group.layer-select div.layer {
  margin-left: 17px;
}

.right-menu-container {
  position: absolute;
  top: 0;
  right: 0;
  width: 0;
  height: 100%;
  background-color: #f4f4f4;
  overflow-x: hidden;
  transition: 0.3s;
  padding-top: 60px;
  box-shadow: none;
}

.right-menu-container.open {
  width: 250px;
  box-shadow: -2px 0 5px rgba(0, 0, 0, 0.2);
}

.sidebar-button.right {
  position: absolute;
  right: 0; /* Default position when sidebar is closed */
  background: #fff;
  color: white;
  border: none;
  border-radius: 4px;
  padding: 10px;
  cursor: pointer;
  transition:
    right 0.3s,
    background-color 0.2s; /* Smooth transitions */
}

.sidebar-button.right.open {
  right: 270px; /* Shifted position when sidebar is open */
}

.sidebar-button.active {
  background: #fff;
}

.sidebar-button:hover {
  background: #4078bc; /* Slightly darker when hovered */
}

.sidebar-button.active:hover {
  background: #fff;
}

input[type='number']::-webkit-inner-spin-button,
input[type='number']::-webkit-outer-spin-button {
  -webkit-appearance: none;
  margin: 0;
}

/* For Firefox */
input[type='number'] {
  -moz-appearance: textfield;
}

.default-tooltip-container {
  position: relative;
  cursor: pointer;
}

.pagination-controls {
  margin-top: 10px;
  margin-bottom: 5px;
}

.pagination-controls-container {
  display: flex;
  justify-content: space-between;
  align-items: center;
  gap: 15px;
}

.default-tooltip-icon {
  width: 10px;
  height: 10px;
}
.argument-label {
  padding-right: 2px;
}

/* Sidebar Container */
.sidebar-container {
  display: flex;
  width: 100%;
  height: 100%;
  border-top: black 1px solid;
}

/* Sidebar Navigation */
.sidebar {
  display: flex;
  flex-direction: column;
  align-items: center;
  width: 40px;
  background-color: #f7f7f7;
  border-right: 1px solid #ccc;
}

/* Sidebar Buttons */
.sidebar-button {
  cursor: pointer;
  padding: 5px;
  text-align: center;
  border-radius: 8px;
  margin: 5px 0;
  background-color: transparent;
  transition: background-color 0.3s ease;
}

.sidebar-button:hover {
  background-color: #e0e0e0;
}

.sidebar-button.active {
  background-color: #ddd;
  font-weight: bold;
}

/* Content Area */
.sidebar-content {
  flex: 1;
  overflow-y: auto;
  margin: 5px;
}

.panel-header {
  font-size: 24px;
  text-align: center;
  position: relative;
  margin-bottom: 10px;
}

.panel-header-title-with-left-button {
  position: absolute;
  left: 50%;
  top: 50%;
  transform: translate(-50%, -50%);
  font-weight: normal;
}

.panel-header-title-simple {
  flex: 1;
  text-align: center;
  font-weight: normal;
}

.argument-list {
  font-size: 12px;
  line-height: 1;
}

.argument-list button {
  font-size: 13px;
  padding: 5px 10px;
  margin: 5px 0;
  background-color: #007bff;
  color: white;
  border: none;
  border-radius: 3px;
  cursor: pointer;
}

.argument-list button:hover {
  background-color: #0056b3; /* Darker on hover */
}

.argument-list input[type='text'],
.argument-list input[type='number'],
.argument-list input[type='datetime-local'],
select {
  font-size: 12px;
  padding: 0;
  margin: 0;
  border: none;
  border-bottom: 1px solid #ccc; /* Bottom border only */
  background: none;
  box-sizing: border-box;
}

.argument-list input[type='text'],
.argument-list input[type='number'] {
  width: 50px;
}
.argument-list input[type='datetime-local'] {
  width: 140px;
}

input.comma-separated-input[type='text'],
input.comma-separated-input[type='number'] {
  width: 140px;
}

.remove-argument {
  margin-left: 2px;
  color: red;
  cursor: pointer;
}

.reset-button {
  position: absolute;
  right: 0;
  top: 50%;
  transform: translateY(-50%);
}

.panel-header button {
  font-size: 13px;
  padding: 5px 10px;
  margin: 5px 0;
  background-color: #007bff;
  color: white;
  border: none;
  border-radius: 3px;
  cursor: pointer;
}

.panel-header button:hover {
<<<<<<< HEAD
  background-color: #0056b3; /* Darker on hover */
}

/* Itinerary Comparison Dialog */
.compare-section-divider {
  margin-top: 20px;
}

/* Removed toggle button - now using always-visible dropdowns */

.compare-legs-container {
  display: flex;
  gap: 20px;
}

.compare-leg-column {
  flex: 1;
}

.compare-leg-item {
  padding: 4px;
  border: 1px solid #dee2e6;
  margin-bottom: 2px;
  border-radius: 2px;
}

.compare-leg-label {
  display: flex;
  align-items: center;
  cursor: pointer;
  font-size: 13px;
}

.compare-leg-checkbox {
  margin-right: 6px;
}

.compare-selected-legs-section {
  margin-top: 20px;
}

/* Enhanced visual comparison styles */
.compare-summary-table {
  margin-bottom: 30px;
}

.compare-summary-table th {
  background-color: #f8f9fa;
  font-weight: 600;
  text-align: center;
  padding: 12px 8px;
}

.compare-summary-table td {
  text-align: center;
  padding: 12px 8px;
  vertical-align: middle;
}

.compare-itinerary-number {
  font-size: 16px;
  font-weight: bold;
  color: #0056b3;
}

.compare-summary-table .compare-value-best {
  background-color: #d4edda !important;
  color: #155724 !important;
  font-weight: 600;
}

.compare-leg-column h6 {
  color: #495057;
  font-weight: 600;
  margin-bottom: 15px;
  padding-bottom: 5px;
  border-bottom: 2px solid #dee2e6;
}

.compare-leg-item {
  padding: 8px;
  border: 1px solid #dee2e6;
  margin-bottom: 4px;
  border-radius: 4px;
  transition: background-color 0.2s ease;
}

.compare-leg-item:hover {
  background-color: #f8f9fa;
}

.compare-leg-item.selected {
  background-color: #e3f2fd;
  border-color: #2196f3;
}

.compare-leg-mode {
  font-weight: 600;
  color: #495057;
}

.compare-leg-details {
  color: #6c757d;
  font-size: 12px;
}

.compare-selected-legs-title {
  color: #495057;
  font-weight: 600;
  margin-bottom: 15px;
}

/* New minimalistic leg selection with react-select */
.compare-legs-select-container {
  display: flex;
  gap: 20px;
  margin-top: 15px;
}

.compare-leg-select-column {
  flex: 1;
}

.compare-leg-select-label {
  display: block;
  font-weight: 600;
  color: #495057;
  margin-bottom: 8px;
  font-size: 14px;
}

/* React-select customization */
.compare-leg-select .compare-leg-select__control {
  min-height: 40px;
  border: 1px solid #dee2e6;
  border-radius: 4px;
  font-size: 13px;
}

.compare-leg-select .compare-leg-select__control--is-focused {
  border-color: #0056b3;
  box-shadow: 0 0 0 1px #0056b3;
}

.compare-leg-select .compare-leg-select__multi-value {
  background-color: #e3f2fd;
  border: 1px solid #2196f3;
}

.compare-leg-select .compare-leg-select__multi-value__label {
  color: #1976d2;
  font-size: 12px;
}

.compare-leg-select .compare-leg-select__multi-value__remove {
  color: #1976d2;
  cursor: pointer;
}

.compare-leg-select .compare-leg-select__multi-value__remove:hover {
  background-color: #1976d2;
  color: white;
}

.compare-leg-select .compare-leg-select__placeholder {
  color: #6c757d;
  font-size: 13px;
=======
  background-color: #0056b3;
}

/* No results display container */
.no-results-display-container {
  background-color: #fff3cd;
  color: #856404;
  border: 1px solid #ffeaa7;
  border-radius: 4px;
  padding: 12px;
  margin: 8px 0;
  font-size: 14px;
}

/* No results details pre-formatted text */
.no-results-details {
  font-size: 12px;
  margin: 0;
  white-space: pre-wrap;
  word-break: break-word;
  width: 100%;
}

/* Pagination Controls */
.pagination-controls-container {
  display: flex;
  justify-content: space-evenly;
}

/* Flexible layouts */
.flex-space-between {
  display: flex;
  justify-content: space-between;
  align-items: flex-start;
}

.flex-1 {
  flex: 1;
}

/* Error and info displays */
.error-title {
  font-weight: bold;
  margin-bottom: 8px;
}

.error-message {
  margin-bottom: 12px;
  color: #721c24;
  line-height: 1.4;
}

.info-title {
  font-weight: bold;
  margin-bottom: 8px;
}

.info-message {
  margin-bottom: 12px;
  color: #6c757d;
}

/* Error display container */
.error-display-container {
  background-color: #f8d7da;
  color: #721c24;
  border: 1px solid #f5c6cb;
  border-radius: 4px;
  padding: 12px;
  margin: 8px 0;
  font-size: 14px;
}

/* Error details pre-formatted text */
.error-details {
  font-size: 12px;
  margin: 0;
  white-space: pre-wrap;
  word-break: break-word;
  width: 100%;
}

/* Error dismiss button */
.error-dismiss-button {
  background: none;
  border: none;
  font-size: 18px;
  cursor: pointer;
  color: #721c24;
  margin-left: 8px;
>>>>>>> a755d2fe
}<|MERGE_RESOLUTION|>--- conflicted
+++ resolved
@@ -461,175 +461,6 @@
 }
 
 .panel-header button:hover {
-<<<<<<< HEAD
-  background-color: #0056b3; /* Darker on hover */
-}
-
-/* Itinerary Comparison Dialog */
-.compare-section-divider {
-  margin-top: 20px;
-}
-
-/* Removed toggle button - now using always-visible dropdowns */
-
-.compare-legs-container {
-  display: flex;
-  gap: 20px;
-}
-
-.compare-leg-column {
-  flex: 1;
-}
-
-.compare-leg-item {
-  padding: 4px;
-  border: 1px solid #dee2e6;
-  margin-bottom: 2px;
-  border-radius: 2px;
-}
-
-.compare-leg-label {
-  display: flex;
-  align-items: center;
-  cursor: pointer;
-  font-size: 13px;
-}
-
-.compare-leg-checkbox {
-  margin-right: 6px;
-}
-
-.compare-selected-legs-section {
-  margin-top: 20px;
-}
-
-/* Enhanced visual comparison styles */
-.compare-summary-table {
-  margin-bottom: 30px;
-}
-
-.compare-summary-table th {
-  background-color: #f8f9fa;
-  font-weight: 600;
-  text-align: center;
-  padding: 12px 8px;
-}
-
-.compare-summary-table td {
-  text-align: center;
-  padding: 12px 8px;
-  vertical-align: middle;
-}
-
-.compare-itinerary-number {
-  font-size: 16px;
-  font-weight: bold;
-  color: #0056b3;
-}
-
-.compare-summary-table .compare-value-best {
-  background-color: #d4edda !important;
-  color: #155724 !important;
-  font-weight: 600;
-}
-
-.compare-leg-column h6 {
-  color: #495057;
-  font-weight: 600;
-  margin-bottom: 15px;
-  padding-bottom: 5px;
-  border-bottom: 2px solid #dee2e6;
-}
-
-.compare-leg-item {
-  padding: 8px;
-  border: 1px solid #dee2e6;
-  margin-bottom: 4px;
-  border-radius: 4px;
-  transition: background-color 0.2s ease;
-}
-
-.compare-leg-item:hover {
-  background-color: #f8f9fa;
-}
-
-.compare-leg-item.selected {
-  background-color: #e3f2fd;
-  border-color: #2196f3;
-}
-
-.compare-leg-mode {
-  font-weight: 600;
-  color: #495057;
-}
-
-.compare-leg-details {
-  color: #6c757d;
-  font-size: 12px;
-}
-
-.compare-selected-legs-title {
-  color: #495057;
-  font-weight: 600;
-  margin-bottom: 15px;
-}
-
-/* New minimalistic leg selection with react-select */
-.compare-legs-select-container {
-  display: flex;
-  gap: 20px;
-  margin-top: 15px;
-}
-
-.compare-leg-select-column {
-  flex: 1;
-}
-
-.compare-leg-select-label {
-  display: block;
-  font-weight: 600;
-  color: #495057;
-  margin-bottom: 8px;
-  font-size: 14px;
-}
-
-/* React-select customization */
-.compare-leg-select .compare-leg-select__control {
-  min-height: 40px;
-  border: 1px solid #dee2e6;
-  border-radius: 4px;
-  font-size: 13px;
-}
-
-.compare-leg-select .compare-leg-select__control--is-focused {
-  border-color: #0056b3;
-  box-shadow: 0 0 0 1px #0056b3;
-}
-
-.compare-leg-select .compare-leg-select__multi-value {
-  background-color: #e3f2fd;
-  border: 1px solid #2196f3;
-}
-
-.compare-leg-select .compare-leg-select__multi-value__label {
-  color: #1976d2;
-  font-size: 12px;
-}
-
-.compare-leg-select .compare-leg-select__multi-value__remove {
-  color: #1976d2;
-  cursor: pointer;
-}
-
-.compare-leg-select .compare-leg-select__multi-value__remove:hover {
-  background-color: #1976d2;
-  color: white;
-}
-
-.compare-leg-select .compare-leg-select__placeholder {
-  color: #6c757d;
-  font-size: 13px;
-=======
   background-color: #0056b3;
 }
 
@@ -720,5 +551,170 @@
   cursor: pointer;
   color: #721c24;
   margin-left: 8px;
->>>>>>> a755d2fe
+}
+
+/* Itinerary Comparison Dialog */
+.compare-section-divider {
+  margin-top: 20px;
+}
+
+/* Removed toggle button - now using always-visible dropdowns */
+
+.compare-legs-container {
+  display: flex;
+  gap: 20px;
+}
+
+.compare-leg-column {
+  flex: 1;
+}
+
+.compare-leg-item {
+  padding: 4px;
+  border: 1px solid #dee2e6;
+  margin-bottom: 2px;
+  border-radius: 2px;
+}
+
+.compare-leg-label {
+  display: flex;
+  align-items: center;
+  cursor: pointer;
+  font-size: 13px;
+}
+
+.compare-leg-checkbox {
+  margin-right: 6px;
+}
+
+.compare-selected-legs-section {
+  margin-top: 20px;
+}
+
+/* Enhanced visual comparison styles */
+.compare-summary-table {
+  margin-bottom: 30px;
+}
+
+.compare-summary-table th {
+  background-color: #f8f9fa;
+  font-weight: 600;
+  text-align: center;
+  padding: 12px 8px;
+}
+
+.compare-summary-table td {
+  text-align: center;
+  padding: 12px 8px;
+  vertical-align: middle;
+}
+
+.compare-itinerary-number {
+  font-size: 16px;
+  font-weight: bold;
+  color: #0056b3;
+}
+
+.compare-summary-table .compare-value-best {
+  background-color: #d4edda !important;
+  color: #155724 !important;
+  font-weight: 600;
+}
+
+.compare-leg-column h6 {
+  color: #495057;
+  font-weight: 600;
+  margin-bottom: 15px;
+  padding-bottom: 5px;
+  border-bottom: 2px solid #dee2e6;
+}
+
+.compare-leg-item {
+  padding: 8px;
+  border: 1px solid #dee2e6;
+  margin-bottom: 4px;
+  border-radius: 4px;
+  transition: background-color 0.2s ease;
+}
+
+.compare-leg-item:hover {
+  background-color: #f8f9fa;
+}
+
+.compare-leg-item.selected {
+  background-color: #e3f2fd;
+  border-color: #2196f3;
+}
+
+.compare-leg-mode {
+  font-weight: 600;
+  color: #495057;
+}
+
+.compare-leg-details {
+  color: #6c757d;
+  font-size: 12px;
+}
+
+.compare-selected-legs-title {
+  color: #495057;
+  font-weight: 600;
+  margin-bottom: 15px;
+}
+
+/* New minimalistic leg selection with react-select */
+.compare-legs-select-container {
+  display: flex;
+  gap: 20px;
+  margin-top: 15px;
+}
+
+.compare-leg-select-column {
+  flex: 1;
+}
+
+.compare-leg-select-label {
+  display: block;
+  font-weight: 600;
+  color: #495057;
+  margin-bottom: 8px;
+  font-size: 14px;
+}
+
+/* React-select customization */
+.compare-leg-select .compare-leg-select__control {
+  min-height: 40px;
+  border: 1px solid #dee2e6;
+  border-radius: 4px;
+  font-size: 13px;
+}
+
+.compare-leg-select .compare-leg-select__control--is-focused {
+  border-color: #0056b3;
+  box-shadow: 0 0 0 1px #0056b3;
+}
+
+.compare-leg-select .compare-leg-select__multi-value {
+  background-color: #e3f2fd;
+  border: 1px solid #2196f3;
+}
+
+.compare-leg-select .compare-leg-select__multi-value__label {
+  color: #1976d2;
+  font-size: 12px;
+}
+
+.compare-leg-select .compare-leg-select__multi-value__remove {
+  color: #1976d2;
+  cursor: pointer;
+}
+
+.compare-leg-select .compare-leg-select__multi-value__remove:hover {
+  background-color: #1976d2;
+  color: white;
+}
+
+.compare-leg-select .compare-leg-select__placeholder {
+  color: #6c757d;
+  font-size: 13px;
 }