import { TripQuery } from '../../gql/graphql.ts';
import { Accordion } from 'react-bootstrap';
import { useContainerWidth } from './useContainerWidth.ts';
import { ItineraryHeaderContent } from './ItineraryHeaderContent.tsx';
import { useEarliestAndLatestTimes } from './useEarliestAndLatestTimes.ts';
import { ItineraryDetails } from './ItineraryDetails.tsx';
import { ItineraryPaginationControl } from './ItineraryPaginationControl.tsx';
import { useContext, Dispatch, SetStateAction } from 'react';
import { TimeZoneContext } from '../../hooks/TimeZoneContext.ts';
import { ErrorDisplay } from './ErrorDisplay.tsx';
import { NoResultsDisplay } from './NoResultsDisplay.tsx';

export function ItineraryListContainer({
  tripQueryResult,
  selectedTripPatternIndexes,
  setSelectedTripPatternIndexes,
  pageResults,
  loading,
<<<<<<< HEAD
  comparisonSelectedIndexes,
  setComparisonSelectedIndexes,
  onCompare,
=======
  error,
>>>>>>> a755d2fe
}: {
  tripQueryResult: TripQuery | null;
  selectedTripPatternIndexes: number[];
  setSelectedTripPatternIndexes: Dispatch<SetStateAction<number[]>>;
  pageResults: (cursor: string) => void;
  loading: boolean;
<<<<<<< HEAD
  comparisonSelectedIndexes: number[];
  setComparisonSelectedIndexes: (indexes: number[]) => void;
  onCompare: () => void;
=======
  error?: unknown;
>>>>>>> a755d2fe
}) {
  const [earliestStartTime, latestEndTime] = useEarliestAndLatestTimes(tripQueryResult);
  const { containerRef, containerWidth } = useContainerWidth();
  const timeZone = useContext(TimeZoneContext);

  const hasNoResults = Boolean(tripQueryResult && tripQueryResult.trip.tripPatterns.length === 0);
  const hasSearched = tripQueryResult !== null;
  const showErrorOrNoResults = error || (hasSearched && !error && hasNoResults);

  return (
    <section className="left-pane-container below-content" ref={containerRef}>
      <>
        <div className="panel-header">Itinerary results</div>
<<<<<<< HEAD
        <div className="pagination-controls">
          <ItineraryPaginationControl
            onPagination={pageResults}
            previousPageCursor={tripQueryResult?.trip.previousPageCursor}
            nextPageCursor={tripQueryResult?.trip.nextPageCursor}
            loading={loading}
            comparisonSelectedIndexes={comparisonSelectedIndexes}
            onCompare={onCompare}
          />
        </div>
=======
        <ErrorDisplay error={error} />
        <NoResultsDisplay hasSearched={hasSearched && !error && hasNoResults} tripQueryResult={tripQueryResult} />
        {!showErrorOrNoResults && (
          <div className="pagination-controls">
            <ItineraryPaginationControl
              onPagination={pageResults}
              previousPageCursor={tripQueryResult?.trip.previousPageCursor}
              nextPageCursor={tripQueryResult?.trip.nextPageCursor}
              loading={loading}
            />
          </div>
        )}
>>>>>>> a755d2fe
        <Accordion
          activeKey={selectedTripPatternIndexes.map(String)}
          onSelect={(eventKey) => {
            const index = parseInt(eventKey as string);
            setSelectedTripPatternIndexes((prev: number[]) => {
              if (prev.includes(index)) {
                return prev.filter((i: number) => i !== index);
              } else {
                const newArray = [...prev, index];
                return newArray.length > 2 ? newArray.slice(-2) : newArray;
              }
            });
          }}
        >
          {tripQueryResult &&
            tripQueryResult.trip.tripPatterns.map((tripPattern, itineraryIndex) => (
              <Accordion.Item
                eventKey={`${itineraryIndex}`}
                key={`${itineraryIndex}`}
                bsPrefix={tripPattern.systemNotices.length === 0 ? '' : 'accordion-item-filtered'}
              >
                <Accordion.Header>
                  <ItineraryHeaderContent
                    containerWidth={containerWidth}
                    tripPattern={tripPattern}
                    itineraryIndex={itineraryIndex}
                    earliestStartTime={earliestStartTime}
                    latestEndTime={latestEndTime}
                    comparisonSelectedIndexes={comparisonSelectedIndexes}
                    setComparisonSelectedIndexes={setComparisonSelectedIndexes}
                  />
                </Accordion.Header>
                <Accordion.Body>
                  <ItineraryDetails tripPattern={tripPattern} />
                </Accordion.Body>
              </Accordion.Item>
            ))}
        </Accordion>
      </>

      {/* Time Zone Info */}
      <div className="time-zone-info">
        All times in <code>{timeZone}</code>
      </div>
    </section>
  );
}<|MERGE_RESOLUTION|>--- conflicted
+++ resolved
@@ -16,26 +16,20 @@
   setSelectedTripPatternIndexes,
   pageResults,
   loading,
-<<<<<<< HEAD
   comparisonSelectedIndexes,
   setComparisonSelectedIndexes,
   onCompare,
-=======
   error,
->>>>>>> a755d2fe
 }: {
   tripQueryResult: TripQuery | null;
   selectedTripPatternIndexes: number[];
   setSelectedTripPatternIndexes: Dispatch<SetStateAction<number[]>>;
   pageResults: (cursor: string) => void;
   loading: boolean;
-<<<<<<< HEAD
   comparisonSelectedIndexes: number[];
   setComparisonSelectedIndexes: (indexes: number[]) => void;
   onCompare: () => void;
-=======
   error?: unknown;
->>>>>>> a755d2fe
 }) {
   const [earliestStartTime, latestEndTime] = useEarliestAndLatestTimes(tripQueryResult);
   const { containerRef, containerWidth } = useContainerWidth();
@@ -49,18 +43,6 @@
     <section className="left-pane-container below-content" ref={containerRef}>
       <>
         <div className="panel-header">Itinerary results</div>
-<<<<<<< HEAD
-        <div className="pagination-controls">
-          <ItineraryPaginationControl
-            onPagination={pageResults}
-            previousPageCursor={tripQueryResult?.trip.previousPageCursor}
-            nextPageCursor={tripQueryResult?.trip.nextPageCursor}
-            loading={loading}
-            comparisonSelectedIndexes={comparisonSelectedIndexes}
-            onCompare={onCompare}
-          />
-        </div>
-=======
         <ErrorDisplay error={error} />
         <NoResultsDisplay hasSearched={hasSearched && !error && hasNoResults} tripQueryResult={tripQueryResult} />
         {!showErrorOrNoResults && (
@@ -73,7 +55,16 @@
             />
           </div>
         )}
->>>>>>> a755d2fe
+        <div className="pagination-controls">
+          <ItineraryPaginationControl
+            onPagination={pageResults}
+            previousPageCursor={tripQueryResult?.trip.previousPageCursor}
+            nextPageCursor={tripQueryResult?.trip.nextPageCursor}
+            loading={loading}
+            comparisonSelectedIndexes={comparisonSelectedIndexes}
+            onCompare={onCompare}
+          />
+        </div>
         <Accordion
           activeKey={selectedTripPatternIndexes.map(String)}
           onSelect={(eventKey) => {
