import { Button, ButtonGroup, Spinner } from 'react-bootstrap';
import { ServerInfo, TripQueryVariables } from '../../gql/graphql.ts';
import { LocationInputField } from './LocationInputField.tsx';
import { DepartureArrivalSelect } from './DepartureArrivalSelect.tsx';
import { DateTimeInputField } from './DateTimeInputField.tsx';
import { SearchWindowInput } from './SearchWindowInput.tsx';
import { AccessSelect } from './AccessSelect.tsx';
import { EgressSelect } from './EgressSelect.tsx';
import { DirectModeSelect } from './DirectModeSelect.tsx';
import { TransitModeSelect } from './TransitModeSelect.tsx';
import { NumTripPatternsInput } from './NumTripPatternsInput.tsx';
import { ItineraryFilterDebugSelect } from './ItineraryFilterDebugSelect.tsx';
import Navbar from 'react-bootstrap/Navbar';
import { ServerInfoTooltip } from './ServerInfoTooltip.tsx';
import { useRef, useState } from 'react';
import logo from '../../static/img/otp-logo.svg';
import GraphiQLRouteButton from './GraphiQLRouteButton.tsx';
import WheelchairAccessibleCheckBox from './WheelchairAccessibleCheckBox.tsx';
import { SwapLocationsButton } from './SwapLocationsButton.tsx';

type SearchBarProps = {
  onRoute: () => void;
  tripQueryVariables: TripQueryVariables;
  setTripQueryVariables: (tripQueryVariables: TripQueryVariables) => void;
  serverInfo?: ServerInfo;
  loading: boolean;
};

export function SearchBar({ onRoute, tripQueryVariables, setTripQueryVariables, serverInfo, loading }: SearchBarProps) {
  const [showServerInfo, setShowServerInfo] = useState(false);
  const target = useRef(null);

  return (
<<<<<<< HEAD
    <>
      <div className="search-bar top-content" style={{ display: 'flex' }}>
        <div className="logo-container box" style={{ display: 'flex' }}>
          <Navbar.Brand onClick={() => setShowServerInfo((v) => !v)}>
            <div ref={target}>
              <img alt="" src={logo} width="30" height="30" className="d-inline-block align-top" /> OTP Debug
              {showServerInfo && <ServerInfoTooltip serverInfo={serverInfo} target={target} />}
            </div>
          </Navbar.Brand>
        </div>
        <div style={{ flex: '1', display: 'flex', flexWrap: 'wrap' }} className="box">
          <LocationInputField location={tripQueryVariables.from} label="From" id="fromInputField" />
          <SwapLocationsButton tripQueryVariables={tripQueryVariables} setTripQueryVariables={setTripQueryVariables} />
          <LocationInputField location={tripQueryVariables.to} label="To" id="toInputField" />
          <DepartureArrivalSelect
            tripQueryVariables={tripQueryVariables}
            setTripQueryVariables={setTripQueryVariables}
          />
          <DateTimeInputField tripQueryVariables={tripQueryVariables} setTripQueryVariables={setTripQueryVariables} />
          <NumTripPatternsInput tripQueryVariables={tripQueryVariables} setTripQueryVariables={setTripQueryVariables} />
          <SearchWindowInput tripQueryVariables={tripQueryVariables} setTripQueryVariables={setTripQueryVariables} />
          <AccessSelect tripQueryVariables={tripQueryVariables} setTripQueryVariables={setTripQueryVariables} />
          <TransitModeSelect tripQueryVariables={tripQueryVariables} setTripQueryVariables={setTripQueryVariables} />
          <EgressSelect tripQueryVariables={tripQueryVariables} setTripQueryVariables={setTripQueryVariables} />
          <DirectModeSelect tripQueryVariables={tripQueryVariables} setTripQueryVariables={setTripQueryVariables} />
          <ItineraryFilterDebugSelect
            tripQueryVariables={tripQueryVariables}
            setTripQueryVariables={setTripQueryVariables}
          />
          <WheelchairAccessibleCheckBox
            tripQueryVariables={tripQueryVariables}
            setTripQueryVariables={setTripQueryVariables}
          />
=======
    <div className="search-bar top-content">
      <Navbar.Brand onClick={() => setShowServerInfo((v) => !v)}>
        <div style={{ position: 'relative' }} ref={target}>
          <img alt="" src={logo} width="30" height="30" className="d-inline-block align-top" /> OTP Debug
          {showServerInfo && <ServerInfoTooltip serverInfo={serverInfo} target={target} />}
        </div>
      </Navbar.Brand>
      <LocationInputField
        label="From"
        id="fromInputField"
        locationFieldKey="from"
        tripQueryVariables={tripQueryVariables}
        setTripQueryVariables={setTripQueryVariables}
      />
      <SwapLocationsButton tripQueryVariables={tripQueryVariables} setTripQueryVariables={setTripQueryVariables} />
      <LocationInputField
        label="To"
        id="toInputField"
        locationFieldKey="to"
        tripQueryVariables={tripQueryVariables}
        setTripQueryVariables={setTripQueryVariables}
      />
      <DepartureArrivalSelect tripQueryVariables={tripQueryVariables} setTripQueryVariables={setTripQueryVariables} />
      <DateTimeInputField tripQueryVariables={tripQueryVariables} setTripQueryVariables={setTripQueryVariables} />
      <NumTripPatternsInput tripQueryVariables={tripQueryVariables} setTripQueryVariables={setTripQueryVariables} />
      <SearchWindowInput tripQueryVariables={tripQueryVariables} setTripQueryVariables={setTripQueryVariables} />
      <AccessSelect tripQueryVariables={tripQueryVariables} setTripQueryVariables={setTripQueryVariables} />
      <TransitModeSelect tripQueryVariables={tripQueryVariables} setTripQueryVariables={setTripQueryVariables} />
      <EgressSelect tripQueryVariables={tripQueryVariables} setTripQueryVariables={setTripQueryVariables} />
      <DirectModeSelect tripQueryVariables={tripQueryVariables} setTripQueryVariables={setTripQueryVariables} />
      <ItineraryFilterDebugSelect
        tripQueryVariables={tripQueryVariables}
        setTripQueryVariables={setTripQueryVariables}
      />
      <WheelchairAccessibleCheckBox
        tripQueryVariables={tripQueryVariables}
        setTripQueryVariables={setTripQueryVariables}
      />
>>>>>>> 0fb152d1

          <div className="search-bar-route-button-wrapper">
            <ButtonGroup>
              <Button variant="primary" onClick={() => onRoute()} disabled={loading}>
                {loading && (
                  <>
                    <Spinner as="span" animation="border" size="sm" role="status" aria-hidden="true" />{' '}
                  </>
                )}
                Route
              </Button>
              <GraphiQLRouteButton tripQueryVariables={tripQueryVariables}></GraphiQLRouteButton>
            </ButtonGroup>
          </div>
        </div>
      </div>
    </>
  );
}<|MERGE_RESOLUTION|>--- conflicted
+++ resolved
@@ -31,41 +31,6 @@
   const target = useRef(null);
 
   return (
-<<<<<<< HEAD
-    <>
-      <div className="search-bar top-content" style={{ display: 'flex' }}>
-        <div className="logo-container box" style={{ display: 'flex' }}>
-          <Navbar.Brand onClick={() => setShowServerInfo((v) => !v)}>
-            <div ref={target}>
-              <img alt="" src={logo} width="30" height="30" className="d-inline-block align-top" /> OTP Debug
-              {showServerInfo && <ServerInfoTooltip serverInfo={serverInfo} target={target} />}
-            </div>
-          </Navbar.Brand>
-        </div>
-        <div style={{ flex: '1', display: 'flex', flexWrap: 'wrap' }} className="box">
-          <LocationInputField location={tripQueryVariables.from} label="From" id="fromInputField" />
-          <SwapLocationsButton tripQueryVariables={tripQueryVariables} setTripQueryVariables={setTripQueryVariables} />
-          <LocationInputField location={tripQueryVariables.to} label="To" id="toInputField" />
-          <DepartureArrivalSelect
-            tripQueryVariables={tripQueryVariables}
-            setTripQueryVariables={setTripQueryVariables}
-          />
-          <DateTimeInputField tripQueryVariables={tripQueryVariables} setTripQueryVariables={setTripQueryVariables} />
-          <NumTripPatternsInput tripQueryVariables={tripQueryVariables} setTripQueryVariables={setTripQueryVariables} />
-          <SearchWindowInput tripQueryVariables={tripQueryVariables} setTripQueryVariables={setTripQueryVariables} />
-          <AccessSelect tripQueryVariables={tripQueryVariables} setTripQueryVariables={setTripQueryVariables} />
-          <TransitModeSelect tripQueryVariables={tripQueryVariables} setTripQueryVariables={setTripQueryVariables} />
-          <EgressSelect tripQueryVariables={tripQueryVariables} setTripQueryVariables={setTripQueryVariables} />
-          <DirectModeSelect tripQueryVariables={tripQueryVariables} setTripQueryVariables={setTripQueryVariables} />
-          <ItineraryFilterDebugSelect
-            tripQueryVariables={tripQueryVariables}
-            setTripQueryVariables={setTripQueryVariables}
-          />
-          <WheelchairAccessibleCheckBox
-            tripQueryVariables={tripQueryVariables}
-            setTripQueryVariables={setTripQueryVariables}
-          />
-=======
     <div className="search-bar top-content">
       <Navbar.Brand onClick={() => setShowServerInfo((v) => !v)}>
         <div style={{ position: 'relative' }} ref={target}>
@@ -104,23 +69,20 @@
         tripQueryVariables={tripQueryVariables}
         setTripQueryVariables={setTripQueryVariables}
       />
->>>>>>> 0fb152d1
 
-          <div className="search-bar-route-button-wrapper">
-            <ButtonGroup>
-              <Button variant="primary" onClick={() => onRoute()} disabled={loading}>
-                {loading && (
-                  <>
-                    <Spinner as="span" animation="border" size="sm" role="status" aria-hidden="true" />{' '}
-                  </>
-                )}
-                Route
-              </Button>
-              <GraphiQLRouteButton tripQueryVariables={tripQueryVariables}></GraphiQLRouteButton>
-            </ButtonGroup>
-          </div>
-        </div>
+      <div className="search-bar-route-button-wrapper">
+        <ButtonGroup>
+          <Button variant="primary" onClick={() => onRoute()} disabled={loading}>
+            {loading && (
+              <>
+                <Spinner as="span" animation="border" size="sm" role="status" aria-hidden="true" />{' '}
+              </>
+            )}
+            Route
+          </Button>
+          <GraphiQLRouteButton tripQueryVariables={tripQueryVariables}></GraphiQLRouteButton>
+        </ButtonGroup>
       </div>
-    </>
+    </div>
   );
 }