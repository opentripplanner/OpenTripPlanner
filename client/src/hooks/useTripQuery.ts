--- conflicted
+++ resolved
@@ -1,11 +1,6 @@
 import { useCallback, useEffect, useState } from 'react';
-<<<<<<< HEAD
-import { request } from 'graphql-request'; // eslint-disable-line import/no-unresolved
+import { request } from 'graphql-request';
 import { Location, QueryType, TripQueryVariables } from '../gql/graphql.ts';
-=======
-import { request } from 'graphql-request';
-import { QueryType, TripQueryVariables } from '../gql/graphql.ts';
->>>>>>> e595147c
 import { getApiUrl } from '../util/getApiUrl.ts';
 import { query } from '../static/query/tripQuery.tsx';
 
