--- conflicted
+++ resolved
@@ -1,11 +1,7 @@
 import { MapView } from '../components/MapView/MapView.tsx';
 import { ItineraryListContainer } from '../components/ItineraryList/ItineraryListContainer.tsx';
-<<<<<<< HEAD
 import { ItineraryCompareDialog } from '../components/ItineraryList/ItineraryCompareDialog.tsx';
-import { useState } from 'react';
-=======
 import { useState, useEffect } from 'react';
->>>>>>> a755d2fe
 import { useTripQuery } from '../hooks/useTripQuery.ts';
 import { useServerInfo } from '../hooks/useServerInfo.ts';
 import { useTripQueryVariables } from '../hooks/useTripQueryVariables.ts';
@@ -21,16 +17,13 @@
 export function App() {
   const serverInfo = useServerInfo();
   const { tripQueryVariables, setTripQueryVariables } = useTripQueryVariables();
-<<<<<<< HEAD
   const [tripQueryResult, loading, callback] = useTripQuery(tripQueryVariables);
   const [selectedTripPatternIndex, setSelectedTripPatternIndex] = useState<number>(0);
   const [comparisonSelectedIndexes, setComparisonSelectedIndexes] = useState<number[]>([]);
   const [showCompareDialog, setShowCompareDialog] = useState<boolean>(false);
-=======
   const [tripQueryResult, loading, callback, error] = useTripQuery(tripQueryVariables);
   const [selectedTripPatternIndexes, setSelectedTripPatternIndexes] = useState<number[]>([0]);
   const [expandedArguments, setExpandedArguments] = useState<Record<string, boolean>>({});
->>>>>>> a755d2fe
   const timeZone = serverInfo?.internalTransitModelTimeZone || Intl.DateTimeFormat().resolvedOptions().timeZone;
 
   useEffect(() => {
@@ -62,13 +55,9 @@
                 setSelectedTripPatternIndexes={setSelectedTripPatternIndexes}
                 pageResults={callback}
                 loading={loading}
-<<<<<<< HEAD
                 comparisonSelectedIndexes={comparisonSelectedIndexes}
                 setComparisonSelectedIndexes={setComparisonSelectedIndexes}
                 onCompare={() => setShowCompareDialog(true)}
-=======
-                error={error}
->>>>>>> a755d2fe
               ></ItineraryListContainer>
               <TripSchemaProvider endpoint={getApiUrl()}>
                 <TripQueryArguments
