/* This program is free software: you can redistribute it and/or
 modify it under the terms of the GNU Lesser General Public License
 as published by the Free Software Foundation, either version 3 of
 the License, or (at your option) any later version.

 This program is distributed in the hope that it will be useful,
 but WITHOUT ANY WARRANTY; without even the implied warranty of
 MERCHANTABILITY or FITNESS FOR A PARTICULAR PURPOSE.  See the
 GNU General Public License for more details.

 You should have received a copy of the GNU General Public License
 along with this program.  If not, see <http://www.gnu.org/licenses/>. */

package org.opentripplanner.routing.core;

import java.io.Serializable;
import java.util.ArrayList;
import java.util.Arrays;
import java.util.Date;
import java.util.HashMap;
import java.util.HashSet;
import java.util.List;
import java.util.Locale;
import java.util.Map;
import java.util.TimeZone;

import lombok.Getter;
import lombok.Setter;

import org.onebusaway.gtfs.model.AgencyAndId;
import org.onebusaway.gtfs.model.Route;
import org.onebusaway.gtfs.model.Trip;
import org.opentripplanner.common.MavenVersion;
import org.opentripplanner.common.model.GenericLocation;
import org.opentripplanner.common.model.NamedPlace;
import org.opentripplanner.gtfs.GtfsLibrary;
import org.opentripplanner.routing.graph.Graph;
import org.opentripplanner.routing.graph.Vertex;
import org.opentripplanner.routing.request.BannedStopSet;
import org.opentripplanner.util.DateUtils;
import org.slf4j.Logger;
import org.slf4j.LoggerFactory;

/**
 * A trip planning request. Some parameters may not be honored by the trip planner for some or all itineraries. For example, maxWalkDistance may be
 * relaxed if the alternative is to not provide a route.
 * 
 * NOTE this is the result of merging what used to be called a REQUEST and a TRAVERSEOPTIONS
 */
@Getter
@Setter
public class RoutingRequest implements Cloneable, Serializable {

    private static final long serialVersionUID = MavenVersion.VERSION.getUID();

    private static final Logger LOG = LoggerFactory.getLogger(RoutingRequest.class);

    private static final int CLAMP_ITINERARIES = 3;

    /**
     * The model that computes turn/traversal costs.
     * 
     * TODO(flamholz): this is a weird place to inject this model. We do it here because, for historical reasons, this is 
     * the most reasonable place to inject it.
     */
    @Setter
    private IntersectionTraversalCostModel traversalCostModel = new SimpleIntersectionTraversalCostModel();

    /* FIELDS UNIQUELY IDENTIFYING AN SPT REQUEST */

    /* TODO no defaults should be set here, they should all be handled in one place (searchresource) */
    /** The complete list of incoming query parameters. */
    public final HashMap<String, String> parameters = new HashMap<String, String>();

    /** The router ID -- internal ID to switch between router implementation (or graphs) */
    public String routerId = "";

    /** The start location */
    @Getter @Setter
    public GenericLocation from;

    /** The end location */
    @Getter @Setter
    public GenericLocation to;

    /** An unordered list of intermediate locations to be visited. */
    @Getter @Setter
    public List<GenericLocation> intermediatePlaces;

    public boolean intermediatePlacesOrdered;

    /** The maximum distance (in meters) the user is willing to walk. Defaults to 1/2 mile. */
    public double maxWalkDistance = 800;

    /** The worst possible time (latest for depart-by and earliest for arrive-by) to accept */
    public long worstTime = Long.MAX_VALUE;

    /** The worst possible weight that we will accept when planning a trip. */
    public double maxWeight = Double.MAX_VALUE;

    /** The set of TraverseModes that a user is willing to use. Defaults to WALK | TRANSIT. */
    public TraverseModeSet modes = new TraverseModeSet("TRANSIT,WALK"); // defaults in constructor

    /** The set of characteristics that the user wants to optimize for -- defaults to QUICK, or optimize for transit time. */
    public OptimizeType optimize = OptimizeType.QUICK;

    /** The epoch date/time that the trip should depart (or arrive, for requests where arriveBy is true) */
    public long dateTime = new Date().getTime() / 1000;

    /** Whether the trip should depart at dateTime (false, the default), or arrive at dateTime. */
    public boolean arriveBy = false;

    /** Whether the trip must be wheelchair accessible. */
    public boolean wheelchairAccessible = false;

    /** The maximum number of possible itineraries to return. */
    public int numItineraries = 3;

    /** The maximum slope of streets for wheelchair trips. */
    public double maxSlope = 0.0833333333333; // ADA max wheelchair ramp slope is a good default.

    /** Whether the planner should return intermediate stops lists for transit legs. */
    public boolean showIntermediateStops = false;

    /** max walk/bike speed along streets, in meters per second */
    private double walkSpeed;

    private double bikeSpeed;

    private double carSpeed;

    private Locale locale = new Locale("en", "US");

    /**
     * When optimizing for few transfers, we don't actually optimize for fewest transfers, as this can lead to absurd results. Consider a trip in New
     * York from Grand Army Plaza (the one in Brooklyn) to Kalustyan's at noon. The true lowest transfers route is to wait until midnight, when the 4
     * train runs local the whole way. The actual fastest route is the 2/3 to the 4/5 at Nevins to the 6 at Union Square, which takes half an hour.
     * Even someone optimizing for fewest transfers doesn't want to wait until midnight. Maybe they would be willing to walk to 7th Ave and take the Q
     * to Union Square, then transfer to the 6. If this takes less than optimize_transfer_penalty seconds, then that's what we'll return.
     */
    public int transferPenalty = 0;

    /** How much worse walking is than waiting for an equivalent length of time, as a multiplier */
    public double walkReluctance = 2.0;

    /** Used instead of walk reluctance for stairs */
    public double stairsReluctance = 2.0;
    
    /** Multiplicative factor on expected turning time. */
    @Setter
    public double turnReluctance = 1.0;

    /**
     * How long does it take to get an elevator, on average (actually, it probably should be a bit *more* than average, to prevent optimistic trips)?
     * Setting it to "seems like forever," while accurate, will probably prevent OTP from working correctly.
     */
    // TODO: how long does it /really/ take to get an elevator?
    public int elevatorBoardTime = 90;

    /** What is the cost of boarding an elevator? */
    public int elevatorBoardCost = 90;

    /** How long does it take to advance one floor on an elevator? */
    public int elevatorHopTime = 20;

    /** What is the cost of travelling one floor on an elevator? */
    public int elevatorHopCost = 20;

    // it is assumed that getting off an elevator is completely free

    /** Time to rent a bike */
    public int bikeRentalPickupTime = 60;

    /**
     * Cost of renting a bike. The cost is a bit more than actual time to model the associated cost and trouble.
     */
    public int bikeRentalPickupCost = 120;

    /** Time to drop-off a rented bike */
    public int bikeRentalDropoffTime = 30;

    /** Cost of dropping-off a rented bike */
    public int bikeRentalDropoffCost = 30;

    /**
     * How much worse is waiting for a transit vehicle than being on a transit vehicle, as a multiplier. The default value treats wait and on-vehicle
     * time as the same.
     * 
     * It may be tempting to set this as high as or higher than walkReluctance (as studies often find this kind of preferences among riders) but the
     * planner will take this literally and walk down a transit line to avoid waiting at a stop.
     */
    public double waitReluctance = 0.95;

    /** How much less bad is waiting at the beginning of the trip (replaces waitReluctance) */
    public double waitAtBeginningFactor = 0.2;

    /** This prevents unnecessary transfers by adding a cost for boarding a vehicle. */
    protected int walkBoardCost = 60 * 5;

    protected int bikeBoardCost = 60 * 10; // cyclists hate loading their bike a second time

    /** Do not use certain named routes */
    public RouteMatcher bannedRoutes = RouteMatcher.emptyMatcher();

    /** Do not use certain named agencies */
    public HashSet<String> bannedAgencies = new HashSet<String>();
    
    /** Set of banned routeType by user. */
    public HashSet<Integer> bannedRouteTypes = new HashSet<Integer>();
    
    /** Set of banned routeType per agency by user. */
    public HashSet<String> bannedAgencyRouteTypes = new HashSet<String>();

    /** Do not use certain trips */
    public HashMap<AgencyAndId, BannedStopSet> bannedTrips = new HashMap<AgencyAndId, BannedStopSet>();

    /** Set of preferred routes by user. */
    public RouteMatcher preferredRoutes = RouteMatcher.emptyMatcher();
    
    /** Set of preferred agencies by user. */
    public HashSet<String> preferredAgencies = new HashSet<String>();
    
    /**
     * Penalty added for using every route that is not preferred if user set any route as preferred. We return number of seconds that we are willing
     * to wait for preferred route.
     */
    public int useAnotherThanPreferredRoutesPenalty = 300;

    /** Set of unpreferred routes for given user. */
    public RouteMatcher unpreferredRoutes = RouteMatcher.emptyMatcher();
    
    /** Set of unpreferred agencies for given user. */
    public HashSet<String> unpreferredAgencies = new HashSet<String>();

    /**
     * Penalty added for using every unpreferred route. We return number of seconds that we are willing to wait for preferred route.
     */
    public int useUnpreferredRoutesPenalty = 300;

    /**
     * A global minimum transfer time (in seconds) that specifies the minimum amount of time that must pass between exiting one transit vehicle and
     * boarding another. This time is in addition to time it might take to walk between transit stops. This time should also be overridden by specific
     * transfer timing information in transfers.txt
     */
    // initialize to zero so this does not inadvertently affect tests, and let Planner handle defaults
    private int transferSlack = 0;

    /** Invariant: boardSlack + alightSlack <= transferSlack. */
    private int boardSlack = 0;

    private int alightSlack = 0;

    public int maxTransfers = 2;

    /**
     * Extensions to the trip planner will require additional traversal options beyond the default set. We provide an extension point for adding
     * arbitrary parameters with an extension-specific key.
     */
    public Map<Object, Object> extensions = new HashMap<Object, Object>();

    /** Penalty for using a non-preferred transfer */
    public int nonpreferredTransferPenalty = 120;

    /**
     * For the bike triangle, how important time is. triangleTimeFactor+triangleSlopeFactor+triangleSafetyFactor == 1
     */
    public double triangleTimeFactor;

    /** For the bike triangle, how important slope is */
    public double triangleSlopeFactor;

    /** For the bike triangle, how important safety is */
    public double triangleSafetyFactor;

    /**
     * Options specifically for the case that you are walking a bicycle.
     */
    public RoutingRequest bikeWalkingOptions;

    /** This is true when a GraphPath is being traversed in reverse for optimization purposes. */
    public boolean reverseOptimizing = false;

    /** when true, do not use goal direction or stop at the target, build a full SPT */
    public boolean batch = false;

    /**
     * Whether or not bike rental availability information will be used to plan bike rental trips
     */
    private boolean useBikeRentalAvailabilityInformation = false;

    /**
     * The maximum wait time in seconds the user is willing to delay trip start. Only effective in Analyst.
     */
    public long clampInitialWait;

    /**
     * When true, reverse optimize this search on the fly whenever needed, rather than reverse-optimizing the entire path when it's done.
     */
    public boolean reverseOptimizeOnTheFly = false;

    /**
     * If true, cost turns as they would be in a country where driving occurs on the right; otherwise, cost them as they would be in a country where
     * driving occurs on the left.
     */
    public boolean driveOnRight = true;

    /**
     * The deceleration speed of an automobile, in meters per second per second.
     */
    // 2.9 m/s/s: 65 mph - 0 mph in 10 seconds
    public double carDecelerationSpeed = 2.9;

    /**
     * The acceleration speed of an automobile, in meters per second per second.
     */
    // 2.9 m/s/s: 0 mph to 65 mph in 10 seconds
    public double carAccelerationSpeed = 2.9;

    /**
     * The routing context used to actually carry out this search. It is important to build States from TraverseOptions rather than RoutingContexts,
     * and just keep a reference to the context in the TraverseOptions, rather than using RoutingContexts for everything because in some testing and
     * graph building situations we need to build a bunch of initial states with different times and vertices from a single TraverseOptions, without
     * setting all the transit context or building temporary vertices (with all the exception-throwing checks that entails).
     * 
     * While they are conceptually separate, TraverseOptions does maintain a reference to its accompanying RoutingContext (and vice versa) so that
     * both do not need to be passed/injected separately into tight inner loops within routing algorithms. These references should be set to null when
     * the request scope is torn down -- the routing context becomes irrelevant at that point, since temporary graph elements have been removed and
     * the graph may have been reloaded.
     */
    public RoutingContext rctx;

    /** A transit stop that this trip must start from */
    private AgencyAndId startingTransitStopId;

    private boolean walkingBike;

    /* CONSTRUCTORS */

    /** Constructor for options; modes defaults to walk and transit */
    public RoutingRequest() {
        // http://en.wikipedia.org/wiki/Walking
        walkSpeed = 1.33; // 1.33 m/s ~ 3mph, avg. human speed
        bikeSpeed = 5; // 5 m/s, ~11 mph, a random bicycling speed
        carSpeed = 15; // 15 m/s, ~35 mph, a random driving speed
        setModes(new TraverseModeSet(new TraverseMode[] { TraverseMode.WALK, TraverseMode.TRANSIT }));
        bikeWalkingOptions = this;

        // So that they are never null.
        from = new GenericLocation();
        to = new GenericLocation();
    }

    public RoutingRequest(TraverseModeSet modes) {
        this();
        this.setModes(modes);
    }

    public RoutingRequest(TraverseMode mode) {
        this();
        this.setModes(new TraverseModeSet(mode));
    }

    public RoutingRequest(TraverseMode mode, OptimizeType optimize) {
        this(new TraverseModeSet(mode), optimize);
    }

    public RoutingRequest(TraverseModeSet modeSet, OptimizeType optimize) {
        this();
        this.optimize = optimize;
        this.setModes(modeSet);
    }

    /* ACCESSOR/SETTER METHODS */

    public boolean transitAllowed() {
        return modes.isTransit();
    }

    public long getSecondsSinceEpoch() {
        return dateTime;
    }

    public void setArriveBy(boolean arriveBy) {
        this.arriveBy = arriveBy;
        bikeWalkingOptions.arriveBy = arriveBy;
        if (worstTime == Long.MAX_VALUE || worstTime == 0)
            worstTime = arriveBy ? 0 : Long.MAX_VALUE;
    }

    public void setMode(TraverseMode mode) {
        setModes(new TraverseModeSet(mode));
    }

    public void setModes(TraverseModeSet modes) {
        this.modes = modes;
        if (modes.getBicycle()) {
            bikeWalkingOptions = new RoutingRequest();
            bikeWalkingOptions.setArriveBy(this.isArriveBy());
            bikeWalkingOptions.maxWalkDistance = maxWalkDistance;
            bikeWalkingOptions.walkSpeed *= 0.8; // walking bikes is slow
            bikeWalkingOptions.walkReluctance *= 2.7; // and painful
            bikeWalkingOptions.optimize = optimize;
            bikeWalkingOptions.modes = modes.clone();
            bikeWalkingOptions.modes.setBicycle(false);
            bikeWalkingOptions.modes.setWalk(true);
            bikeWalkingOptions.walkingBike = true;
        } else if (modes.getDriving()) {
            bikeWalkingOptions = new RoutingRequest();
            bikeWalkingOptions.setArriveBy(this.isArriveBy());
            bikeWalkingOptions.maxWalkDistance = maxWalkDistance;
            bikeWalkingOptions.modes = modes.clone();
            bikeWalkingOptions.modes.setBicycle(false);
            bikeWalkingOptions.modes.setWalk(true);
        }
    }

    public void setOptimize(OptimizeType optimize) {
        this.optimize = optimize;
        bikeWalkingOptions.optimize = optimize;
    }

    public void setWheelchairAccessible(boolean wheelchairAccessible) {
        this.wheelchairAccessible = wheelchairAccessible;
    }

    /**
     * only allow traversal by the specified mode; don't allow walking bikes. This is used during contraction to reduce the number of possible paths.
     */
    public void freezeTraverseMode() {
        bikeWalkingOptions = clone();
        bikeWalkingOptions.bikeWalkingOptions = new RoutingRequest(new TraverseModeSet());
    }

    /**
     * Add an extension parameter with the specified key. Extensions allow you to add arbitrary traversal options.
     */
    public void putExtension(Object key, Object value) {
        extensions.put(key, value);
    }

    /** Determine if a particular extension parameter is present for the specified key. */
    public boolean containsExtension(Object key) {
        return extensions.containsKey(key);
    }

    /** Get the extension parameter with the specified key. */
    @SuppressWarnings("unchecked")
    public <T> T getExtension(Object key) {
        return (T) extensions.get(key);
    }

    /** Returns the model that computes the cost of intersection traversal. */
    public IntersectionTraversalCostModel getIntersectionTraversalCostModel() {
        return traversalCostModel;
    }
    
    /** @return the (soft) maximum walk distance */
    // If transit is not to be used, disable walk limit.
    public double getMaxWalkDistance() {
        if (!getModes().isTransit()) {
            return Double.MAX_VALUE;
        } else {
            return maxWalkDistance;
        }
    }
    
    public void setPreferredAgencies(String s) {
        if (s != null && !s.equals(""))
            preferredAgencies = new HashSet<String>(Arrays.asList(s.split(",")));
    }

    public void setPreferredRoutes(String s) {
        if (s != null && !s.equals(""))
            preferredRoutes = RouteMatcher.parse(s);
        else
            preferredRoutes = RouteMatcher.emptyMatcher();
    }
    
    public void setUnpreferredAgencies(String s) {
        if (s != null && !s.equals(""))
            unpreferredAgencies = new HashSet<String>(Arrays.asList(s.split(",")));
    }
    
    public void setUnpreferredRoutes(String s) {
        if (s != null && !s.equals(""))
            unpreferredRoutes = RouteMatcher.parse(s);
        else
            unpreferredRoutes = RouteMatcher.emptyMatcher();
    }

    public void setBannedRoutes(String s) {
        if (s != null && !s.equals(""))
            bannedRoutes = RouteMatcher.parse(s);
        else
            bannedRoutes = RouteMatcher.emptyMatcher();
    }

    public void setBannedAgencies(String s) {
        if (s != null && !s.equals(""))
            bannedAgencies = new HashSet<String>(Arrays.asList(s.split(",")));
    }
    
    public void setBannedAgencyRouteTypes(String s) {
    	if (s != null && !s.equals(""))
    		bannedAgencyRouteTypes = new HashSet<String>(Arrays.asList(s.split(",")));
    }
    
    public void setBannedRouteTypes(String s) {
    	if (s != null && !s.equals("")) {
    		bannedRouteTypes = new HashSet<Integer>();
    		for (String type : s.split(",")) 
    			bannedRouteTypes.add(Integer.parseInt(type));
    	}
    }
    
    public final static int MIN_SIMILARITY = 1000;

    public int similarity(RoutingRequest options) {
        int s = 0;

        // TODO Check this: perfect equality between non-transit modes.
        // For partial equality, should we return a smaller similarity score?
        if (getModes().getNonTransitSet().equals(options.getModes().getNonTransitSet())) {
            s += 1000;
        }
        if (optimize == options.optimize) {
            s += 700;
        }
        if (wheelchairAccessible == options.wheelchairAccessible) {
            s += 500;
        }

        return s;
    }

    public void setFromString(String from) {
        this.from = GenericLocation.fromOldStyleString(from);
    }

    public void setToString(String to) {
        this.to = GenericLocation.fromOldStyleString(to);
    }

    /**
     * Clear the allowed modes.
     */
    public void clearModes() {
        modes.clear();
    }

    /**
     * Add a TraverseMode to the set of allowed modes.
     */
    public void addMode(TraverseMode mode) {
        modes.setMode(mode, true);
    }

    /**
     * Add multiple modes to the set of allowed modes.
     */
    public void addMode(List<TraverseMode> mList) {
        for (TraverseMode m : mList) {
            addMode(m);
        }
    }

    public Date getDateTime() {
        return new Date(dateTime * 1000);
    }

    public void setDateTime(Date dateTime) {
        this.dateTime = dateTime.getTime() / 1000;
    }

    public void setDateTime(String date, String time, TimeZone tz) {
        Date dateObject = DateUtils.toDate(date, time, tz);
        setDateTime(dateObject);
    }

    public int getNumItineraries() { 
        if (getModes().isTransit()) {
            return numItineraries;
        } else {
            // If transit is not to be used, only search for one itinerary.
            return 1;
        }
    }

    public void setNumItineraries(int numItineraries) {
        if (numItineraries > CLAMP_ITINERARIES) {
            numItineraries = CLAMP_ITINERARIES;
        } else if (numItineraries < 1) {
            numItineraries = 1;
        }
        this.numItineraries = numItineraries;
    }

    public String toHtmlString() {
        return toString("<br/>");
    }

    public String toString() {
        return toString(" ");
    }

    public String toString(String sep) {
        return getFrom() + sep + getTo() + sep + getMaxWalkDistance() + sep + getDateTime() + sep
                + isArriveBy() + sep + getOptimize() + sep + modes.getAsStr() + sep
                + getNumItineraries();
    }

    public void removeMode(TraverseMode mode) {
        modes.setMode(mode, false);
    }

    /**
     * Sets intermediatePlaces by parsing GenericLocations from a list of string.
     */
    public void setIntermediatePlacesFromStrings(List<String> intermediates) {
        this.intermediatePlaces = new ArrayList<GenericLocation>(intermediates.size());
        for (String place : intermediates) {
            intermediatePlaces.add(GenericLocation.fromOldStyleString(place));
        }
    }
    
    /** Clears any intermediate places from this request. */
    public void clearIntermediatePlaces() {
        if (this.intermediatePlaces != null) {
            this.intermediatePlaces.clear();
        }
    }
    
    /**
     * Returns true if there are any intermediate places set.
     */
    public boolean hasIntermediatePlaces() {
        return this.intermediatePlaces != null && this.intermediatePlaces.size() > 0;
    }

    /**
     * Adds a GenericLocation to the end of the intermediatePlaces list. Will initialize intermediatePlaces if it is null.
     */
    public void addIntermediatePlace(GenericLocation location) {
        if (this.intermediatePlaces == null) {
            this.intermediatePlaces = new ArrayList<GenericLocation>();
        }
        this.intermediatePlaces.add(location);
    }
    
    /**
     * Returns true if intermediate places are marked ordered, or there is only one of them.
     */
    public boolean intermediatesEffectivelyOrdered() {
        boolean exactlyOneIntermediate = (this.intermediatePlaces != null && this.intermediatePlaces.size() == 1);
        return this.intermediatePlacesOrdered || exactlyOneIntermediate;
    }

    public void setTriangleSafetyFactor(double triangleSafetyFactor) {
        this.triangleSafetyFactor = triangleSafetyFactor;
        bikeWalkingOptions.triangleSafetyFactor = triangleSafetyFactor;
    }

    public void setTriangleSlopeFactor(double triangleSlopeFactor) {
        this.triangleSlopeFactor = triangleSlopeFactor;
        bikeWalkingOptions.triangleSlopeFactor = triangleSlopeFactor;
    }

    public void setTriangleTimeFactor(double triangleTimeFactor) {
        this.triangleTimeFactor = triangleTimeFactor;
        bikeWalkingOptions.triangleTimeFactor = triangleTimeFactor;
    }

    public void setMaxTransfers(int maxTransfers) {
        // if (maxTransfers > CLAMP_TRANSFERS) {
        // maxTransfers = CLAMP_TRANSFERS;
        // }
        this.maxTransfers = maxTransfers;
    }

    public NamedPlace getFromPlace() {
        return this.from.getNamedPlace();
    }

    public NamedPlace getToPlace() {
        return this.to.getNamedPlace();
    }

    /* INSTANCE METHODS */

    @SuppressWarnings("unchecked")
    @Override
    public RoutingRequest clone() {
        try {
            RoutingRequest clone = (RoutingRequest) super.clone();
            clone.bannedRoutes = bannedRoutes.clone();
            clone.bannedTrips = (HashMap<AgencyAndId, BannedStopSet>) bannedTrips.clone();
            if (this.bikeWalkingOptions != this)
                clone.bikeWalkingOptions = this.bikeWalkingOptions.clone();
            else
                clone.bikeWalkingOptions = clone;
            return clone;
        } catch (CloneNotSupportedException e) {
            /* this will never happen since our super is the cloneable object */
            throw new RuntimeException(e);
        }
    }

    /** @param finalTime in seconds since the epoch */
    public RoutingRequest reversedClone() {
        RoutingRequest ret = this.clone();
        ret.setArriveBy(!ret.isArriveBy());
        ret.reverseOptimizing = !ret.reverseOptimizing; // this is not strictly correct
        ret.useBikeRentalAvailabilityInformation = false;
        return ret;
    }

    public void setRoutingContext(Graph graph) {
        if (rctx == null) {
            // graphService.getGraph(routerId)
            this.rctx = new RoutingContext(this, graph);
            // check after back reference is established, to allow temp edge cleanup on exceptions
            this.rctx.check();
        } else {
            if (rctx.graph == graph) {
                LOG.debug("keeping existing routing context");
                return;
            } else {
                LOG.error("attempted to reset routing context using a different graph");
                return;
            }
        }
    }

    /** For use in tests. Force RoutingContext to specific vertices rather than making temp edges. */
    public void setRoutingContext(Graph graph, Vertex from, Vertex to) {
        // normally you would want to tear down the routing context...
        // but this method is mostly used in tests, and teardown interferes with testHalfEdges
        // FIXME here, or in test, and/or in other places like TSP that use this method
        // if (rctx != null)
        // this.rctx.destroy();
        this.rctx = new RoutingContext(this, graph, from, to);
    }

    /** For use in tests. Force RoutingContext to specific vertices rather than making temp edges. */
    public void setRoutingContext(Graph graph, String from, String to) {
        this.setRoutingContext(graph, graph.getVertex(from), graph.getVertex(to));
    }

    /** Used in internals API. Make a RoutingContext with no origin or destination vertices specified. */
    public void setDummyRoutingContext(Graph graph) {
        this.setRoutingContext(graph, "", "");
    }

    public RoutingContext getRoutingContext() {
        return this.rctx;
    }

    /**
     * Equality does not mean that the fields of the two RoutingRequests are identical, but that they will produce the same SPT. This is particularly
     * important when the batch field is set to 'true'. Does not consider the RoutingContext, to allow SPT caching. Intermediate places are also not
     * included because the TSP solver will factor a single intermediate places routing request into several routing requests without intermediates
     * before searching.
     */
    @Override
    public boolean equals(Object o) {
        if (!(o instanceof RoutingRequest))
            return false;
        RoutingRequest other = (RoutingRequest) o;
        if (this.batch != other.batch)
            return false;
        boolean endpointsMatch;
        if (this.batch) {
            if (this.arriveBy) {
                endpointsMatch = to.equals(other.to);
            } else {
                endpointsMatch = from.equals(other.from);
            }
        } else {
            endpointsMatch = ((from == null && other.from == null) || from.equals(other.from))
                    && ((to == null && other.to == null) || to.equals(other.to));
        }
        return endpointsMatch
                && dateTime == other.dateTime
                && isArriveBy() == other.isArriveBy()
                && numItineraries == other.numItineraries // should only apply in non-batch?
                && walkSpeed == other.walkSpeed
                && bikeSpeed == other.bikeSpeed
                && carSpeed == other.carSpeed
                && maxWeight == other.maxWeight
                && worstTime == other.worstTime
                && maxTransfers == other.maxTransfers
                && getModes().equals(other.getModes())
                && wheelchairAccessible == other.wheelchairAccessible
                && optimize.equals(other.optimize)
                && maxWalkDistance == other.maxWalkDistance
                && transferPenalty == other.transferPenalty
                && maxSlope == other.maxSlope
                && walkReluctance == other.walkReluctance
                && waitReluctance == other.waitReluctance
                && walkBoardCost == other.walkBoardCost
                && bikeBoardCost == other.bikeBoardCost
                && bannedRoutes.equals(other.bannedRoutes)
                && bannedTrips.equals(other.bannedTrips)
                && preferredRoutes.equals(other.preferredRoutes)
                && unpreferredRoutes.equals(other.unpreferredRoutes)
                && bannedRouteTypes.equals(other.bannedRouteTypes)
                && bannedAgencyRouteTypes.equals(other.bannedAgencyRouteTypes)
                && transferSlack == other.transferSlack
                && boardSlack == other.boardSlack
                && alightSlack == other.alightSlack
                && nonpreferredTransferPenalty == other.nonpreferredTransferPenalty
                && useAnotherThanPreferredRoutesPenalty == other.useAnotherThanPreferredRoutesPenalty
                && useUnpreferredRoutesPenalty == other.useUnpreferredRoutesPenalty
                && triangleSafetyFactor == other.triangleSafetyFactor
                && triangleSlopeFactor == other.triangleSlopeFactor
                && triangleTimeFactor == other.triangleTimeFactor
                && stairsReluctance == other.stairsReluctance
                && elevatorBoardTime == other.elevatorBoardTime
                && elevatorBoardCost == other.elevatorBoardCost
                && elevatorHopTime == other.elevatorHopTime
                && elevatorHopCost == other.elevatorHopCost
                && bikeRentalPickupTime == other.bikeRentalPickupTime
                && bikeRentalPickupCost == other.bikeRentalPickupCost
                && bikeRentalDropoffTime == other.bikeRentalDropoffTime
                && bikeRentalDropoffCost == other.bikeRentalDropoffCost
                && useBikeRentalAvailabilityInformation == other.useBikeRentalAvailabilityInformation
                && extensions.equals(other.extensions)
                && clampInitialWait == other.clampInitialWait
                && reverseOptimizeOnTheFly == other.reverseOptimizeOnTheFly;
    }

    /** Equality and hashCode should not consider the routing context, to allow SPT caching. */
    @Override
    public int hashCode() {
        int hashCode = new Double(walkSpeed).hashCode() + new Double(bikeSpeed).hashCode()
                + new Double(carSpeed).hashCode() + new Double(maxWeight).hashCode()
                + (int) (worstTime & 0xffffffff) + getModes().hashCode()
                + (isArriveBy() ? 8966786 : 0) + (wheelchairAccessible ? 731980 : 0)
                + optimize.hashCode() + new Double(maxWalkDistance).hashCode()
                + new Double(transferPenalty).hashCode() + new Double(maxSlope).hashCode()
                + new Double(walkReluctance).hashCode() + new Double(waitReluctance).hashCode()
                + walkBoardCost + bikeBoardCost + bannedRoutes.hashCode()
                + bannedTrips.hashCode() * 1373 + transferSlack * 20996011
                + (int) nonpreferredTransferPenalty + (int) transferPenalty * 163013803
                + new Double(triangleSafetyFactor).hashCode() * 195233277
                + new Double(triangleSlopeFactor).hashCode() * 136372361
                + new Double(triangleTimeFactor).hashCode() * 790052899
                + new Double(stairsReluctance).hashCode() * 315595321
                + new Long(clampInitialWait).hashCode() * 209477
                + new Boolean(reverseOptimizeOnTheFly).hashCode() * 95112799;
        if (batch) {
            hashCode *= -1;
            // batch mode, only one of two endpoints matters
            if (arriveBy) {
                hashCode += to.hashCode() * 1327144003;
            } else {
                hashCode += from.hashCode() * 524287;
            }
            hashCode += numItineraries; // why is this only present here?
        } else {
            // non-batch, both endpoints matter
            hashCode += from.hashCode() * 524287;
            hashCode += to.hashCode() * 1327144003;
        }
        return hashCode;
    }

    /** Tear down any routing context (remove temporary edges from edge lists) */
    public void cleanup() {
        if (this.rctx == null)
            LOG.warn("routing context was not set, cannot destroy it.");
        else {
            int nRemoved = this.rctx.destroy();
            LOG.debug("routing context destroyed ({} temporary edges removed)", nRemoved);
        }
    }

    /**
     * @param mode
     * @return The road speed for a specific traverse mode.
     */
    public double getSpeed(TraverseMode mode) {
        switch (mode) {
        case WALK:
            return walkSpeed;
        case BICYCLE:
            return bikeSpeed;
        case CAR:
            return carSpeed;
        case CUSTOM_MOTOR_VEHICLE:
            return carSpeed;
        default:
            break;
        }
        throw new IllegalArgumentException("getSpeed(): Invalid mode " + mode);
    }

    /** @return The highest speed for all possible road-modes. */
    public double getSpeedUpperBound() {
        // Assume carSpeed > bikeSpeed > walkSpeed
        if (modes.getDriving())
            return carSpeed;
        if (modes.getBicycle())
            return bikeSpeed;
        return walkSpeed;
    }

    /**
     * @param mode
     * @return The board cost for a specific traverse mode.
     */
    public int getBoardCost(TraverseMode mode) {
        if (mode == TraverseMode.BICYCLE)
            return bikeBoardCost;
        // I assume you can't bring your car in the bus
        return walkBoardCost;
    }

    /** @return The lower boarding cost for all possible road-modes. */
    public int getBoardCostLowerBound() {
        // Assume walkBoardCost < bikeBoardCost
        if (modes.getWalk())
            return walkBoardCost;
        return bikeBoardCost;
    }
    
    private String getRouteOrAgencyStr(HashSet<String> strings) {
    	StringBuilder builder = new StringBuilder();
        for (String agency : strings) {
            builder.append(agency);
            builder.append(",");
        }
        if (builder.length() > 0) {
            // trim trailing comma
            builder.setLength(builder.length() - 1);
        }
        return builder.toString();
    }

<<<<<<< HEAD
    private String getRouteSetStr(HashSet<RouteSpec> routes) {
        HashSet<String> routesRepresentation = new HashSet<String>();
        for (RouteSpec spec : routes) 
        	routesRepresentation.add(spec.getRepresentation());
        return getRouteOrAgencyStr(routesRepresentation);
    }
    
    private String getRouteTypeStr(HashSet<Integer> routeTypes) {
        HashSet<String> routesRepresentation = new HashSet<String>();
        for (Integer integer : routeTypes) 
        	routesRepresentation.add(integer.toString());
        return getRouteOrAgencyStr(routesRepresentation);
    }

=======
>>>>>>> c350cd7b
    public String getPreferredRouteStr() {
        return preferredRoutes.asString();
    }
    
    public String getPreferredAgenciesStr() {
    	return getRouteOrAgencyStr(preferredAgencies);
    }

    public String getUnpreferredRouteStr() {
        return unpreferredRoutes.asString();
    }
    
    public String getUnpreferredAgenciesStr() {
    	return getRouteOrAgencyStr(unpreferredAgencies);
    }

    public String getBannedRouteStr() {
        return bannedRoutes.asString();
    }

    public String getBannedAgenciesStr() {
    	return getRouteOrAgencyStr(bannedAgencies);
    }
    
    public String getBannedAgencyRouteTypesStr() {
    	return getRouteOrAgencyStr(bannedAgencyRouteTypes);
    }
    
    public String getBannedRouteTypesStr() {
    	return getRouteTypeStr(bannedRouteTypes);
    }

    public void setMaxWalkDistance(double maxWalkDistance) {
        if (maxWalkDistance == 0)
            return;
        this.maxWalkDistance = maxWalkDistance;
        if (bikeWalkingOptions != null && bikeWalkingOptions != this) {
            this.bikeWalkingOptions.setMaxWalkDistance(maxWalkDistance);
        }
    }

    public void banTrip(AgencyAndId trip) {
        bannedTrips.put(trip, BannedStopSet.ALL);
    }
    
    public boolean tripIsBanned(Trip trip) {
        /* check if agency is banned for this plan */
        if (bannedAgencies != null) {
            if (bannedAgencies.contains(trip.getId().getAgencyId())) {
                return true;
            }
        }

        /* check if route banned for this plan */
        if (bannedRoutes != null) {
            Route route = trip.getRoute();
            if (bannedRoutes.matches(route)) {
                return true;
            }
        }
        
        if (bannedRouteTypes != null) {
        	Route route = trip.getRoute();
        	
        	for (Integer integer : bannedRouteTypes) {
        		if (route.getType() == integer.intValue())
        			return true;
        	}
        }
        
        if (bannedAgencyRouteTypes != null) {
        	Route route = trip.getRoute();

        	for (String agencyRouteType : bannedAgencyRouteTypes) {
        		List<String>components = Arrays.asList(agencyRouteType.split("_"));
        		
        		String agencyID = components.get(0);
        		Integer routeType = Integer.parseInt(components.get(1));
        		
        		if (agencyID.equals(route.getId().getAgencyId()) && routeType.intValue() == route.getType())
        			return true;
        	}
        }

        return false;
    }

    public long preferencesPenaltyForTrip(Trip trip) {
    	/* check if route is preferred for this plan */
    	long preferences_penalty = 0;

    	Route route = trip.getRoute();
    	String agencyID = route.getId().getAgencyId();
    	
    	if (preferredRoutes != null || (preferredAgencies != null && !preferredAgencies.isEmpty())) {
    		boolean isPreferedRoute = preferredRoutes != null && preferredRoutes.matches(route);
    		boolean isPreferedAgency = preferredAgencies != null && preferredAgencies.contains(agencyID); 
    		if (!isPreferedRoute && !isPreferedAgency) {
    			preferences_penalty += useAnotherThanPreferredRoutesPenalty;
    		}
    		else {
    			preferences_penalty = 0;
    		}
    	}

    	boolean isUnpreferedRoute = unpreferredRoutes != null && unpreferredRoutes.matches(route);
    	boolean isUnpreferedAgency = unpreferredAgencies != null && unpreferredAgencies.contains(agencyID); 
    	if (isUnpreferedRoute || isUnpreferedAgency) {
    		preferences_penalty += useUnpreferredRoutesPenalty;
    	}

    	return preferences_penalty;
    }
}<|MERGE_RESOLUTION|>--- conflicted
+++ resolved
@@ -937,7 +937,6 @@
         return builder.toString();
     }
 
-<<<<<<< HEAD
     private String getRouteSetStr(HashSet<RouteSpec> routes) {
         HashSet<String> routesRepresentation = new HashSet<String>();
         for (RouteSpec spec : routes) 
@@ -952,8 +951,6 @@
         return getRouteOrAgencyStr(routesRepresentation);
     }
 
-=======
->>>>>>> c350cd7b
     public String getPreferredRouteStr() {
         return preferredRoutes.asString();
     }
