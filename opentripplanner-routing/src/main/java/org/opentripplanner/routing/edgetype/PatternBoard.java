--- conflicted
+++ resolved
@@ -121,19 +121,12 @@
              */
             long current_time = state0.getTime();
             int bestWait = -1;
-<<<<<<< HEAD
             TripTimes bestTripTimes = null;
-            AgencyAndId serviceId = getPattern().getExemplar().getServiceId();
+            int serviceId = getPattern().getServiceId();
             // this method is on State not RoutingRequest because we care whether the user is in
             // possession of a rented bike.
             TraverseMode mode = state0.getNonTransitMode(options); 
             for (ServiceDay sd : rctx.serviceDays) {
-=======
-            int bestPatternIndex = -1;
-            TraverseMode mode = state0.getNonTransitMode(options);
-            int serviceId = getPattern().getServiceId();
-            SD: for (ServiceDay sd : rctx.serviceDays) {
->>>>>>> 2eeed432
                 int secondsSinceMidnight = sd.secondsSinceMidnight(current_time);
                 // only check for service on days that are not in the future
                 // this avoids unnecessarily examining tomorrow's services
