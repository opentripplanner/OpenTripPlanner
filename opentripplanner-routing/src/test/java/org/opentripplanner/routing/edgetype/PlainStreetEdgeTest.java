package org.opentripplanner.routing.edgetype;

import static org.junit.Assert.*;

import org.junit.Before;
import org.junit.Test;
import org.opentripplanner.common.geometry.GeometryUtils;
import org.opentripplanner.routing.core.RoutingRequest;
import org.opentripplanner.routing.core.State;
import org.opentripplanner.routing.core.TraverseMode;
import org.opentripplanner.routing.core.TraverseModeSet;
import org.opentripplanner.routing.graph.Graph;
import org.opentripplanner.routing.vertextype.IntersectionVertex;
import org.opentripplanner.routing.vertextype.StreetVertex;

import com.vividsolutions.jts.geom.Coordinate;
import com.vividsolutions.jts.geom.LineString;

public class PlainStreetEdgeTest {

    private Graph _graph;
<<<<<<< HEAD
    private StreetVertex v1, v2;
=======
    private IntersectionVertex v0, v1, v2;
>>>>>>> f613eca5
    private RoutingRequest proto;

    @Before
    public void before() {
        _graph = new Graph();

<<<<<<< HEAD
        v1 = vertex("maple_1st", 2.0, 2.0);
        v2 = vertex("maple_2nd", 1.0, 2.0);
=======
        v0 = vertex("maple_0th", 0.0, 0.0);
        v1 = vertex("maple_1st", 2.0, 2.0);
        v2 = vertex("maple_2nd", 1.0, 2.0);
        v1.setTrafficLight(true);
>>>>>>> f613eca5
        
        proto = new RoutingRequest();
        proto.setCarSpeed(15.0f);
        proto.setWalkSpeed(1.0);
        proto.setBikeSpeed(5.0f);
        proto.setWalkReluctance(1.0);
        proto.setStairsReluctance(1.0);
        proto.setTurnReluctance(1.0);
<<<<<<< HEAD
=======
        proto.setModes(TraverseModeSet.allModes());
>>>>>>> f613eca5
    }
    
    @Test
    public void testInAndOutAngles() {
        PlainStreetEdge e1 = edge(v1, v2, 1.0, StreetTraversalPermission.ALL);
        
        // Edge has same first and last angle.
        assertEquals(91, e1.getInAngle());
        assertEquals(91, e1.getOutAngle());
        
        // 2 new ones
        StreetVertex u = vertex("test1", 2.0, 1.0);
        StreetVertex v = vertex("test2", 2.0, 2.0);
        
        // Second edge
        PlainStreetEdge e2 = edge(u, v, 1.0, StreetTraversalPermission.ALL);

        assertEquals(180, e2.getInAngle());
        assertEquals(180, e2.getOutAngle());
        
        // Difference should be about 90.
        int diff = (e1.getOutAngle() - e2.getInAngle());
        assertEquals(-89, diff);
    }

    @Test
    public void testTraverseAsPedestrian() {
        PlainStreetEdge e1 = edge(v1, v2, 100.0, StreetTraversalPermission.ALL);
        e1.setCarSpeed(10.0f);

        RoutingRequest options = proto.clone();
        options.setMode(TraverseMode.WALK);
        options.setRoutingContext(_graph, v1, v2);
        
        State s0 = new State(options);
        State s1 = e1.traverse(s0);
        
        // Should use the speed on the edge.
        double expectedWeight = e1.getLength() / options.getWalkSpeed();
        long expectedDuration = (long) Math.ceil(expectedWeight);
        assertEquals(expectedDuration, s1.getElapsedTimeSeconds(), 0.0);
        assertEquals(expectedWeight, s1.getWeight(), 0.0);
    }
    
    @Test
    public void testTraverseAsCar() {
        PlainStreetEdge e1 = edge(v1, v2, 100.0, StreetTraversalPermission.ALL);
        e1.setCarSpeed(10.0f);

        RoutingRequest options = proto.clone();
        options.setMode(TraverseMode.CAR);
        options.setRoutingContext(_graph, v1, v2);
        
        State s0 = new State(options);
        State s1 = e1.traverse(s0);
        
        // Should use the speed on the edge.
        double expectedWeight = e1.getLength() / e1.getCarSpeed();
        long expectedDuration = (long) Math.ceil(expectedWeight);
        assertEquals(expectedDuration, s1.getElapsedTimeSeconds(), 0.0);
        assertEquals(expectedWeight, s1.getWeight(), 0.0);
    }
    
    @Test
    public void testTraverseAsCustomMotorVehicle() {
        PlainStreetEdge e1 = edge(v1, v2, 100.0, StreetTraversalPermission.ALL);
        e1.setCarSpeed(10.0f);

        RoutingRequest options = proto.clone();
        options.setMode(TraverseMode.CUSTOM_MOTOR_VEHICLE);
        options.setRoutingContext(_graph, v1, v2);
        
        State s0 = new State(options);
        State s1 = e1.traverse(s0);
        
        // Should use the speed on the edge.
        double expectedWeight = e1.getLength() / e1.getCarSpeed();
        long expectedDuration = (long) Math.ceil(expectedWeight);
        assertEquals(expectedDuration, s1.getElapsedTimeSeconds(), 0.0);
        assertEquals(expectedWeight, s1.getWeight(), 0.0);
    }
    
    @Test
    public void testModeSetCanTraverse() {
        PlainStreetEdge e = edge(v1, v2, 1.0, StreetTraversalPermission.ALL);
        
        TraverseModeSet modes = TraverseModeSet.allModes();
        assertTrue(e.canTraverse(modes));
        
        modes = new TraverseModeSet(TraverseMode.BICYCLE, TraverseMode.WALK);
        assertTrue(e.canTraverse(modes));
        
        e = edge(v1, v2, 1.0, StreetTraversalPermission.ALL_DRIVING);
        assertFalse(e.canTraverse(modes));
        
        modes = new TraverseModeSet(TraverseMode.CAR, TraverseMode.WALK);
        assertTrue(e.canTraverse(modes));
    }
    
    /**
     * Test the traversal of two edges with different traverse modes.
     * This test will fail unless the following three conditions are met:
     * 1. Turn costs are computed based on the back edge's traverse mode during reverse traversal.
     * 2. Turn costs are computed such that bike walking is taken into account correctly.
     * 3. Enabling bike mode on a routing request bases the bike walking speed on the walking speed.
     */
    @Test
    public void testTraverseModeSwitch() {
        PlainStreetEdge e0 = edge(v0, v1, 50.0, StreetTraversalPermission.PEDESTRIAN_AND_BICYCLE);
        PlainStreetEdge e1 = edge(v1, v2, 18.4, StreetTraversalPermission.PEDESTRIAN);

        RoutingRequest forward = proto.clone();
        forward.setMode(TraverseMode.BICYCLE);
        forward.setRoutingContext(_graph, v0, v2);

        State s0 = new State(forward);
        State s1 = e0.traverse(s0);
        State s2 = e1.traverse(s1);

        RoutingRequest reverse = proto.clone();
        reverse.setMode(TraverseMode.BICYCLE);
        reverse.setArriveBy(true);
        reverse.setRoutingContext(_graph, v0, v2);

        State s3 = new State(reverse);
        State s4 = e1.traverse(s3);
        State s5 = e0.traverse(s4);

        assertEquals(42, s2.getElapsedTimeSeconds());
        assertEquals(42, s5.getElapsedTimeSeconds());
    }

    /****
     * Private Methods
     ****/

    private IntersectionVertex vertex(String label, double lat, double lon) {
        IntersectionVertex v = new IntersectionVertex(_graph, label, lat, lon);
        return v;
    }

    /**
     * Create an edge. If twoWay, create two edges (back and forth).
     * 
     * @param vA
     * @param vB
     * @param length
     * @param back true if this is a reverse edge
     */
    private PlainStreetEdge edge(StreetVertex vA, StreetVertex vB, double length,
            StreetTraversalPermission perm) {
        String labelA = vA.getLabel();
        String labelB = vB.getLabel();
        String name = String.format("%s_%s", labelA, labelB);
        Coordinate[] coords = new Coordinate[2];
        coords[0] = vA.getCoordinate();
        coords[1] = vB.getCoordinate();
        LineString geom = GeometryUtils.getGeometryFactory().createLineString(coords);

        return new PlainStreetEdge(vA, vB, geom, name, length, perm, false);
    }

}<|MERGE_RESOLUTION|>--- conflicted
+++ resolved
@@ -19,26 +19,17 @@
 public class PlainStreetEdgeTest {
 
     private Graph _graph;
-<<<<<<< HEAD
-    private StreetVertex v1, v2;
-=======
     private IntersectionVertex v0, v1, v2;
->>>>>>> f613eca5
     private RoutingRequest proto;
 
     @Before
     public void before() {
         _graph = new Graph();
 
-<<<<<<< HEAD
-        v1 = vertex("maple_1st", 2.0, 2.0);
-        v2 = vertex("maple_2nd", 1.0, 2.0);
-=======
         v0 = vertex("maple_0th", 0.0, 0.0);
         v1 = vertex("maple_1st", 2.0, 2.0);
         v2 = vertex("maple_2nd", 1.0, 2.0);
         v1.setTrafficLight(true);
->>>>>>> f613eca5
         
         proto = new RoutingRequest();
         proto.setCarSpeed(15.0f);
@@ -47,10 +38,7 @@
         proto.setWalkReluctance(1.0);
         proto.setStairsReluctance(1.0);
         proto.setTurnReluctance(1.0);
-<<<<<<< HEAD
-=======
         proto.setModes(TraverseModeSet.allModes());
->>>>>>> f613eca5
     }
     
     @Test
