// Copyright 2015 The GTFS Specifications Authors.
//
// Licensed under the Apache License, Version 2.0 (the "License");
// you may not use this file except in compliance with the License.
// You may obtain a copy of the License at
//
//     http://www.apache.org/licenses/LICENSE-2.0
//
// Unless required by applicable law or agreed to in writing, software
// distributed under the License is distributed on an "AS IS" BASIS,
// WITHOUT WARRANTIES OR CONDITIONS OF ANY KIND, either express or implied.
// See the License for the specific language governing permissions and
// limitations under the License.

// Protocol definition file for GTFS Realtime.
//
// GTFS Realtime lets transit agencies provide consumers with realtime
// information about disruptions to their service (stations closed, lines not
// operating, important delays etc), location of their vehicles and expected
// arrival times.
//
// This protocol is published at:
// https://github.com/google/transit/tree/master/gtfs-realtime

syntax = "proto2";
option java_package = "com.google.transit.realtime";
package transit_realtime;

// The contents of a feed message.
// A feed is a continuous stream of feed messages. Each message in the stream is
// obtained as a response to an appropriate HTTP GET request.
// A realtime feed is always defined with relation to an existing GTFS feed.
// All the entity ids are resolved with respect to the GTFS feed.
// Note that "required" and "optional" as stated in this file refer to Protocol
// Buffer cardinality, not semantic cardinality.  See reference.md at
// https://github.com/google/transit/tree/master/gtfs-realtime for field
// semantic cardinality.
message FeedMessage {
  // Metadata about this feed and feed message.
  required FeedHeader header = 1;

  // Contents of the feed.
  repeated FeedEntity entity = 2;

  // The extensions namespace allows 3rd-party developers to extend the
  // GTFS Realtime specification in order to add and evaluate new features and
  // modifications to the spec.
  extensions 1000 to 1999;

  // The following extension IDs are reserved for private use by any organization.
  extensions 9000 to 9999;
}

// Metadata about a feed, included in feed messages.
message FeedHeader {
  // Version of the feed specification.
  // The current version is 2.0.  Valid versions are "2.0", "1.0".
  required string gtfs_realtime_version = 1;

  // Determines whether the current fetch is incremental.  Currently,
  // DIFFERENTIAL mode is unsupported and behavior is unspecified for feeds
  // that use this mode.  There are discussions on the GTFS Realtime mailing
  // list around fully specifying the behavior of DIFFERENTIAL mode and the
  // documentation will be updated when those discussions are finalized.
  enum Incrementality {
    FULL_DATASET = 0;
    DIFFERENTIAL = 1;
  }
  optional Incrementality incrementality = 2 [default = FULL_DATASET];

  // This timestamp identifies the moment when the content of this feed has been
  // created (in server time). In POSIX time (i.e., number of seconds since
  // January 1st 1970 00:00:00 UTC).
  optional uint64 timestamp = 3;

  // String that matches the feed_info.feed_version from the GTFS feed that the real
  // time data is based on. Consumers can use this to identify which GTFS feed is
  // currently active or when a new one is available to download.
  optional string feed_version = 4;

  // The extensions namespace allows 3rd-party developers to extend the
  // GTFS Realtime specification in order to add and evaluate new features and
  // modifications to the spec.
  extensions 1000 to 1999;

  // The following extension IDs are reserved for private use by any organization.
  extensions 9000 to 9999;
}

// A definition (or update) of an entity in the transit feed.
message FeedEntity {
  // The ids are used only to provide incrementality support. The id should be
  // unique within a FeedMessage. Consequent FeedMessages may contain
  // FeedEntities with the same id. In case of a DIFFERENTIAL update the new
  // FeedEntity with some id will replace the old FeedEntity with the same id
  // (or delete it - see is_deleted below).
  // The actual GTFS entities (e.g. stations, routes, trips) referenced by the
  // feed must be specified by explicit selectors (see EntitySelector below for
  // more info).
  required string id = 1;

  // Whether this entity is to be deleted. Relevant only for incremental
  // fetches.
  optional bool is_deleted = 2 [default = false];

  // Data about the entity itself. Exactly one of the following fields must be
  // present (unless the entity is being deleted).
  optional TripUpdate trip_update = 3;
  optional VehiclePosition vehicle = 4;
  optional Alert alert = 5;

  // NOTE: This field is still experimental, and subject to change. It may be formally adopted in the future.
  optional Shape shape = 6;
  optional Stop stop = 7;
  optional TripModifications trip_modifications = 8;

  // The extensions namespace allows 3rd-party developers to extend the
  // GTFS Realtime Specification in order to add and evaluate new features and
  // modifications to the spec.
  extensions 1000 to 1999;

  // The following extension IDs are reserved for private use by any organization.
  extensions 9000 to 9999;
}

//
// Entities used in the feed.
//

// Realtime update of the progress of a vehicle along a trip.
// Depending on the value of ScheduleRelationship, a TripUpdate can specify:
// - A trip that proceeds along the schedule.
// - A trip that proceeds along a route but has no fixed schedule.
// - A trip that have been added or removed with regard to schedule.
//
// The updates can be for future, predicted arrival/departure events, or for
// past events that already occurred.
// Normally, updates should get more precise and more certain (see
// uncertainty below) as the events gets closer to current time.
// Even if that is not possible, the information for past events should be
// precise and certain. In particular, if an update points to time in the past
// but its update's uncertainty is not 0, the client should conclude that the
// update is a (wrong) prediction and that the trip has not completed yet.
//
// Note that the update can describe a trip that is already completed.
// To this end, it is enough to provide an update for the last stop of the trip.
// If the time of that is in the past, the client will conclude from that that
// the whole trip is in the past (it is possible, although inconsequential, to
// also provide updates for preceding stops).
// This option is most relevant for a trip that has completed ahead of schedule,
// but according to the schedule, the trip is still proceeding at the current
// time. Removing the updates for this trip could make the client assume
// that the trip is still proceeding.
// Note that the feed provider is allowed, but not required, to purge past
// updates - this is one case where this would be practically useful.
message TripUpdate {
  // The Trip that this message applies to. There can be at most one
  // TripUpdate entity for each actual trip instance.
  // If there is none, that means there is no prediction information available.
  // It does *not* mean that the trip is progressing according to schedule.
  required TripDescriptor trip = 1;

  // Additional information on the vehicle that is serving this trip.
  optional VehicleDescriptor vehicle = 3;

  // Timing information for a single predicted event (either arrival or
  // departure).
  // Timing consists of delay and/or estimated time, and uncertainty.
  // - delay should be used when the prediction is given relative to some
  //   existing schedule in GTFS.
  // - time should be given whether there is a predicted schedule or not. If
  //   both time and delay are specified, time will take precedence
  //   (although normally, time, if given for a scheduled trip, should be
  //   equal to scheduled time in GTFS + delay).
  //
  // Uncertainty applies equally to both time and delay.
  // The uncertainty roughly specifies the expected error in true delay (but
  // note, we don't yet define its precise statistical meaning). It's possible
  // for the uncertainty to be 0, for example for trains that are driven under
  // computer timing control.
  message StopTimeEvent {
    // Delay (in seconds) can be positive (meaning that the vehicle is late) or
    // negative (meaning that the vehicle is ahead of schedule). Delay of 0
    // means that the vehicle is exactly on time.
    optional int32 delay = 1;

    // Event as absolute time.
    // In Unix time (i.e., number of seconds since January 1st 1970 00:00:00
    // UTC).
    optional int64 time = 2;

    // If uncertainty is omitted, it is interpreted as unknown.
    // If the prediction is unknown or too uncertain, the delay (or time) field
    // should be empty. In such case, the uncertainty field is ignored.
    // To specify a completely certain prediction, set its uncertainty to 0.
    optional int32 uncertainty = 3;

<<<<<<< HEAD
    // Scheduled time for a new or replacement trip.
    // In Unix time (i.e., number of seconds since January 1st 1970 00:00:00
    // UTC).
=======
    // Scheduled time for a NEW, REPLACEMENT, or DUPLICATED trip.
    // In Unix time (i.e., number of seconds since January 1st 1970 00:00:00
    // UTC).
    // Optional if TripUpdate.schedule_relationship is NEW, REPLACEMENT or DUPLICATED, forbidden otherwise.
    // NOTE: This field is still experimental, and subject to change. It may be formally adopted in the future.
>>>>>>> 22db3d3c
    optional int64 scheduled_time = 4;

    // The extensions namespace allows 3rd-party developers to extend the
    // GTFS Realtime Specification in order to add and evaluate new features
    // and modifications to the spec.
    extensions 1000 to 1999;

    // The following extension IDs are reserved for private use by any organization.
    extensions 9000 to 9999;
  }

  // Realtime update for arrival and/or departure events for a given stop on a
  // trip. Updates can be supplied for both past and future events.
  // The producer is allowed, although not required, to drop past events.
  message StopTimeUpdate {
    // The update is linked to a specific stop either through stop_sequence or
    // stop_id, so one of the fields below must necessarily be set.
    // See the documentation in TripDescriptor for more information.

    // Must be the same as in stop_times.txt in the corresponding GTFS feed.
    optional uint32 stop_sequence = 1;
    // Must be the same as in stops.txt in the corresponding GTFS feed.
    optional string stop_id = 4;

    optional StopTimeEvent arrival = 2;
    optional StopTimeEvent departure = 3;

    // Expected occupancy after departure from the given stop.
    // Should be provided only for future stops.
    // In order to provide departure_occupancy_status without either arrival or
    // departure StopTimeEvents, ScheduleRelationship should be set to NO_DATA. 
    optional VehiclePosition.OccupancyStatus departure_occupancy_status = 7;

    // The relation between the StopTimeEvents and the static schedule.
    enum ScheduleRelationship {
      // The vehicle is proceeding in accordance with its static schedule of
      // stops, although not necessarily according to the times of the schedule.
      // At least one of arrival and departure must be provided. If the schedule
      // for this stop contains both arrival and departure times then so must
      // this update. Frequency-based trips (GTFS frequencies.txt with exact_times = 0)
      // should not have a SCHEDULED value and should use UNSCHEDULED instead.
      SCHEDULED = 0;

      // The stop is skipped, i.e., the vehicle will not stop at this stop.
      // Arrival and departure are optional.
      SKIPPED = 1;

      // No StopTimeEvents are given for this stop.
      // The main intention for this value is to give time predictions only for
      // part of a trip, i.e., if the last update for a trip has a NO_DATA
      // specifier, then StopTimeEvents for the rest of the stops in the trip
      // are considered to be unspecified as well.
      // Neither arrival nor departure should be supplied.
      NO_DATA = 2;

      // The vehicle is operating a trip defined in GTFS frequencies.txt with exact_times = 0.
      // This value should not be used for trips that are not defined in GTFS frequencies.txt,
      // or trips in GTFS frequencies.txt with exact_times = 1. Trips containing StopTimeUpdates
      // with ScheduleRelationship=UNSCHEDULED must also set TripDescriptor.ScheduleRelationship=UNSCHEDULED.
      // NOTE: This field is still experimental, and subject to change. It may be
      // formally adopted in the future.
      UNSCHEDULED = 3;
    }
    optional ScheduleRelationship schedule_relationship = 5
    [default = SCHEDULED];

    // Provides the updated values for the stop time.
    // NOTE: This message is still experimental, and subject to change. It may be formally adopted in the future.
    message StopTimeProperties {
      // Supports real-time stop assignments. Refers to a stop_id defined in the GTFS stops.txt.
      // The new assigned_stop_id should not result in a significantly different trip experience for the end user than
      // the stop_id defined in GTFS stop_times.txt. In other words, the end user should not view this new stop_id as an
      // "unusual change" if the new stop was presented within an app without any additional context.
      // For example, this field is intended to be used for platform assignments by using a stop_id that belongs to the
      // same station as the stop originally defined in GTFS stop_times.txt.
      // To assign a stop without providing any real-time arrival or departure predictions, populate this field and set
      // StopTimeUpdate.schedule_relationship = NO_DATA.
      // If this field is populated, it is preferred to omit `StopTimeUpdate.stop_id` and use only `StopTimeUpdate.stop_sequence`. If
      // `StopTimeProperties.assigned_stop_id` and `StopTimeUpdate.stop_id` are populated, `StopTimeUpdate.stop_id` must match `assigned_stop_id`.
      // Platform assignments should be reflected in other GTFS-realtime fields as well
      // (e.g., `VehiclePosition.stop_id`).
      // NOTE: This field is still experimental, and subject to change. It may be formally adopted in the future.
      optional string assigned_stop_id = 1;

      // The updated headsign of the vehicle at the stop.
      // NOTE: This field is still experimental, and subject to change. It may be formally adopted in the future.
      optional string stop_headsign = 2;

      enum DropOffPickupType {
        // Regularly scheduled pickup/dropoff.
        REGULAR = 0;

        // No pickup/dropoff available
        NONE = 1;

        // Must phone agency to arrange pickup/dropoff.
        PHONE_AGENCY = 2;

        // Must coordinate with driver to arrange pickup/dropoff.
        COORDINATE_WITH_DRIVER = 3;
      }

      // The updated pickup of the vehicle at the stop.
      // NOTE: This field is still experimental, and subject to change. It may be formally adopted in the future.
      optional DropOffPickupType pickup_type = 3;

      // The updated drop off of the vehicle at the stop.
      // NOTE: This field is still experimental, and subject to change. It may be formally adopted in the future.
      optional DropOffPickupType drop_off_type = 4;

      // The extensions namespace allows 3rd-party developers to extend the
      // GTFS Realtime Specification in order to add and evaluate new features
      // and modifications to the spec.
      extensions 1000 to 1999;

      // The following extension IDs are reserved for private use by any organization.
      extensions 9000 to 9999;
    }

    // Realtime updates for certain properties defined within GTFS stop_times.txt
    // NOTE: This field is still experimental, and subject to change. It may be formally adopted in the future.
    optional StopTimeProperties stop_time_properties = 6;

    // The extensions namespace allows 3rd-party developers to extend the
    // GTFS Realtime Specification in order to add and evaluate new features
    // and modifications to the spec.
    extensions 1000 to 1999;

    // The following extension IDs are reserved for private use by any organization.
    extensions 9000 to 9999;
  }

  // Updates to StopTimes for the trip (both future, i.e., predictions, and in
  // some cases, past ones, i.e., those that already happened).
  // The updates must be sorted by stop_sequence, and apply for all the
  // following stops of the trip up to the next specified one.
  //
  // Example 1:
  // For a trip with 20 stops, a StopTimeUpdate with arrival delay and departure
  // delay of 0 for stop_sequence of the current stop means that the trip is
  // exactly on time.
  //
  // Example 2:
  // For the same trip instance, 3 StopTimeUpdates are provided:
  // - delay of 5 min for stop_sequence 3
  // - delay of 1 min for stop_sequence 8
  // - delay of unspecified duration for stop_sequence 10
  // This will be interpreted as:
  // - stop_sequences 3,4,5,6,7 have delay of 5 min.
  // - stop_sequences 8,9 have delay of 1 min.
  // - stop_sequences 10,... have unknown delay.
  repeated StopTimeUpdate stop_time_update = 2;

  // The most recent moment at which the vehicle's real-time progress was measured
  // to estimate StopTimes in the future. When StopTimes in the past are provided,
  // arrival/departure times may be earlier than this value. In POSIX
  // time (i.e., the number of seconds since January 1st 1970 00:00:00 UTC).
  optional uint64 timestamp = 4;

  // The current schedule deviation for the trip.  Delay should only be
  // specified when the prediction is given relative to some existing schedule
  // in GTFS.
  //
  // Delay (in seconds) can be positive (meaning that the vehicle is late) or
  // negative (meaning that the vehicle is ahead of schedule). Delay of 0
  // means that the vehicle is exactly on time.
  //
  // Delay information in StopTimeUpdates take precedent of trip-level delay
  // information, such that trip-level delay is only propagated until the next
  // stop along the trip with a StopTimeUpdate delay value specified.
  //
  // Feed providers are strongly encouraged to provide a TripUpdate.timestamp
  // value indicating when the delay value was last updated, in order to
  // evaluate the freshness of the data.
  //
  // NOTE: This field is still experimental, and subject to change. It may be
  // formally adopted in the future.
  optional int32 delay = 5;

  // Defines updated properties of the trip, such as a new shape_id when there is a detour. Or defines the
  // trip_id, start_date, and start_time of a DUPLICATED trip. 
  // NOTE: This message is still experimental, and subject to change. It may be formally adopted in the future.
  message TripProperties {
    // Defines the identifier of a new trip that is a duplicate of an existing trip defined in (CSV) GTFS trips.txt
    // but will start at a different service date and/or time (defined using the TripProperties.start_date and
    // TripProperties.start_time fields). See definition of trips.trip_id in (CSV) GTFS. Its value must be different
    // than the ones used in the (CSV) GTFS. Required if schedule_relationship=DUPLICATED, otherwise this field must not
    // be populated and will be ignored by consumers.
    // NOTE: This field is still experimental, and subject to change. It may be formally adopted in the future.
    optional string trip_id = 1;
    // Service date on which the DUPLICATED trip will be run, in YYYYMMDD format. Required if
    // schedule_relationship=DUPLICATED, otherwise this field must not be populated and will be ignored by consumers.
    // NOTE: This field is still experimental, and subject to change. It may be formally adopted in the future.
    optional string start_date = 2;
    // Defines the departure start time of the trip when it’s duplicated. See definition of stop_times.departure_time
    // in (CSV) GTFS. Scheduled arrival and departure times for the duplicated trip are calculated based on the offset
    // between the original trip departure_time and this field. For example, if a GTFS trip has stop A with a
    // departure_time of 10:00:00 and stop B with departure_time of 10:01:00, and this field is populated with the value
    // of 10:30:00, stop B on the duplicated trip will have a scheduled departure_time of 10:31:00. Real-time prediction
    // delay values are applied to this calculated schedule time to determine the predicted time. For example, if a
    // departure delay of 30 is provided for stop B, then the predicted departure time is 10:31:30. Real-time
    // prediction time values do not have any offset applied to them and indicate the predicted time as provided.
    // For example, if a departure time representing 10:31:30 is provided for stop B, then the predicted departure time
    // is 10:31:30. This field is required if schedule_relationship is DUPLICATED, otherwise this field must not be
    // populated and will be ignored by consumers.
    // NOTE: This field is still experimental, and subject to change. It may be formally adopted in the future.
    optional string start_time = 3;
<<<<<<< HEAD
    // Specifies the shape of the vehicle travel path when the trip shape differs from the shape specified in
    // (CSV) GTFS or to specify it in real-time when it's not provided by (CSV) GTFS, such as a vehicle that takes differing
    // paths based on rider demand. See definition of trips.shape_id in (CSV) GTFS. If a shape is neither defined in (CSV) GTFS
    // nor in real-time, the shape is considered unknown. This field can refer to a shape defined in the (CSV) GTFS in shapes.txt
    // or a Shape in the (protobuf) real-time feed. The order of stops (stop sequences) for this trip must remain the same as
    // (CSV) GTFS. Stops that are a part of the original trip but will no longer be made, such as when a detour occurs, should
    // be marked as schedule_relationship=SKIPPED.
=======
    // Specifies the identifier of the shape of the vehicle travel path when the trip shape differs from the shape specified in (CSV) GTFS
    // or to specify it in real-time when it's not provided by (CSV) GTFS, such as a vehicle that takes differing paths based on rider demand. See definition of trips.shape_id in (CSV) GTFS.
    // If a shape is neither defined in (CSV) GTFS nor in real-time, the shape is considered unknown. This field can refer to a shape defined in the (CSV) GTFS in shapes.txt or a `Shape` in the same (protobuf) real-time feed. 
    // The order of stops (stop sequences) for this trip must remain the same as (CSV) GTFS. 
    // If it refers to a `Shape` entity in the same real-time feed, the value of this field should be the one of the `shape_id` inside the entity, and _not_ the `id` of `FeedEntity`.
    // Stops that are a part of the original trip but will no longer be made, such as when a detour occurs, should be marked as schedule_relationship=SKIPPED or more details can be provided via a `TripModifications` message.
>>>>>>> 22db3d3c
    // NOTE: This field is still experimental, and subject to change. It may be formally adopted in the future. 
    optional string shape_id = 4;

    // Specifies the headsign for this trip when it differs from the original.
    // NOTE: This field is still experimental, and subject to change. It may be formally adopted in the future.
    optional string trip_headsign = 5;

    // Specifies the name for this trip when it differs from the original.
    // NOTE: This field is still experimental, and subject to change. It may be formally adopted in the future.
    optional string trip_short_name = 6;

    // The extensions namespace allows 3rd-party developers to extend the
    // GTFS Realtime Specification in order to add and evaluate new features
    // and modifications to the spec.
    extensions 1000 to 1999;

    // The following extension IDs are reserved for private use by any organization.
    extensions 9000 to 9999;
  }
  optional TripProperties trip_properties = 6;

  // The extensions namespace allows 3rd-party developers to extend the
  // GTFS Realtime Specification in order to add and evaluate new features and
  // modifications to the spec.
  extensions 1000 to 1999;

  // The following extension IDs are reserved for private use by any organization.
  extensions 9000 to 9999;
}

// Realtime positioning information for a given vehicle.
message VehiclePosition {
  // The Trip that this vehicle is serving.
  // Can be empty or partial if the vehicle can not be identified with a given
  // trip instance.
  optional TripDescriptor trip = 1;

  // Additional information on the vehicle that is serving this trip.
  optional VehicleDescriptor vehicle = 8;

  // Current position of this vehicle.
  optional Position position = 2;

  // The stop sequence index of the current stop. The meaning of
  // current_stop_sequence (i.e., the stop that it refers to) is determined by
  // current_status.
  // If current_status is missing IN_TRANSIT_TO is assumed.
  optional uint32 current_stop_sequence = 3;
  // Identifies the current stop. The value must be the same as in stops.txt in
  // the corresponding GTFS feed.
  optional string stop_id = 7;

  enum VehicleStopStatus {
    // The vehicle is just about to arrive at the stop (on a stop
    // display, the vehicle symbol typically flashes).
    INCOMING_AT = 0;

    // The vehicle is standing at the stop.
    STOPPED_AT = 1;

    // The vehicle has departed and is in transit to the next stop.
    IN_TRANSIT_TO = 2;
  }
  // The exact status of the vehicle with respect to the current stop.
  // Ignored if current_stop_sequence is missing.
  optional VehicleStopStatus current_status = 4 [default = IN_TRANSIT_TO];

  // Moment at which the vehicle's position was measured. In POSIX time
  // (i.e., number of seconds since January 1st 1970 00:00:00 UTC).
  optional uint64 timestamp = 5;

  // Congestion level that is affecting this vehicle.
  enum CongestionLevel {
    UNKNOWN_CONGESTION_LEVEL = 0;
    RUNNING_SMOOTHLY = 1;
    STOP_AND_GO = 2;
    CONGESTION = 3;
    SEVERE_CONGESTION = 4;  // People leaving their cars.
  }
  optional CongestionLevel congestion_level = 6;

  // The state of passenger occupancy for the vehicle or carriage.
  // Individual producers may not publish all OccupancyStatus values. Therefore, consumers
  // must not assume that the OccupancyStatus values follow a linear scale.
  // Consumers should represent OccupancyStatus values as the state indicated 
  // and intended by the producer. Likewise, producers must use OccupancyStatus values that
  // correspond to actual vehicle occupancy states.
  // For describing passenger occupancy levels on a linear scale, see `occupancy_percentage`.
  // This field is still experimental, and subject to change. It may be formally adopted in the future.
  enum OccupancyStatus {
    // The vehicle or carriage is considered empty by most measures, and has few or no
    // passengers onboard, but is still accepting passengers.
    EMPTY = 0;

    // The vehicle or carriage has a large number of seats available.
    // The amount of free seats out of the total seats available to be
    // considered large enough to fall into this category is determined at the
    // discretion of the producer.
    MANY_SEATS_AVAILABLE = 1;

    // The vehicle or carriage has a relatively small number of seats available.
    // The amount of free seats out of the total seats available to be
    // considered small enough to fall into this category is determined at the
    // discretion of the feed producer.
    FEW_SEATS_AVAILABLE = 2;

    // The vehicle or carriage can currently accommodate only standing passengers.
    STANDING_ROOM_ONLY = 3;

    // The vehicle or carriage can currently accommodate only standing passengers
    // and has limited space for them.
    CRUSHED_STANDING_ROOM_ONLY = 4;

    // The vehicle or carriage is considered full by most measures, but may still be
    // allowing passengers to board.
    FULL = 5;

    // The vehicle or carriage is not accepting passengers, but usually accepts passengers for boarding.
    NOT_ACCEPTING_PASSENGERS = 6;

    // The vehicle or carriage doesn't have any occupancy data available at that time.
    NO_DATA_AVAILABLE = 7;

    // The vehicle or carriage is not boardable and never accepts passengers.
    // Useful for special vehicles or carriages (engine, maintenance carriage, etc…).
    NOT_BOARDABLE = 8;

  }
  // If multi_carriage_status is populated with per-carriage OccupancyStatus,
  // then this field should describe the entire vehicle with all carriages accepting passengers considered.
  optional OccupancyStatus occupancy_status = 9;

  // A percentage value indicating the degree of passenger occupancy in the vehicle.
  // The values are represented as an integer without decimals. 0 means 0% and 100 means 100%.
  // The value 100 should represent the total maximum occupancy the vehicle was designed for,
  // including both seated and standing capacity, and current operating regulations allow.
  // The value may exceed 100 if there are more passengers than the maximum designed capacity.
  // The precision of occupancy_percentage should be low enough that individual passengers cannot be tracked boarding or alighting the vehicle.
  // If multi_carriage_status is populated with per-carriage occupancy_percentage, 
  // then this field should describe the entire vehicle with all carriages accepting passengers considered.
  // This field is still experimental, and subject to change. It may be formally adopted in the future.
  optional uint32 occupancy_percentage = 10;

  // Carriage specific details, used for vehicles composed of several carriages
  // This message/field is still experimental, and subject to change. It may be formally adopted in the future.
  message CarriageDetails {

    // Identification of the carriage. Should be unique per vehicle.
    optional string id = 1;

    // User visible label that may be shown to the passenger to help identify
    // the carriage. Example: "7712", "Car ABC-32", etc...
    // This message/field is still experimental, and subject to change. It may be formally adopted in the future.
    optional string label = 2;

    // Occupancy status for this given carriage, in this vehicle
    // This message/field is still experimental, and subject to change. It may be formally adopted in the future.
    optional OccupancyStatus occupancy_status = 3 [default = NO_DATA_AVAILABLE];

    // Occupancy percentage for this given carriage, in this vehicle.
    // Follows the same rules as "VehiclePosition.occupancy_percentage"
    // -1 in case data is not available for this given carriage (as protobuf defaults to 0 otherwise)
    // This message/field is still experimental, and subject to change. It may be formally adopted in the future.
    optional int32 occupancy_percentage = 4 [default = -1];

    // Identifies the order of this carriage with respect to the other
    // carriages in the vehicle's list of CarriageDetails.
    // The first carriage in the direction of travel must have a value of 1.
    // The second value corresponds to the second carriage in the direction
    // of travel and must have a value of 2, and so forth.
    // For example, the first carriage in the direction of travel has a value of 1.
    // If the second carriage in the direction of travel has a value of 3,
    // consumers will discard data for all carriages (i.e., the multi_carriage_details field).
    // Carriages without data must be represented with a valid carriage_sequence number and the fields 
    // without data should be omitted (alternately, those fields could also be included and set to the "no data" values).
    // This message/field is still experimental, and subject to change. It may be formally adopted in the future.
    optional uint32 carriage_sequence = 5;

    // The extensions namespace allows 3rd-party developers to extend the
    // GTFS Realtime Specification in order to add and evaluate new features and
    // modifications to the spec.
    extensions 1000 to 1999;

    // The following extension IDs are reserved for private use by any organization.
    extensions 9000 to 9999;
  }

  // Details of the multiple carriages of this given vehicle.
  // The first occurrence represents the first carriage of the vehicle, 
  // given the current direction of travel. 
  // The number of occurrences of the multi_carriage_details 
  // field represents the number of carriages of the vehicle.
  // It also includes non boardable carriages, 
  // like engines, maintenance carriages, etc… as they provide valuable 
  // information to passengers about where to stand on a platform.
  // This message/field is still experimental, and subject to change. It may be formally adopted in the future.
  repeated CarriageDetails multi_carriage_details = 11;

  // The extensions namespace allows 3rd-party developers to extend the
  // GTFS Realtime Specification in order to add and evaluate new features and
  // modifications to the spec.
  extensions 1000 to 1999;

  // The following extension IDs are reserved for private use by any organization.
  extensions 9000 to 9999;
}

// An alert, indicating some sort of incident in the public transit network.
message Alert {
  // Time when the alert should be shown to the user. If missing, the
  // alert will be shown as long as it appears in the feed.
  // If multiple ranges are given, the alert will be shown during all of them.
  repeated TimeRange active_period = 1;

  // Entities whose users we should notify of this alert.
  repeated EntitySelector informed_entity = 5;

  // Cause of this alert. If cause_detail is included, then Cause must also be included.
  enum Cause {
    UNKNOWN_CAUSE = 1;
    OTHER_CAUSE = 2;        // Not machine-representable.
    TECHNICAL_PROBLEM = 3;
    STRIKE = 4;             // Public transit agency employees stopped working.
    DEMONSTRATION = 5;      // People are blocking the streets.
    ACCIDENT = 6;
    HOLIDAY = 7;
    WEATHER = 8;
    MAINTENANCE = 9;
    CONSTRUCTION = 10;
    POLICE_ACTIVITY = 11;
    MEDICAL_EMERGENCY = 12;
  }
  optional Cause cause = 6 [default = UNKNOWN_CAUSE];

  // What is the effect of this problem on the affected entity. If effect_detail is included, then Effect must also be included.
  enum Effect {
    NO_SERVICE = 1;
    REDUCED_SERVICE = 2;

    // We don't care about INsignificant delays: they are hard to detect, have
    // little impact on the user, and would clutter the results as they are too
    // frequent.
    SIGNIFICANT_DELAYS = 3;

    DETOUR = 4;
    ADDITIONAL_SERVICE = 5;
    MODIFIED_SERVICE = 6;
    OTHER_EFFECT = 7;
    UNKNOWN_EFFECT = 8;
    STOP_MOVED = 9;
    NO_EFFECT = 10;
    ACCESSIBILITY_ISSUE = 11;
  }
  optional Effect effect = 7 [default = UNKNOWN_EFFECT];

  // The URL which provides additional information about the alert.
  optional TranslatedString url = 8;

  // Alert header. Contains a short summary of the alert text as plain-text.
  optional TranslatedString header_text = 10;

  // Full description for the alert as plain-text. The information in the
  // description should add to the information of the header.
  optional TranslatedString description_text = 11;

  // Text for alert header to be used in text-to-speech implementations. This field is the text-to-speech version of header_text.
  optional TranslatedString tts_header_text = 12;

  // Text for full description for the alert to be used in text-to-speech implementations. This field is the text-to-speech version of description_text.
  optional TranslatedString tts_description_text = 13;

  // Severity of this alert.
  enum SeverityLevel {
    UNKNOWN_SEVERITY = 1;
    INFO = 2;
    WARNING = 3;
    SEVERE = 4;
  }

  optional SeverityLevel severity_level = 14 [default = UNKNOWN_SEVERITY];

  // TranslatedImage to be displayed along the alert text. Used to explain visually the alert effect of a detour, station closure, etc. The image must enhance the understanding of the alert. Any essential information communicated within the image must also be contained in the alert text.
  // The following types of images are discouraged : image containing mainly text, marketing or branded images that add no additional information. 
  // NOTE: This field is still experimental, and subject to change. It may be formally adopted in the future.
  optional TranslatedImage image = 15;

  // Text describing the appearance of the linked image in the `image` field (e.g., in case the image can't be displayed
  // or the user can't see the image for accessibility reasons). See the HTML spec for alt image text - https://html.spec.whatwg.org/#alt.
  // NOTE: This field is still experimental, and subject to change. It may be formally adopted in the future.
  optional TranslatedString image_alternative_text = 16;


  // Description of the cause of the alert that allows for agency-specific language; more specific than the Cause. If cause_detail is included, then Cause must also be included.
  // NOTE: This field is still experimental, and subject to change. It may be formally adopted in the future.
  optional TranslatedString cause_detail = 17;

  // Description of the effect of the alert that allows for agency-specific language; more specific than the Effect. If effect_detail is included, then Effect must also be included.
  // NOTE: This field is still experimental, and subject to change. It may be formally adopted in the future.
  optional TranslatedString effect_detail = 18;

  // The extensions namespace allows 3rd-party developers to extend the
  // GTFS Realtime Specification in order to add and evaluate new features
  // and modifications to the spec.
  extensions 1000 to 1999;

  // The following extension IDs are reserved for private use by any organization.
  extensions 9000 to 9999;
}

//
// Low level data structures used above.
//

// A time interval. The interval is considered active at time 't' if 't' is
// greater than or equal to the start time and less than the end time.
message TimeRange {
  // Start time, in POSIX time (i.e., number of seconds since January 1st 1970
  // 00:00:00 UTC).
  // If missing, the interval starts at minus infinity.
  optional uint64 start = 1;

  // End time, in POSIX time (i.e., number of seconds since January 1st 1970
  // 00:00:00 UTC).
  // If missing, the interval ends at plus infinity.
  optional uint64 end = 2;

  // The extensions namespace allows 3rd-party developers to extend the
  // GTFS Realtime Specification in order to add and evaluate new features and
  // modifications to the spec.
  extensions 1000 to 1999;

  // The following extension IDs are reserved for private use by any organization.
  extensions 9000 to 9999;
}

// A position.
message Position {
  // Degrees North, in the WGS-84 coordinate system.
  required float latitude = 1;

  // Degrees East, in the WGS-84 coordinate system.
  required float longitude = 2;

  // Bearing, in degrees, clockwise from North, i.e., 0 is North and 90 is East.
  // This can be the compass bearing, or the direction towards the next stop
  // or intermediate location.
  // This should not be direction deduced from the sequence of previous
  // positions, which can be computed from previous data.
  optional float bearing = 3;

  // Odometer value, in meters.
  optional double odometer = 4;
  // Momentary speed measured by the vehicle, in meters per second.
  optional float speed = 5;

  // The extensions namespace allows 3rd-party developers to extend the
  // GTFS Realtime Specification in order to add and evaluate new features and
  // modifications to the spec.
  extensions 1000 to 1999;

  // The following extension IDs are reserved for private use by any organization.
  extensions 9000 to 9999;
}

// A descriptor that identifies an instance of a GTFS trip, or all instances of
// a trip along a route.
// - To specify a single trip instance, the trip_id (and if necessary,
//   start_time) is set. If route_id is also set, then it should be same as one
//   that the given trip corresponds to.
// - To specify all the trips along a given route, only the route_id should be
//   set. Note that if the trip_id is not known, then stop sequence ids in
//   TripUpdate are not sufficient, and stop_ids must be provided as well. In
//   addition, absolute arrival/departure times must be provided.
message TripDescriptor {
  // The trip_id from the GTFS feed that this selector refers to.
  // For non frequency-based trips, this field is enough to uniquely identify
  // the trip. For frequency-based trip, start_time and start_date might also be
  // necessary. When schedule_relationship is DUPLICATED within a TripUpdate, the trip_id identifies the trip from
  // static GTFS to be duplicated. When schedule_relationship is DUPLICATED within a VehiclePosition, the trip_id
  // identifies the new duplicate trip and must contain the value for the corresponding TripUpdate.TripProperties.trip_id.
  optional string trip_id = 1;

  // The route_id from the GTFS that this selector refers to.
  optional string route_id = 5;

  // The direction_id from the GTFS feed trips.txt file, indicating the
  // direction of travel for trips this selector refers to.
  optional uint32 direction_id = 6;

  // The initially scheduled start time of this trip instance.
  // When the trip_id corresponds to a non-frequency-based trip, this field
  // should either be omitted or be equal to the value in the GTFS feed. When
  // the trip_id correponds to a frequency-based trip, the start_time must be
  // specified for trip updates and vehicle positions. If the trip corresponds
  // to exact_times=1 GTFS record, then start_time must be some multiple
  // (including zero) of headway_secs later than frequencies.txt start_time for
  // the corresponding time period. If the trip corresponds to exact_times=0,
  // then its start_time may be arbitrary, and is initially expected to be the
  // first departure of the trip. Once established, the start_time of this
  // frequency-based trip should be considered immutable, even if the first
  // departure time changes -- that time change may instead be reflected in a
  // StopTimeUpdate.
  // Format and semantics of the field is same as that of
  // GTFS/frequencies.txt/start_time, e.g., 11:15:35 or 25:15:35.
  optional string start_time = 2;
  // The scheduled start date of this trip instance.
  // Must be provided to disambiguate trips that are so late as to collide with
  // a scheduled trip on a next day. For example, for a train that departs 8:00
  // and 20:00 every day, and is 12 hours late, there would be two distinct
  // trips on the same time.
  // This field can be provided but is not mandatory for schedules in which such
  // collisions are impossible - for example, a service running on hourly
  // schedule where a vehicle that is one hour late is not considered to be
  // related to schedule anymore.
  // In YYYYMMDD format.
  optional string start_date = 3;

  // The relation between this trip and the static schedule. If a trip is done
  // in accordance with temporary schedule, not reflected in GTFS, then it
  // shouldn't be marked as SCHEDULED, but likely as ADDED.
  enum ScheduleRelationship {
    // Trip that is running in accordance with its GTFS schedule, or is close
    // enough to the scheduled trip to be associated with it.
    SCHEDULED = 0;

    // This value has been deprecated as the behavior was unspecified. 
    // Use DUPLICATED for an extra trip that is the same as a scheduled trip except the start date or time, 
    // or NEW for an extra trip that is unrelated to an existing trip.
    ADDED = 1 [deprecated = true];

    // A trip that is running with no schedule associated to it (GTFS frequencies.txt exact_times=0).
    // Trips with ScheduleRelationship=UNSCHEDULED must also set all StopTimeUpdates.ScheduleRelationship=UNSCHEDULED.
    UNSCHEDULED = 2;

    // A trip that existed in the schedule but was removed.
    CANCELED = 3;

    // A trip that replaces an existing trip in the schedule.
<<<<<<< HEAD
=======
    // NOTE: This field is still experimental, and subject to change. It may be formally adopted in the future.
>>>>>>> 22db3d3c
    REPLACEMENT = 5;

    // An extra trip that was added in addition to a running schedule, for example, to replace a broken vehicle or to
    // respond to sudden passenger load. Used with TripUpdate.TripProperties.trip_id, TripUpdate.TripProperties.start_date,
    // and TripUpdate.TripProperties.start_time to copy an existing trip from static GTFS but start at a different service
    // date and/or time. Duplicating a trip is allowed if the service related to the original trip in (CSV) GTFS
    // (in calendar.txt or calendar_dates.txt) is operating within the next 30 days. The trip to be duplicated is
    // identified via TripUpdate.TripDescriptor.trip_id. This enumeration does not modify the existing trip referenced by
<<<<<<< HEAD
    // TripUpdate.TripDescriptor.trip_id - if a producer wants to replace the original trip, a value of `REPLACEMENT` should be used instead.
=======
    // TripUpdate.TripDescriptor.trip_id - if a producer wants to cancel the original trip, it must publish a separate
    // TripUpdate with the value of CANCELED or DELETED. If a producer wants to replace the original trip, a value of 
    // `REPLACEMENT` should be used instead.
>>>>>>> 22db3d3c
    //
    // Trips defined in GTFS frequencies.txt with exact_times that is
    // empty or equal to 0 cannot be duplicated. The VehiclePosition.TripDescriptor.trip_id for the new trip must contain
    // the matching value from TripUpdate.TripProperties.trip_id and VehiclePosition.TripDescriptor.ScheduleRelationship
    // must also be set to DUPLICATED.
    // Existing producers and consumers that were using the ADDED enumeration to represent duplicated trips must follow
    // the migration guide (https://github.com/google/transit/tree/master/gtfs-realtime/spec/en/examples/migration-duplicated.md)
    // to transition to the DUPLICATED enumeration.
    // NOTE: This field is still experimental, and subject to change. It may be formally adopted in the future.
    DUPLICATED = 6;


    // A trip that existed in the schedule but was removed and must not be shown to users.
    // DELETED should be used instead of CANCELED to indicate that a transit provider would like to entirely remove
    // information about the corresponding trip from consuming applications, so the trip is not shown as cancelled to
    // riders, e.g. a trip that is entirely being replaced by another trip.
    // This designation becomes particularly important if several trips are cancelled and replaced with substitute service.
    // If consumers were to show explicit information about the cancellations it would distract from the more important
    // real-time predictions.
    // NOTE: This field is still experimental, and subject to change. It may be formally adopted in the future.
    DELETED = 7;

    // An extra trip unrelated to any existing trips, for example, to respond to sudden passenger load.
    // NOTE: This field is still experimental, and subject to change. It may be formally adopted in the future.
    NEW = 8;
  }
  optional ScheduleRelationship schedule_relationship = 4;

  message ModifiedTripSelector {
    // The 'id' from the FeedEntity in which the contained TripModifications object affects this trip.
    optional string modifications_id = 1;

    // The trip_id from the GTFS feed that is modified by the modifications_id
    optional string affected_trip_id = 2;

    // The initially scheduled start time of this trip instance, applied to the frequency based modified trip. Same definition as start_time in TripDescriptor.
    optional string start_time = 3;

    // The start date of this trip instance in YYYYMMDD format, applied to the modified trip. Same definition as start_date in TripDescriptor.
    optional string start_date = 4;

    // The extensions namespace allows 3rd-party developers to extend the
    // GTFS Realtime Specification in order to add and evaluate new features and
    // modifications to the spec.
    extensions 1000 to 1999;

    // The following extension IDs are reserved for private use by any organization.
    extensions 9000 to 9999;
  }

  // Linkage to any modifications done to this trip (shape changes, removal or addition of stops).
  // If this field is provided, the `trip_id`, `route_id`, `direction_id`, `start_time`, `start_date` fields of the `TripDescriptor` MUST be left empty, to avoid confusion by consumers that aren't looking for the `ModifiedTripSelector` value.
  optional ModifiedTripSelector modified_trip = 7;

  // The extensions namespace allows 3rd-party developers to extend the
  // GTFS Realtime Specification in order to add and evaluate new features and
  // modifications to the spec.
  extensions 1000 to 1999;

  // The following extension IDs are reserved for private use by any organization.
  extensions 9000 to 9999;
}

// Identification information for the vehicle performing the trip.
message VehicleDescriptor {
  // Internal system identification of the vehicle. Should be unique per
  // vehicle, and can be used for tracking the vehicle as it proceeds through
  // the system.
  optional string id = 1;

  // User visible label, i.e., something that must be shown to the passenger to
  // help identify the correct vehicle.
  optional string label = 2;

  // The license plate of the vehicle.
  optional string license_plate = 3;

  enum WheelchairAccessible {
    // The trip doesn't have information about wheelchair accessibility.
    // This is the **default** behavior. If the static GTFS contains a
    // _wheelchair_accessible_ value, it won't be overwritten.
    NO_VALUE = 0;

    // The trip has no accessibility value present.
    // This value will overwrite the value from the GTFS.
    UNKNOWN = 1;

    // The trip is wheelchair accessible.
    // This value will overwrite the value from the GTFS.
    WHEELCHAIR_ACCESSIBLE = 2;

    // The trip is **not** wheelchair accessible.
    // This value will overwrite the value from the GTFS.
    WHEELCHAIR_INACCESSIBLE = 3;
  }
  optional WheelchairAccessible wheelchair_accessible = 4 [default = NO_VALUE];

  // The extensions namespace allows 3rd-party developers to extend the
  // GTFS Realtime Specification in order to add and evaluate new features and
  // modifications to the spec.
  extensions 1000 to 1999;

  // The following extension IDs are reserved for private use by any organization.
  extensions 9000 to 9999;
}

// A selector for an entity in a GTFS feed.
message EntitySelector {
  // The values of the fields should correspond to the appropriate fields in the
  // GTFS feed.
  // At least one specifier must be given. If several are given, then the
  // matching has to apply to all the given specifiers.
  optional string agency_id = 1;
  optional string route_id = 2;
  // corresponds to route_type in GTFS.
  optional int32 route_type = 3;
  optional TripDescriptor trip = 4;
  optional string stop_id = 5;
  // Corresponds to trip direction_id in GTFS trips.txt. If provided the
  // route_id must also be provided.
  optional uint32 direction_id = 6;

  // The extensions namespace allows 3rd-party developers to extend the
  // GTFS Realtime Specification in order to add and evaluate new features and
  // modifications to the spec.
  extensions 1000 to 1999;

  // The following extension IDs are reserved for private use by any organization.
  extensions 9000 to 9999;
}

// An internationalized message containing per-language versions of a snippet of
// text or a URL.
// One of the strings from a message will be picked up. The resolution proceeds
// as follows:
// 1. If the UI language matches the language code of a translation,
//    the first matching translation is picked.
// 2. If a default UI language (e.g., English) matches the language code of a
//    translation, the first matching translation is picked.
// 3. If some translation has an unspecified language code, that translation is
//    picked.
message TranslatedString {
  message Translation {
    // A UTF-8 string containing the message.
    required string text = 1;
    // BCP-47 language code. Can be omitted if the language is unknown or if
    // no i18n is done at all for the feed. At most one translation is
    // allowed to have an unspecified language tag.
    optional string language = 2;

    // The extensions namespace allows 3rd-party developers to extend the
    // GTFS Realtime Specification in order to add and evaluate new features and
    // modifications to the spec.
    extensions 1000 to 1999;

    // The following extension IDs are reserved for private use by any organization.
    extensions 9000 to 9999;
  }
  // At least one translation must be provided.
  repeated Translation translation = 1;

  // The extensions namespace allows 3rd-party developers to extend the
  // GTFS Realtime Specification in order to add and evaluate new features and
  // modifications to the spec.
  extensions 1000 to 1999;

  // The following extension IDs are reserved for private use by any organization.
  extensions 9000 to 9999;
}

// An internationalized image containing per-language versions of a URL linking to an image
// along with meta information
// Only one of the images from a message will be retained by consumers. The resolution proceeds
// as follows:
// 1. If the UI language matches the language code of a translation,
//    the first matching translation is picked.
// 2. If a default UI language (e.g., English) matches the language code of a
//    translation, the first matching translation is picked.
// 3. If some translation has an unspecified language code, that translation is
//    picked.
// NOTE: This field is still experimental, and subject to change. It may be formally adopted in the future.
message TranslatedImage {
  message LocalizedImage {
    // String containing an URL linking to an image
    // The image linked must be less than 2MB. 
    // If an image changes in a significant enough way that an update is required on the consumer side, the producer must update the URL to a new one.
    // The URL should be a fully qualified URL that includes http:// or https://, and any special characters in the URL must be correctly escaped. See the following http://www.w3.org/Addressing/URL/4_URI_Recommentations.html for a description of how to create fully qualified URL values.
    required string url = 1;

    // IANA media type as to specify the type of image to be displayed. 
    // The type must start with "image/"
    required string media_type = 2;

    // BCP-47 language code. Can be omitted if the language is unknown or if
    // no i18n is done at all for the feed. At most one translation is
    // allowed to have an unspecified language tag.
    optional string language = 3;


    // The extensions namespace allows 3rd-party developers to extend the
    // GTFS Realtime Specification in order to add and evaluate new features and
    // modifications to the spec.
    extensions 1000 to 1999;

    // The following extension IDs are reserved for private use by any organization.
    extensions 9000 to 9999;
  }
  // At least one localized image must be provided.
  repeated LocalizedImage localized_image = 1;

  // The extensions namespace allows 3rd-party developers to extend the
  // GTFS Realtime Specification in order to add and evaluate new features and
  // modifications to the spec.
  extensions 1000 to 1999;

  // The following extension IDs are reserved for private use by any organization.
  extensions 9000 to 9999;
}

// Describes the physical path that a vehicle takes when it's not part of the (CSV) GTFS,
// such as for a detour. Shapes belong to Trips, and consist of a sequence of shape points.
// Tracing the points in order provides the path of the vehicle.  Shapes do not need to intercept
// the location of Stops exactly, but all Stops on a trip should lie within a small distance of
// the shape for that trip, i.e. close to straight line segments connecting the shape points
// NOTE: This message is still experimental, and subject to change. It may be formally adopted in the future.
message Shape {
  // Identifier of the shape. Must be different than any shape_id defined in the (CSV) GTFS.
  // This field is required as per reference.md, but needs to be specified here optional because "Required is Forever"
  // See https://developers.google.com/protocol-buffers/docs/proto#specifying_field_rules
  // NOTE: This field is still experimental, and subject to change. It may be formally adopted in the future.
  optional string shape_id = 1;

  // Encoded polyline representation of the shape. This polyline must contain at least two points and represent the full shape of the trip where it's used. 
  // For more information about encoded polylines, see https://developers.google.com/maps/documentation/utilities/polylinealgorithm
  // This field is required as per reference.md, but needs to be specified here optional because "Required is Forever"
  // See https://developers.google.com/protocol-buffers/docs/proto#specifying_field_rules
  // NOTE: This field is still experimental, and subject to change. It may be formally adopted in the future.
  optional string encoded_polyline = 2;

  // The extensions namespace allows 3rd-party developers to extend the
  // GTFS Realtime Specification in order to add and evaluate new features and
  // modifications to the spec.
  extensions 1000 to 1999;

  // The following extension IDs are reserved for private use by any organization.
  extensions 9000 to 9999;
}

// Describes a stop which is served by trips. All fields are as described in the GTFS-Static specification.
// NOTE: This message is still experimental, and subject to change. It may be formally adopted in the future.
message Stop {
  enum WheelchairBoarding {
    UNKNOWN = 0;
    AVAILABLE = 1;
    NOT_AVAILABLE = 2;
  }

  optional string stop_id = 1;
  optional TranslatedString stop_code = 2;
  optional TranslatedString stop_name = 3;
  optional TranslatedString tts_stop_name = 4;
  optional TranslatedString stop_desc = 5;
  optional float stop_lat = 6;
  optional float stop_lon = 7;
  optional string zone_id = 8;
  optional TranslatedString stop_url = 9;
  optional string parent_station = 11;
  optional string stop_timezone = 12;
  optional WheelchairBoarding wheelchair_boarding = 13 [default = UNKNOWN];
  optional string level_id = 14;
  optional TranslatedString platform_code = 15;

  // The extensions namespace allows 3rd-party developers to extend the
  // GTFS Realtime Specification in order to add and evaluate new features and
  // modifications to the spec.
  extensions 1000 to 1999;

  // The following extension IDs are reserved for private use by any organization.
  extensions 9000 to 9999;
}

// NOTE: This field is still experimental, and subject to change. It may be formally adopted in the future.
message TripModifications {
  // A `Modification` message replaces a span of n stop times from each affected trip starting at `start_stop_selector`.
  message Modification {
    // The stop selector of the first stop_time of the original trip that is to be affected by this modification.
    // Used in conjuction with `end_stop_selector`. 
    // `start_stop_selector` is required and is used to define the reference stop used with `travel_time_to_stop`.
    optional StopSelector start_stop_selector = 1;

    // The stop selector of the last stop of the original trip that is to be affected by this modification. 
    // The selection is inclusive, so if only one stop_time is replaced by that modification, `start_stop_selector` and `end_stop_selector` must be equivalent.
    // If no stop_time is replaced, `end_stop_selector` must not be provided. It's otherwise required.
    optional StopSelector end_stop_selector = 2;

    // The number of seconds of delay to add to all departure and arrival times following the end of this modification. 
    // If multiple modifications apply to the same trip, the delays accumulate as the trip advances. 
    optional int32 propagated_modification_delay = 3 [default = 0];

    // A list of replacement stops, replacing those of the original trip. 
    // The length of the new stop times may be less, the same, or greater than the number of replaced stop times. 
    repeated ReplacementStop replacement_stops = 4;

    // An `id` value from the `FeedEntity` message that contains the `Alert` describing this Modification for user-facing communication.
    optional string service_alert_id = 5;

    // This timestamp identifies the moment when the modification has last been changed.
    // In POSIX time (i.e., number of seconds since January 1st 1970 00:00:00 UTC).
    optional uint64 last_modified_time = 6;

    // The extensions namespace allows 3rd-party developers to extend the
    // GTFS Realtime Specification in order to add and evaluate new features and
    // modifications to the spec.
    extensions 1000 to 1999;

    // The following extension IDs are reserved for private use by any organization.
    extensions 9000 to 9999;
  }

  message SelectedTrips {
    // A list of trips affected with this replacement that all have the same new `shape_id`. A `TripUpdate` with `schedule_relationship=REPLACEMENT` must not already exist for the trip.
    repeated string trip_ids = 1;
<<<<<<< HEAD
    // The ID of the new shape for the modified trips in this SelectedTrips.
    // May refer to a new shape added using a GTFS-RT Shape message, or to an existing shape defined in the GTFS-Static feed’s shapes.txt.
=======
    // The ID of the new shape for the modified trips in this SelectedTrips. 
    // May refer to a new shape added using a `Shape` message in the same GTFS-RT feed, or to an existing shape defined in the GTFS-Static feed’s shapes.txt. 
    // If it refers to a `Shape` entity in the real-time feed, the value of this field should be the one of the `shape_id` inside the entity, and _not_ the `id` of `FeedEntity`.
>>>>>>> 22db3d3c
    optional string shape_id = 2;

    // The extensions namespace allows 3rd-party developers to extend the
    // GTFS Realtime Specification in order to add and evaluate new features and
    // modifications to the spec.
    extensions 1000 to 1999;

    // The following extension IDs are reserved for private use by any organization.
    extensions 9000 to 9999;
  }

  // A list of selected trips affected by this TripModifications.
  repeated SelectedTrips selected_trips = 1;

  // A list of start times in the real-time trip descriptor for the trip_id defined in trip_ids. 
  // Useful to target multiple departures of a trip_id in a frequency-based trip.
  repeated string start_times = 2;

  // Dates on which the modifications occurs, in the YYYYMMDD format. Producers SHOULD only transmit detours occurring within the next week.
  // The dates provided should not be used as user-facing information, if a user-facing start and end date needs to be provided, they can be provided in the linked service alert with `service_alert_id`
  repeated string service_dates = 3;

  // A list of modifications to apply to the affected trips. 
  repeated Modification modifications = 4;

  // The extensions namespace allows 3rd-party developers to extend the
  // GTFS Realtime Specification in order to add and evaluate new features and
  // modifications to the spec.
  extensions 1000 to 1999;

  // The following extension IDs are reserved for private use by any organization.
  extensions 9000 to 9999;
}

// NOTE: This field is still experimental, and subject to change. It may be formally adopted in the future.
// Select a stop by stop sequence or by stop_id. At least one of the two values must be provided.
message StopSelector {
  // Must be the same as in stop_times.txt in the corresponding GTFS feed.
  optional uint32 stop_sequence = 1;
  // Must be the same as in stops.txt in the corresponding GTFS feed.
  optional string stop_id = 2;

  // The extensions namespace allows 3rd-party developers to extend the
  // GTFS Realtime Specification in order to add and evaluate new features and
  // modifications to the spec.
  extensions 1000 to 1999;

  // The following extension IDs are reserved for private use by any organization.
  extensions 9000 to 9999;
}

// NOTE: This field is still experimental, and subject to change. It may be formally adopted in the future.
message ReplacementStop {
  // The difference in seconds between the arrival time at this stop and the arrival time at the reference stop. The reference stop is the stop prior to start_stop_selector. If the modification begins at the first stop of the trip, then the first stop of the trip is the reference stop.
  // This value MUST be monotonically increasing and may only be a negative number if the first stop of the original trip is the reference stop.
  optional int32 travel_time_to_stop = 1;

<<<<<<< HEAD
  // The replacement stop ID which will now be visited by the trip. May refer to a new stop added using a GTFS-RT Stop message, or to an existing stop defined in the GTFS-Static feed’s stops.txt. The stop MUST have location_type=0 (routable stops).
=======
  // The replacement stop ID which will now be visited by the trip. May refer to a new stop added using a GTFS-RT `Stop` message in the same GTFS-RT feed, or to an existing stop defined in the (CSV) GTFS feed’s `stops.txt`.
  // If it refers to a `Shape` entity in the real-time feed, the value of this field should be the one of the `stop_id` inside the entity, and _not_ the `id` of `FeedEntity`. The replacement stop MUST have `location_type=0` (routable stops).
>>>>>>> 22db3d3c
  optional string stop_id = 2;

  // The extensions namespace allows 3rd-party developers to extend the
  // GTFS Realtime Specification in order to add and evaluate new features and
  // modifications to the spec.
  extensions 1000 to 1999;

  // The following extension IDs are reserved for private use by any organization.
  extensions 9000 to 9999;
}<|MERGE_RESOLUTION|>--- conflicted
+++ resolved
@@ -195,17 +195,11 @@
     // To specify a completely certain prediction, set its uncertainty to 0.
     optional int32 uncertainty = 3;
 
-<<<<<<< HEAD
-    // Scheduled time for a new or replacement trip.
-    // In Unix time (i.e., number of seconds since January 1st 1970 00:00:00
-    // UTC).
-=======
     // Scheduled time for a NEW, REPLACEMENT, or DUPLICATED trip.
     // In Unix time (i.e., number of seconds since January 1st 1970 00:00:00
     // UTC).
     // Optional if TripUpdate.schedule_relationship is NEW, REPLACEMENT or DUPLICATED, forbidden otherwise.
     // NOTE: This field is still experimental, and subject to change. It may be formally adopted in the future.
->>>>>>> 22db3d3c
     optional int64 scheduled_time = 4;
 
     // The extensions namespace allows 3rd-party developers to extend the
@@ -413,22 +407,12 @@
     // populated and will be ignored by consumers.
     // NOTE: This field is still experimental, and subject to change. It may be formally adopted in the future.
     optional string start_time = 3;
-<<<<<<< HEAD
-    // Specifies the shape of the vehicle travel path when the trip shape differs from the shape specified in
-    // (CSV) GTFS or to specify it in real-time when it's not provided by (CSV) GTFS, such as a vehicle that takes differing
-    // paths based on rider demand. See definition of trips.shape_id in (CSV) GTFS. If a shape is neither defined in (CSV) GTFS
-    // nor in real-time, the shape is considered unknown. This field can refer to a shape defined in the (CSV) GTFS in shapes.txt
-    // or a Shape in the (protobuf) real-time feed. The order of stops (stop sequences) for this trip must remain the same as
-    // (CSV) GTFS. Stops that are a part of the original trip but will no longer be made, such as when a detour occurs, should
-    // be marked as schedule_relationship=SKIPPED.
-=======
     // Specifies the identifier of the shape of the vehicle travel path when the trip shape differs from the shape specified in (CSV) GTFS
     // or to specify it in real-time when it's not provided by (CSV) GTFS, such as a vehicle that takes differing paths based on rider demand. See definition of trips.shape_id in (CSV) GTFS.
     // If a shape is neither defined in (CSV) GTFS nor in real-time, the shape is considered unknown. This field can refer to a shape defined in the (CSV) GTFS in shapes.txt or a `Shape` in the same (protobuf) real-time feed. 
     // The order of stops (stop sequences) for this trip must remain the same as (CSV) GTFS. 
     // If it refers to a `Shape` entity in the same real-time feed, the value of this field should be the one of the `shape_id` inside the entity, and _not_ the `id` of `FeedEntity`.
     // Stops that are a part of the original trip but will no longer be made, such as when a detour occurs, should be marked as schedule_relationship=SKIPPED or more details can be provided via a `TripModifications` message.
->>>>>>> 22db3d3c
     // NOTE: This field is still experimental, and subject to change. It may be formally adopted in the future. 
     optional string shape_id = 4;
 
@@ -867,10 +851,7 @@
     CANCELED = 3;
 
     // A trip that replaces an existing trip in the schedule.
-<<<<<<< HEAD
-=======
     // NOTE: This field is still experimental, and subject to change. It may be formally adopted in the future.
->>>>>>> 22db3d3c
     REPLACEMENT = 5;
 
     // An extra trip that was added in addition to a running schedule, for example, to replace a broken vehicle or to
@@ -879,13 +860,9 @@
     // date and/or time. Duplicating a trip is allowed if the service related to the original trip in (CSV) GTFS
     // (in calendar.txt or calendar_dates.txt) is operating within the next 30 days. The trip to be duplicated is
     // identified via TripUpdate.TripDescriptor.trip_id. This enumeration does not modify the existing trip referenced by
-<<<<<<< HEAD
-    // TripUpdate.TripDescriptor.trip_id - if a producer wants to replace the original trip, a value of `REPLACEMENT` should be used instead.
-=======
     // TripUpdate.TripDescriptor.trip_id - if a producer wants to cancel the original trip, it must publish a separate
     // TripUpdate with the value of CANCELED or DELETED. If a producer wants to replace the original trip, a value of 
     // `REPLACEMENT` should be used instead.
->>>>>>> 22db3d3c
     //
     // Trips defined in GTFS frequencies.txt with exact_times that is
     // empty or equal to 0 cannot be duplicated. The VehiclePosition.TripDescriptor.trip_id for the new trip must contain
@@ -1072,7 +1049,7 @@
     // String containing an URL linking to an image
     // The image linked must be less than 2MB. 
     // If an image changes in a significant enough way that an update is required on the consumer side, the producer must update the URL to a new one.
-    // The URL should be a fully qualified URL that includes http:// or https://, and any special characters in the URL must be correctly escaped. See the following http://www.w3.org/Addressing/URL/4_URI_Recommentations.html for a description of how to create fully qualified URL values.
+    // The URL should be a fully qualified URL that includes http:// or https://, and any special characters in the URL must be correctly escaped. See the following http://www.w3.org/Addressing/URL/4_URI_Recommentations.html for a description of how to create fully qualified URL values.
     required string url = 1;
 
     // IANA media type as to specify the type of image to be displayed. 
@@ -1208,14 +1185,9 @@
   message SelectedTrips {
     // A list of trips affected with this replacement that all have the same new `shape_id`. A `TripUpdate` with `schedule_relationship=REPLACEMENT` must not already exist for the trip.
     repeated string trip_ids = 1;
-<<<<<<< HEAD
-    // The ID of the new shape for the modified trips in this SelectedTrips.
-    // May refer to a new shape added using a GTFS-RT Shape message, or to an existing shape defined in the GTFS-Static feed’s shapes.txt.
-=======
     // The ID of the new shape for the modified trips in this SelectedTrips. 
     // May refer to a new shape added using a `Shape` message in the same GTFS-RT feed, or to an existing shape defined in the GTFS-Static feed’s shapes.txt. 
     // If it refers to a `Shape` entity in the real-time feed, the value of this field should be the one of the `shape_id` inside the entity, and _not_ the `id` of `FeedEntity`.
->>>>>>> 22db3d3c
     optional string shape_id = 2;
 
     // The extensions namespace allows 3rd-party developers to extend the
@@ -1273,12 +1245,8 @@
   // This value MUST be monotonically increasing and may only be a negative number if the first stop of the original trip is the reference stop.
   optional int32 travel_time_to_stop = 1;
 
-<<<<<<< HEAD
-  // The replacement stop ID which will now be visited by the trip. May refer to a new stop added using a GTFS-RT Stop message, or to an existing stop defined in the GTFS-Static feed’s stops.txt. The stop MUST have location_type=0 (routable stops).
-=======
   // The replacement stop ID which will now be visited by the trip. May refer to a new stop added using a GTFS-RT `Stop` message in the same GTFS-RT feed, or to an existing stop defined in the (CSV) GTFS feed’s `stops.txt`.
   // If it refers to a `Shape` entity in the real-time feed, the value of this field should be the one of the `stop_id` inside the entity, and _not_ the `id` of `FeedEntity`. The replacement stop MUST have `location_type=0` (routable stops).
->>>>>>> 22db3d3c
   optional string stop_id = 2;
 
   // The extensions namespace allows 3rd-party developers to extend the
