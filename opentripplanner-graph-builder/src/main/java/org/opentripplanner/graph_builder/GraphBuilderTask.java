/* This program is free software: you can redistribute it and/or
 modify it under the terms of the GNU Lesser General Public License
 as published by the Free Software Foundation, either version 3 of
 the License, or (at your option) any later version.

 This program is distributed in the hope that it will be useful,
 but WITHOUT ANY WARRANTY; without even the implied warranty of
 MERCHANTABILITY or FITNESS FOR A PARTICULAR PURPOSE.  See the
 GNU General Public License for more details.

 You should have received a copy of the GNU General Public License
 along with this program.  If not, see <http://www.gnu.org/licenses/>. */

package org.opentripplanner.graph_builder;

import java.io.File;
import java.util.ArrayList;
import java.util.HashMap;
import java.util.List;

import org.opentripplanner.graph_builder.services.GraphBuilder;
import org.opentripplanner.routing.contraction.ContractionHierarchySet;
import org.opentripplanner.routing.core.GraphBuilderAnnotation;
import org.opentripplanner.routing.core.TraverseOptions;
import org.opentripplanner.routing.graph.Graph;
import org.opentripplanner.routing.graph.Graph.LoadLevel;
import org.slf4j.Logger;
import org.slf4j.LoggerFactory;

public class GraphBuilderTask implements Runnable {
    
    private static Logger LOG = LoggerFactory.getLogger(GraphBuilderTask.class); 

    private List<GraphBuilder> _graphBuilders = new ArrayList<GraphBuilder>();

    private File graphFile;
    
    private boolean _alwaysRebuild = true;

    private List<TraverseOptions> _modeList;

    private double _contractionFactor = 1.0;
    
    private String _baseGraph = null;
    
    private Graph graph = new Graph();
    
    public void addGraphBuilder(GraphBuilder loader) {
        _graphBuilders.add(loader);
    }

    public void setGraphBuilders(List<GraphBuilder> graphLoaders) {
        _graphBuilders = graphLoaders;
    }

    public void setAlwaysRebuild(boolean alwaysRebuild) {
        _alwaysRebuild = alwaysRebuild;
    }
    
    public void setBaseGraph(String baseGraph) {
        this._baseGraph = baseGraph;
        try {
            graph = Graph.load(new File(baseGraph), LoadLevel.FULL);
        } catch (Exception e) {
            throw new RuntimeException("error loading base graph");
        }
    }

    public void addMode(TraverseOptions mo) {
        _modeList.add(mo);
    }

    public void setModes(List<TraverseOptions> modeList) {
        _modeList = modeList;
    }

    public void setContractionFactor(double contractionFactor) {
        _contractionFactor = contractionFactor;
    }
    
    public void setPath (String path) {
        graphFile = new File(path.concat("/Graph.obj"));
    }
    
    public Graph getGraph() {
        return this.graph;
    }

    public void run() {
<<<<<<< HEAD
        
        if (graphFile == null) {
            throw new RuntimeException("graphBuilderTask has no attribute graphFile.");
=======

        Graph graph;
        
        if (_baseGraph != null) {
            try {
                graph = Graph.load(new File(_baseGraph), LoadLevel.FULL);
            } catch (Exception e) {
                throw new RuntimeException("error loading base graph");
            }
        } else {
            graph = _graphService.getGraph();
        }

        if (_graphBundle == null) {
            throw new RuntimeException("graphBuilderTask has no attribute graphBundle.");
>>>>>>> a365d6e9
        }

        if( graphFile.exists() && ! _alwaysRebuild) {
            LOG.info("graph already exists and alwaysRebuild=false => skipping graph build");
            return;
        }

        if(!graphPath.canWrite()) {
            throw new RuntimeException("Cannot write to graph path " + graphPath);
        }

        //check prerequisites
        ArrayList<String> provided = new ArrayList<String>();
        boolean bad = false;
        for (GraphBuilder builder : _graphBuilders) {
            List<String> prerequisites = builder.getPrerequisites();
            for (String prereq : prerequisites) {
                if (!provided.contains(prereq)) {
                    LOG.error("Graph builder " + builder + " requires " + prereq + " but no previous stages provide it");
                    bad = true;
                }
            }
            provided.addAll(builder.provides());
        }
        if (_baseGraph != null)
            LOG.warn("base graph loaded, not enforcing prerequisites");
        else if (bad)
            throw new RuntimeException("Prerequisites unsatisfied");

        //check inputs
        for (GraphBuilder builder : _graphBuilders) {
            builder.checkInputs();
        }

        HashMap<Class<?>, Object> extra = new HashMap<Class<?>, Object>();
        for (GraphBuilder load : _graphBuilders)
            load.buildGraph(graph, extra);
        
        if (_modeList != null) {
            ContractionHierarchySet chs = new ContractionHierarchySet(graph, _modeList, _contractionFactor);
            chs.build();
            graph.setHierarchies(chs);
        }
        GraphBuilderAnnotation.logSummary(graph.getBuilderAnnotations());
        try {
            graph.save(graphFile);
        } catch (Exception ex) {
            throw new IllegalStateException(ex);
        }
    }
}<|MERGE_RESOLUTION|>--- conflicted
+++ resolved
@@ -87,27 +87,9 @@
     }
 
     public void run() {
-<<<<<<< HEAD
         
         if (graphFile == null) {
             throw new RuntimeException("graphBuilderTask has no attribute graphFile.");
-=======
-
-        Graph graph;
-        
-        if (_baseGraph != null) {
-            try {
-                graph = Graph.load(new File(_baseGraph), LoadLevel.FULL);
-            } catch (Exception e) {
-                throw new RuntimeException("error loading base graph");
-            }
-        } else {
-            graph = _graphService.getGraph();
-        }
-
-        if (_graphBundle == null) {
-            throw new RuntimeException("graphBuilderTask has no attribute graphBundle.");
->>>>>>> a365d6e9
         }
 
         if( graphFile.exists() && ! _alwaysRebuild) {
@@ -115,8 +97,8 @@
             return;
         }
 
-        if(!graphPath.canWrite()) {
-            throw new RuntimeException("Cannot write to graph path " + graphPath);
+        if(!graphFile.canWrite()) {
+            throw new RuntimeException("Cannot write to graph path " + graphFile);
         }
 
         //check prerequisites
